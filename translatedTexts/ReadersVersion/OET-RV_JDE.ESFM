\id JUD - Open English Translation—Readers' Version (OET-RV) v0.1.03
\usfm 3.0
\ide UTF-8
\rem ESFM v0.6 JDE
\rem WORDTABLE OET-LV_NT_word_table.tsv
\h Yudas
\toc1 Yudas (Jude)
\toc2 Yudas
\toc3 Jud.
\mt1 Yudas (Jude)
\is1 Introduction
\is2 Author
\ip This letter was written by Yudas the younger brother of Yacob. (Note that he wasn't the Yudas who handed Yeshua over to the Jewish religious leaders. Note also that Yudas is mistakenly called Yude in most English Bibles, and Yacob is quite wrongly called James in most English Bibles.)
\is2 This letter
\ip We don't know which group of believers that this letter was sent to. Here in this letter, Yudas warns the believers about teachers of false doctrines who teach that it's okay for believers to continue sinning since they'll just be forgiven due to God's mercy. That's the reason Yudas wrote this, to warn the believers so that they won't fall for false beliefs, but instead will continue to follow the true teaching that came from God. He also encourages the readers that it's necessary to strive to continue in their faith in God along with turning away from evil actions.
\iot Main components of Yudas' letter
\io1 Introduction \ior 1-2\ior*
\io1 The work and judgement of false teachers \ior 3-16\ior*
\io1 Warnings and teaching \ior 17-23\ior*
\io1 The need to honour God \ior 24-25\ior*
\rem This is still a very early look into the unfinished text of the \em Open English Translation\em* of the Bible. Please double-check the text in advance before using in public.
\ie
\c 1
\rem /s1 Salutation
\rem /s1 Greetings from Jude
\rem /s1 The danger of false belief
\p
\v 1 \x + \xo 1: \xt Mat 13:55; Mrk 6:3.\x*\add This letter is from\add* Yudas, a slave¦155741 of Yeshua the messiah, and brother¦155742 of Yacob¦155744. It's written to all those who have been called¦155755 and loved¦155749 by \nd God¦155747\nd* the father¦155748 and who have kept¦155754 \add believing\add* in Yeshua the messiah.
\p
\v 2 \add I pray\add* that you¦155757 all will experience \add God's\add* mercy¦155756 and peace¦155759, and a bountiful supply of love¦155761.
\s1 The judgement of false-teachers and god-rejecters
\rem /s1 The Danger of False Teachers
\rem /s1 False Teachers
\rem /s1 Occasion of the Letter
\rem /s1 The sin and doom of Godless men
\p
\v 3 Friends, I was so enthusiastic to write to you concerning¦155771 our¦155774 salvation¦155775 that we have in common¦155773, but I needed to write to you all, encouraging you to stand strong for the teaching that was entrusted to the believers at a certain point in time.
\v 4 Because¦155795 some people¦155797 have quietly come into \add our groups\add* who think they can take advantage of God's grace¦155813 to bring in immoral lifestyles and disowning¦155830 the only master, and our master who is \nd Yeshua¦155827\nd* the \nd messiah¦155828\nd*. But they are destined for judgement.
\rem /s1 Judgment on False Teachers
\p
\v 5 \x + \xo 5: a \xt Exo 12:51; \xo b \xt Num 14:29-30.\x*Now I want to remind¦155832 you that although you all know how \nd Yeshua¦155848\nd* rescued our people¦155851 out of Egypt¦155854, yet \add at the same time\add* he destroyed¦155861 the ones who didn't believe¦155860.
\v 6 Even the messengers¦155862 who broke their own rules and left their own domain have been held in eternal¦155881 chains in the darkness¦155883 until the time of judgement in the great¦155878 day¦155879.
\v 7 \x + \xo 7: \xt Gen 19:1-24.\x*Similarly¦155890 Sodom¦155886 and Gomorrah¦155888 and the towns around¦155891 them stay in our minds as an example¦155909 of the judgement of eternal¦155911 fire¦155910 due to similar¦155895 sexual perversions.
\p
\v 8 in the same way these¦155923 dreamers¦155924 defile¦155927 their own bodies while rejecting¦155931 the master¦155928 and dishonouring those who should be honoured.
<<<<<<< HEAD
\v 9 \x + \xo 9: a \xt Dan 10:13,21; 12:1; Rev 12:7; \xo b \xt Deu 34:6; \xo c \xt Zech 3:2.\x*Even Michael¦155941, \add one of\add* the top messengers, when he was arguing with the devil¦155946 about¦155949 Mosheh' body¦155952, he didn't belittle him, but¦155938 left it to the \nd master¦155965\nd* to punish him.
=======
\v 9 \x + \xo 9: a \xt Dan 10:13,21; 12:1; Rev 12:7; \xo b \xt Deu 34:6; \xo c \xt Zech 3:2.\x*Even Michael, \add one of\add* the top messengers, when he was arguing with the devil¦155946 about¦155949 Mosheh's body¦155952, he didn't belittle him, but¦155938 left it to the \nd master¦155965\nd* to punish him.
>>>>>>> fa95ce3d
\v 10 But these people mock what they don't¦155970 even grasp, but¦155967 they'll be destroyed by what their animal¦155979 instincts do understand¦155980.
\v 11 \x + \xo 11: a \xt Gen 4:3-8; 1Yhn 3:12; \xo b \xt Num 22–24; 31:16; 2Pe 2:15-16; \xo c \xt Num 16:1-35.\x*Oh dear! Because¦155987 they've followed the actions of Cain and have embraced the deception¦155995 of Balaam for monetary gain, so too they'll perish¦156006 like Korah's destruction.
\v 12 These¦156007 are the people who ruin your¦156021 love¦156019 feasts¦156019 when they eat without shame and only look after themselves¦156029. They're like clouds¦156031 that are blown away by the wind without bringing the needed rain or trees¦156040 that don't produce any fruit then are doubly useless by falling over;
\v 13 like wild waves¦156048 in the ocean that foam in their own shame¦156056 or like \add unreliable \add* wandering¦156058 stars¦156057 that are already doomed to the darkest darkness in the next age.
\p
\v 14 \x + \xo 14: \xt Gen 5:18,21-24.\x*Enoch¦156078 (the seventh¦156075 generation from Adam¦156077) prophesied¦156071 \add way back then\add* about these¦156074 people, “Look¦156080, the \nd master¦156083\nd*, surrounded by tens of thousands¦156088 of his¦156092 holy \add messengers\add*, came¦156081
\v 15 to sentence everybody and to punish everyone who rejected God for everything they did that demonstrated this rejection and everything they said against him¦156124.”
\v 16 This includes their grumbling¦156129 and complaining¦156130, the fulfilling of their own lustful desires, the arrogant¦156144 way that they spoke, and their flattering of others in order to gain from them.
\s1 Keep your faith and keep ministering to others
\rem /s1 A call to persevere
\rem /s1 Warnings and Exhortations
\rem /s1 A Call to Remain Faithful
\rem /s1 Warnings and Instructions
\p
\v 17 \nd But¦156167\nd* you¦156149, friends, always be thinking about how the missionaries of our¦156164 \nd master¦156163 Yeshua¦156165\nd* the \nd messiah¦156166\nd*
\v 18 \x + \xo 18: \xt 2Pe 3:3.\x*told you¦156169 that mockers¦156180 near the end of time¦156176 would come out following¦156187 their own god-rejecting lusts¦156185.
\v 19 These¦156190 people will cause division as they just demonstrate sensuality since they don't¦156197 know \add God's\add* \nd spirit¦156196\nd*.
\v 20 But you, friends, work to increase your¦156210 faith¦156211 in God, praying¦156218 as the holy \nd spirit¦156216\nd* helps you.
\v 21 Keep receiving God's love¦156223 as you look forward to living forever thanks to the mercy¦156229 of our¦156234 \nd master¦156231\nd*, \nd Yeshua¦156235\nd* the \nd messiah¦156236\nd*.
\p
\v 22 Show grace to those \add still\add* doubting¦156250
\v 23 whereas others¦156252 need to be ‘snatched¦156259 out of the fire¦156258’ in order to be saved. To some, show mercy¦156262 but very carefully, hating¦156266 even their clothes¦156274 which reflect their crude lifestyles.
\s1 Honouring God
\rem /s1 A Prayer of Praise
\rem /s1 Prayer of Praise
\rem /s1 Benediction
\rem /s1 Doxology
\p
\v 24-25 Our master, Yeshua the messiah, is the infallible¦156283 one who is quite capable of looking after all of us so that we can stand¦156288 blameless¦156296 in front¦156289 of him and praise him in his full honour and greatness. Let us honour and praise our only God and saviour, acknowledging his greatness and power and authority through Yeshua from before the creation, right through these current times, and in the age to come. May it be so.<|MERGE_RESOLUTION|>--- conflicted
+++ resolved
@@ -43,11 +43,7 @@
 \v 7 \x + \xo 7: \xt Gen 19:1-24.\x*Similarly¦155890 Sodom¦155886 and Gomorrah¦155888 and the towns around¦155891 them stay in our minds as an example¦155909 of the judgement of eternal¦155911 fire¦155910 due to similar¦155895 sexual perversions.
 \p
 \v 8 in the same way these¦155923 dreamers¦155924 defile¦155927 their own bodies while rejecting¦155931 the master¦155928 and dishonouring those who should be honoured.
-<<<<<<< HEAD
-\v 9 \x + \xo 9: a \xt Dan 10:13,21; 12:1; Rev 12:7; \xo b \xt Deu 34:6; \xo c \xt Zech 3:2.\x*Even Michael¦155941, \add one of\add* the top messengers, when he was arguing with the devil¦155946 about¦155949 Mosheh' body¦155952, he didn't belittle him, but¦155938 left it to the \nd master¦155965\nd* to punish him.
-=======
 \v 9 \x + \xo 9: a \xt Dan 10:13,21; 12:1; Rev 12:7; \xo b \xt Deu 34:6; \xo c \xt Zech 3:2.\x*Even Michael, \add one of\add* the top messengers, when he was arguing with the devil¦155946 about¦155949 Mosheh's body¦155952, he didn't belittle him, but¦155938 left it to the \nd master¦155965\nd* to punish him.
->>>>>>> fa95ce3d
 \v 10 But these people mock what they don't¦155970 even grasp, but¦155967 they'll be destroyed by what their animal¦155979 instincts do understand¦155980.
 \v 11 \x + \xo 11: a \xt Gen 4:3-8; 1Yhn 3:12; \xo b \xt Num 22–24; 31:16; 2Pe 2:15-16; \xo c \xt Num 16:1-35.\x*Oh dear! Because¦155987 they've followed the actions of Cain and have embraced the deception¦155995 of Balaam for monetary gain, so too they'll perish¦156006 like Korah's destruction.
 \v 12 These¦156007 are the people who ruin your¦156021 love¦156019 feasts¦156019 when they eat without shame and only look after themselves¦156029. They're like clouds¦156031 that are blown away by the wind without bringing the needed rain or trees¦156040 that don't produce any fruit then are doubly useless by falling over;
