--- conflicted
+++ resolved
@@ -1,8 +1,4 @@
-<<<<<<< HEAD
-\id GEN - Open English Translation—Readers' Version (OET-RV) v0.1.33
-=======
-\id GEN - Open English Translation—Readers' Version (OET-RV) v0.1.34
->>>>>>> d3c58c65
+\id GEN - Open English Translation—Readers' Version (OET-RV) v0.1.35
 \usfm 3.0
 \ide UTF-8
 \rem ESFM v0.6 GEN
