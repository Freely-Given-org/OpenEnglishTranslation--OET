<<<<<<< HEAD
\id PSA - Open English Translation—Readers' Version (OET-RV) v0.0.98
=======
\id PSA - Open English Translation—Readers' Version (OET-RV) v0.0.99
>>>>>>> f333050c
\usfm 3.0
\ide UTF-8
\rem ESFM v0.6 PSA
\rem WORDTABLE OET-LV_OT_word_table.tsv
\h Songs
\toc1 Songs
\toc2 Songs
\toc3 Songs
\mt1 Songs
\is1 Introduction
\ip This collection of \bk Songs\bk* includes songs, poems, chants, and prayers that the Hebrews used in their meditation and worship, and then those eventually got added to this collection. We have chosen not to use the name ‘Psalms’ which comes from the Greek word ‘ψαλμός’ which means ‘a song sung to the harp’, because most English readers don't even know that meaning. The title ‘Songs’ isn't perhaps ideal, but does at least suggest that they were sung, read, or chanted with music.
\ip There are many classes of the songs for believers in God: there are songs of praising and worshipping God, there are prayers for requesting help, and of meaning/salvation, requesting of forgiveness, song of thanking of blessing of God, and requests curse their enemies. These prayers all for of each person and for of entire place; the other, migpakita of peg-ealig of person, the other, explained of me it's necessary and loving of all people of God.
\ip Seven of these songs/poems are acrostic poems, i.e., the first verse starts with the first Hebrew letter (alef) and the second with the second Hebrew letter (beyt), etc. We have chosen to display those Hebrew letters to help the English reader understand that there is that acrostic background to the poem. The seven songs are Song 25, Song 34, Song 37, Song 111, Song 112, the longest Song 119, and Song 145.
\ip Yeshua (Jesus) and other contributors to \bk The Messianic Update\bk* (The New Testament) used these songs, and intumpisan e this collection of worshipping of church of believers from the beginning.
\ip The one hundred and fifty songs are divided into five sub-collections.
\iot Main components of this collection
\io1 Songs 1–41
\io1 Songs 42–72
\io1 Songs 73–89
\io1 Songs 90–106
\io1 Songs 107–150
\im There are a hundred and fifty songs, poems, and prayers in this collection that were used by the Hebrews in their worship. Used their that of worshipping ran there to most, and there to eglunsud-lunsud just worshipping. The other here, used their of time still of King David, what if he indeed the writer here. And/Now the other, and maybe it's written at the completion of David's kingdom. And/Now the that songs and praying, important still today used of worshipping of Hebrew believers. These songs reveal the inner emotions of the person, like anger, egpangkus of happiness, anger, egpangkus of trusting and sorrow egpangkus of hope.
\cl Song
\rem This is still a very early look into the unfinished text of the Open English Translation of the Bible. Please double-check the text in advance before using in public.
\ie
\c 1
\ms1 First collection
\mr (Songs 1–41)
\s1 Wicked and godly roads
\rem /s1 True Happiness; The Two Ways
\p
\v 1 Any person who doesn't take advice¦243189 from wicked¦243190 people,
\q2 and doesn't stand¦243194 by the path¦243191 that sinners¦243192 use,
\q2 and doesn't sit¦243198 and join all the scoffers,
\q2 will reap the benefits.
\q1
\v 2 \add On the contrary,\add* they enjoy Yahweh's instructions
\q2 and think about them day¦243207 and night¦243208.
\q1
\v 3 Those people are like trees that are planted¦243212 by a stream¦243215\x + \xo 1:3: \xt Jer 17:8.\x*
\q2 and which¦243217 produce fruit¦243218 in season¦243221.
\q1 Their leaves don't¦243223 wither¦243225,
\q2 and they prosper¦243230 in everything they do.\x + \xo 1:3 \xt Gen 29:2-3.\x*
\b
\q1
\v 4 \add But\add* wicked¦243235 \add people\add* won't \add prosper\add*—
\q1 they're like straw that gets blown away by the wind¦243243.
\q1
\v 5 The wicked¦243252 \add people\add* won't be able to stand¦243251 when \add God\add* judges¦243253 \add them\add*,
\q1 and sinners¦243254 won't be able to join in the assembly¦243255 of \add all the godly people\add*.
\q1
\v 6 Because Yahweh¦243261 knows the path \add chosen by godly people\add*,
\q1 but the path of wicked¦243265 \add people\add* will be destroyed.
\c 2
\s1 God's chosen king
\rem /s1 God's Promise to His Anointed; God's Chosen King
\q1
\v 1 Why do nations¦243270 make plans,\x + \xo 2:1-2: \xt Acts 4:25-26.\x*
\q2 ≈and¦243271 people¦243271 groups devise¦243272 empty schemes?
\q1
\v 2 The kings¦243278 of \add this\add* world take¦243276 their¦243276 stand¦243276
\q2 ≈and the rulers¦243281 collaborate against¦243288 Yahweh¦243287 and his chosen \add one\add*,
\q1
\v 3 \add saying,\add* “Let's break their \add chains off us\add*.
\q1 ≈Let's throw¦243296 off their ropes.”
\q1
\v 4 \add The one who\add* sits¦243300 in the heavens¦243301 laughs¦243302.
\q1 ≈The master¦243303 ridicules them.
\q1
\v 5 Then he'll speak¦243309 to them in his anger¦243311,
\q1 ≈and¦243312 terrify¦243313 them in his fury.
\q1
\v 6 \add Yahweh says,\add* “I myself have placed my king¦243317 on Tsiyyon¦243320 \add (Zion¦243320)\add*—
\q2 the hill \add I've chosen to be my holy place\add*.”
\q1
\v 7 I'll explain Yahweh's decree¦243327.\x + \xo 2:7: \xt Acts 13:33; Heb 1:5; 5:5.\x*
\q1 He told me, “You're my son. Today I've \add become your father\add*.
\q1
\v 8 Ask me and I'll give the nations¦243340 to you for your inheritance¦243341.
\q1 ≈The whole world will \add be owned by\add* you.
\q1
\v 9 You'll break those nations with an iron bar.\x + \xo 2:9: \xt Rev 2:26-27; 12:5; 19:15.\x*
\q1 ≈You'll smash them to pieces like a clay pot.”
\b
\q1
\v 10 So¦243354 act wisely \add all\add* you kings¦243355.
\q1 ≈Be warned¦243357 \add all\add* you rulers¦243358 of the earth¦243359.
\q1
\v 11 Serve¦243361 Yahweh¦243364 with fear¦243365.
\q1 Be happy \add for his goodness but\add* tremble¦243367 \add because of his power\add*.
\q1
\v 12 \add Honour\add* the son or he¦243374 might get angry¦243374
\q2 and¦243376 you'll perish¦243376 on the way¦243377.
\q1 His severe¦243382 anger¦243382 can ignite any moment¦243381.
\q1 Everyone who goes to him to be safe will reap the benefits.
\c 3
\s1 A prayer when under attack
\rem /s1 Trust in God under Adversity; Morning Prayer for Help
\d A song by David¦243390 when he¦243391 fled from his son Avshalom¦243394 \add (Absalom¦243394)\add*.
\rem /d A psalm of David. When he fled from his son Absalom.; A psalm of David, regarding the time David fled from his son Absalom.; A Psalm of David, when he fled from his son Absalom.; A psalm: for David (when he fled from his son Absalom)
\q1
\v 1 Yahweh¦243398, how did I get so many enemies?
\q1 ≈Many \add people\add* are rising¦243404 up against¦243405 me.
\q1
\v 2 Many \add people\add* are talking¦243409 about me,
\q1 \add ≡saying that\add* God¦243414 won't¦243411 help¦243412 me. \qs (Instrumental¦243415 break¦243415.)\qs*\f + \fr 3:2 \ft Many older translations place the word ‘Selah’ (the transliteration of the Hebrew word ‘סֶֽלָה’ which we're not completely sure of the meaning of) here, but that's meaningless to most modern-English readers so the \+em OET\+em* makes an informed attempt at a translation. ‘Pause and reflect’ would also have been a likely meaning. For more information, see https://en.wikipedia.org/wiki/Selah.\f*
\b
\q1
\v 3 \add ≈But\add* you, Yahweh¦243419, \add ≈protect me like a shield¦243420\add*.
\q1 \add ≈You honour and encourage me\add*.
\q1
\v 4 I¦243431 called¦243431 out with my voice to Yahweh¦243430,
\q1 and¦243432 he answered¦243432 me from his sacred¦243434 mountain. \qs (Instrumental¦243435 break¦243435.)\qs*
\b
\q1
\v 5 I laid down and¦243440 slept.
\q1 I awoke¦243441, because Yahweh¦243443 sustains¦243444 me.
\q1
\v 6 I¦243449 won't¦243447 be afraid¦243449 \add even\add* of tens of thousands¦243450 of people¦243451—
\q1 those all around¦243453 who've taken¦243454 a stand¦243454 against¦243455 me.
\b
\q1
\v 7 \add ≈Take action\add*, Yahweh¦243459.
\q1 ≈Save me, my God¦243462.
\q1 \add ≈Yes,\add* you've slapped all my enemies¦243470 on the cheek¦243471—
\q1 you've broken¦243474 the teeth¦243472 of the wicked¦243473 \add people\add*.
\q1
\v 8 Salvation comes from Yahweh¦243477.
\q1 Your blessing¦243482 goes to your people¦243481. \qs (Instrumental¦243483 break¦243483.)\qs*
\c 4
\s1 A night-time prayer
\rem /s1 Confident Plea for Deliverance from Enemies; Evening Prayer for Help
\d For the musical director¦243485: a song by David¦243488 \add ≈to be accompanied by\add* stringed¦243486 instruments¦243486.
\rem /d For the director of music. With stringed instruments. A psalm of David.; For the choir director: A psalm of David, to be accompanied by stringed instruments.; For the leader: with stringed instruments: a psalm: for David; To the leader: with stringed instruments. A Psalm of David.
\q1
\v 1 God¦243494 of my righteousness¦243495, answer¦243492 me when I call \add out\add*.
\q1 \add ≈You who granted me relief from\add* distress¦243496.
\q1 Be gracious¦243499 to me and¦243500 \add ≈listen¦243500\add* to my prayer¦243501.
\b
\q1
\v 2 \add ≈How long will you mortal people keep shaming me instead of honouring¦243509 me\add*?
\q1 \add Why do you all\add* love¦243511 \add ≈meaninglessness and enjoy dishonesty\add*? \qs (Instrumental¦243515 break¦243515.)\qs*
\b
\q1
\v 3 \add ≈But be aware\add* that Yahweh has \add ≈treats people who are faithful¦243523 to him as special to him\add*.
\q1 Yahweh \add ≈pays attention\add* when I call out to him \add for help\add*.
\b
\q1
\v 4 \add ≈Respect Yahweh\add* and don't¦243532 sin¦243534.\x + \xo 4:4: \xt Eph 4:26.\x*
\q1 Meditate \add ≈silently¦243540\add* on your bed. \qs (Instrumental¦243541 break¦243541.)\qs*
\q1
\v 5 Sacrifice¦243551 \add ≈to him by obeying him\add*,
\q1 and¦243548 \add keep\add* trusting¦243548 him.
\b
\q1
\v 6 Many \add people\add* \add ≈ask\add*, “Who can show us \add anything that's\add* good¦243560?”
\q1 Yahweh¦243566, \add ≈shower your¦243565 favour down\add* on us.
\q1
\v 7 You've \add ≈made me very happy\add*,
\q1 even more so than when \add ≈there's plenty of fine and¦243574 wine\add*.
\q1
\v 8 I¦243580 can lie down and sleep¦243581 in peace¦243578,
\q1 because you, Yahweh¦243585, and only you, \add ≈let me life in safety¦243587\add*.
\c 5
\s1 A prayer for protection
\rem /s1 A Prayer for Protection; Trust in God for Deliverance from Enemies
\d For the musical director¦243590: a song by David¦243595 \add ≈to be accompanied by\add* flutes¦243593.
\rem /d For the leader: with the flutes: a psalm: for David; For the director of music. For flutes. A psalm of David.; For the choir director: A psalm of David, to be accompanied by the flute.; To the leader: for the flutes. A Psalm of David.
\q1
\v 1 \add ≈Listen to what I say\add*, Yahweh¦243601.
\q1 ≈\add ≈Give consideration¦243602 to my groans of distress\add*.
\q1
\v 2 Listen to \add ≈my cry¦243609\add* \add for help\add*,
\q1 my king¦243610 and¦243611 my God¦243611, because it's you¦243614 that I pray to.
\b
\q1
\v 3 Yahweh¦243618, you¦243621 hear¦243621 my voice \add each\add* morning.
\q1 ≈In the morning I \add ≈look in your direction and¦243627 wait\add*.
\b
\q1
\v 4 You're not a God¦243633 who \add ≈takes pleasure in\add* wickedness¦243636.
\q1 ≈Evil \add >people\add* can't¦243632 live with you¦243640.
\q1
\v 5 \add ≈Arrogant\add* \add >people\add* can't¦243644 stand¦243646 \add ≈in your¦243649 presence\add*.
\q1 ≈You hate¦243650 \add ≈everyone\add* who does \add ≈wicked¦243654 things\add*.
\q1
\v 6 You destroy¦243657 those¦243658 who \add ≈tell lies\add*.
\q1 ≈Yahweh¦243666 despises murderers and¦243663 fraudsters.
\b
\q1
\v 7 Because of your loyal commitment, I'm \add able\add* to enter¦243672 your house¦243673.
\q1 ≈I will bow down in awe towards your sacred¦243679 temple¦243677.
\q1
\v 8 Yahweh¦243683, \add ≈help me to do what is right¦243686\add* because¦243687 my enemies¦243688 \add are watching\add*.
\q1 ≈\add ≈Show me clearly how to stay on\add* your path¦243692.
\b
\q1
\v 9 Their \add ≈lips are always flapping\add*.
\q1 ≈Their minds are their destruction¦243700.
\q1 Their throats¦243704 are open graves¦243701\x + \xo 5:9: \xt Rom 3:13.\x*
\q1 ≈Their tongues¦243705 are \add full of\add* flattery¦243706.
\q1
\v 10 My God¦243711, make them feel guilty¦243709.
\q1 May their own \add ≈plans lead to their downfall\add*.
\q1 Drive them out because of their \add ≈frequent disobedience\add*
\q1 because they've rebelled¦243719 against you¦243720.
\b
\q1
\v 11 May those who \add ≈find safety\add* in you be glad.
\q1 ≈Let them shout¦243729 in happiness forever.
\q1 Spread your \add blanket of\add* protection¦243730 over them.
\q1 May those who love¦243734 your \add ≈authority\add* praise you.
\q1
\v 12 Because you, Yahweh¦243743, bless¦243741 \add ≈those who do what's right¦243742\add*.
\q1 You \add ≈protect\add* them with your favour¦243745 like a shield¦243744.
\c 6
\s1 A prayer in time of distress
\rem /s1 A Prayer for Help in Time of Trouble; Prayer for Recovery from Grave Illness
\d A song by David¦243754 for the singing director¦243748 \add ≈to be accompanied by\add* the \add ?≈eight-\add*stringed instrument¦243749.
\rem /d For the leader: with stringed instruments: according to the sheminith: a psalm: for David; To the leader: with stringed instruments—according to The Sheminith. A Psalm of David.; For the director of music. With stringed instruments. According to \it sheminith.\it* A psalm of David.; For the choir director: A psalm of David, to be accompanied by an eight-stringed instrument.
\q1
\v 1 Yahweh¦243757, don't¦243758 rebuke¦243761 me \add ≈in your anger\add*,\x + \xo 6:1: \xt Psa 38:1.\x*
\q1 ≈or discipline¦243765 me in your rage.
\q1
\v 2 Be gracious¦243768 to me, Yahweh, because I'm frail¦243771.
\q1 ≈Heal me, Yahweh, because my bones¦243777 are aching.
\q1
\v 3 I'm \add ≈emotionally distressed\add*.
\q1 \add ≈How much longer\add*, Yahweh¦243785?
\b
\q1
\v 4 Turn \add around\add*, Yahweh¦243792, and save¦243795 my life¦243794
\q1 \add ≈to demonstrate\add* your¦243797 loyal commitment.
\q1
\v 5 \add ≈Once we're dead we can't¦243801 honour\add* you.
\q1 Who will give¦243806 thanks¦243806 to you from Sheol?
\b
\q1
\v 6 I'm worn out from groaning¦243813.
\q1 Every night¦243817 I make my bed swim with my tears¦243819.
\q1 I melt \add away\add* on my couch¦243820.
\q1
\v 7 \add ≈I can barely open\add* my eyes¦243826 because¦243825 of \add &my\add* grief.
\q1 My enemies make me weak \add ≡with grief\add*.
\b
\q1
\v 8 Keep¦243835 away from me, all you who do evil¦243838 things,\x + \xo 6:8: \xt Mat 7:23; Luk 13:27.\x*
\q1 because Yahweh¦243842 has heard¦243841 the sound¦243843 of my weeping¦243844.
\q1
\v 9 Yahweh has heard¦243847 my requests—
\q1 ≈Yahweh will \add ≈answer\add* my prayer¦243851.
\q1
\v 10 Let my enemies¦243861 be shamed and severely dismayed¦243857.
\q1 Let them \add ≈retreat\add* and \add ≈feel ashamed for a while\add*.
\c 7
\s1 A prayer for justice
\rem /s1 A Prayer for Justice; Plea for Help against Persecutors
\d A \add ≈song\add* by David¦243867 which¦243868 he sang to Yahweh¦243871 concerning the Benyamite, Kush.
\rem /d A \it shiggaion\it* of David, which he sang to the Lord concerning Cush, a Benjamite.; A Shiggaion of David, which he sang to the Lord concerning Cush, a Benjaminite.; A shiggaion: for David (which he sang to the Lord because of Cush, a Benjamite); A psalm of David, which he sang to the Lord concerning Cush of the tribe of Benjamin.
\q1
\v 1 I've \add ≈taken\add* refuge¦243885 in you¦243884, Yahweh¦243882, my¦243889 God¦243883.
\q1 Save me from those who're \add ≈trying to get\add* me,
\q1
\v 2 \add ≈or else\add* they'll rip \add ≈me\add* apart like a lion¦243896—
\q1 tearing¦243898 me apart without anyone to rescue¦243900 me.
\b
\q1
\v 3 Yahweh¦243903 my God¦243904, if I'm¦243907 \add ≈the cause of this\add*,
\q1 ≈if it's my hands¦243914 that have \add ≈done wrong¦243913\add*,
\q1
\v 4 if I¦243919 repaid¦243919 my friend¦243920 with evil¦243921 \add instead of good\add*,
\q1 ≈or \add ≈stole from\add* my enemy for no good reason,
\q1
\v 5 allow my enemy¦243928 to chase \add ≈me\add* and overtake¦243931 me,
\q1 and trample¦243932 my life¦243934 into the ground¦243933,
\q1 and \add ≡allow\add* my honour¦243935 \add to disappear into\add* the dust. \qs (Instrumental¦243939 break¦243939.)\qs*
\b
\q1
\v 6 Take action, Yahweh¦243943.
\q1 \add ≈Take out your¦243945 anger¦243945\add* on my enemies¦243948
\q1 Wake up \add ≈for my sake\add*—it's you¦243952 who \add ≈demands\add* justice¦243951.
\q1
\v 7 The countries¦243956 have gathered¦243957 around¦243957 you¦243957—
\q1 return¦243960 \add ≈to ruling them\add* from on high¦243959.
\q1
\v 8 Yahweh¦243963, judge¦243964 \add those\add* \add ≈people¦243965 groups\add*.
\q1 See¦243967 my \add ≈obedience\add* and integrity¦243969,
\q1 \add and\add* \add ≈declare me innocent\add*.
\q1
\v 9 Bring the evil¦243976 \add >activities\add* of wicked¦243978 \add >people\add* to an end¦243973,
\q1 and establish¦243979 \add ≈those who do good\add* \add instead\add*.
\q1 The righteous God¦243984 examines \add ≈inner thoughts and motives\add*.\x + \xo 7:9: \xt Rev 2:23.\x*
\b
\q1
\v 10 \add ≈I trust\add* God¦243991 as my shield¦243988—
\q1 \add ≡the one who\add* rescues people \add ≈who desire to do good\add*.
\b
\q1
\v 11 God¦243998 is a judge¦243999 \add ≈who never does wrong\add*.
\q1 \add ≡He's\add* \add ≈always against\add* \add evil\add*.
\q1
\v 12 If anyone¦244011 doesn't repent¦244011, he'll sharpen¦244013 his bow,
\q1 then bend¦244015 it¦244016 \add back\add* ready¦244016 to use,
\q1
\v 13 because he's prepared¦244020 weapons¦244021 of death¦244023—
\q1 he makes fiery¦244025 arrows¦244024.
\b
\q1
\v 14 Look at \add @that person\add* who's pregnant with wickedness¦244032
\q1 ≈and conceives¦244033 trouble¦244034
\q1 ≈and gives¦244035 birth¦244035 to lies.
\q1
\v 15 He digs a pit \add ≈then makes it deeper\add*,
\q1 \add ≈but\add* he'll fall into the \add very\add* hole that he made.
\q1
\v 16 His trouble¦244048 returns¦244047 on his own head,
\q1 ≈and¦244050 his violence¦244052 \add ≈crushes\add* his own skull¦244051.
\b
\q1
\v 17 I thank¦244056 Yahweh \add ≈for how he always does what's right¦244058\add*,
\q1 and¦244059 sing praises¦244059 to Yahweh the highest \add >one\add*.
\c 8
\s1 God's splendour and mankind's status
\rem /s1 God's Glory and Human Dignity; Divine Majesty and Human Dignity
\d For the musical director¦244065: a song by David¦244070 \add ≈to be accompanied by\add* a stringed instrument.\f + \fr 8:0 \ft Hebrew: ‘gittit’ instrument or style.\f*
\rem /d For the director of music. According to \it gittith.\it* A psalm of David.; For the choir director: A psalm of David, to be accompanied by a stringed instrument.; To the leader: according to The Gittith. A Psalm of David.; For the leader: according to the gittith: a psalm: for David
\q1
\v 1 Our master¦244074 Yahweh¦244074, your \add ≈reputation\add* all over the earth¦244081 is magnificent.
\q1 Your splendour is \add ≈displayed across the sky\add*
\q1
\v 2 for even infants¦244093 and children¦244091 \add to notice\add*.\x + \xo 8:2: \xt Mat 21:16.\x*
\q1 You have established¦244094 strength¦244095 because¦244096 of your¦244097 enemies¦244097—to \add ≈put an end to\add* the enemy¦244099 and the avenger¦244100.
\b
\q1
\v 3 When I look¦244105 \add up\add* at the sky, I see¦244105 your \add ≈handiwork\add*—
\q1 the moon¦244109 and the stars¦244110 that you¦244112 \add ≈placed¦244112 there\add*.
\q1
\v 4 \add ≈How¦244117 come that you even notice humankind¦244123\add*?\f + \fr 8:4 \ft It's important to use singular nouns in this verse, otherwise it would fail to match the singular in the next verse.\f*
\q1 \add ≡Why would you even pay\add* attention to \add ≈any descendant of ours\add*?\x + \xo 8:4: \xt Yob 7:17-18; Psa 144:3; Heb 2:6-8.\x*
\b
\q1
\v 5 You've made him a little¦244129 lower¦244128 than \add ?God¦244130 (or ‘gods’)\add*,
\q1 and \add ≈poured splendour and majesty over\add* him.\f + \fr 8:5 \ft Although this is referring directly to humankind, we've strived to keep this segment in the singular, as many students of these songs also see messianic implications here.\f*
\q1
\v 6 You've established him as ruler¦244136 over \add ≈your creation\add*—
\q1 you've put him in charge of everything¦244139:\x + \xo 8:6: \xt 1Cor 15:27; Eph 1:22; Heb 2:8.\x*
\q2
\v 7 All the sheep¦244146 and cows,
\q1 as well as the animals¦244150 in the countryside¦244151,
\q2
\v 8 the birds¦244154 \add ≈that fly\add* and¦244156 the fish¦244156 in the sea¦244157—
\q1 \add everything\add* that moves along¦244158 the \add ≈ocean currents\add*.
\b
\q1
\v 9 Our¦244163 master¦244164, Yahweh¦244164,
\q1 your¦244168 \add ≈magnificent reputation has spread around the whole world\add*.
\c 9
\s1 Thanking Yahweh for his justice
\rem /s1 God's Power and Justice; Thanksgiving to God for His Justice
\d For the musical director¦244173: David's¦244177 song about the death¦244174 of the son
\rem /d For the choir director: A psalm of David, to be sung to the tune “Death of the Son.”; To the leader: according to Muth-labben. A Psalm of David.; For the leader: set to ‘Muth labben’: a psalm: for David; For the director of music. To the tune of “The Death of the Son.” A psalm of David.
\q1
\v 1 I will thank¦244180 Yahweh¦244181 with all \add ≈of my being\add*.
\q1 ≈I will \add ≈tell others\add* all \add ≈about your¦244188 miracles\add*.
\q1
\v 2 I will be happy and¦244192 \add ≈celebrate\add* you¦244193,
\q1 I will sing praise¦244194 to your¦244195 name¦244195, the highest \add >one\add*.
\b
\q1
\v 3 When my enemies¦244201 \add ≈are forced to retreat\add*,
\q1 they stumble¦244203 and \add ≈die as they run away from you¦244205\add*
\q1
\v 4 because you have \add ≈accepted my claim and decided the case in my favour\add*.
\q1 You have sat¦244213 on your throne¦244214—a judge \add ≈who always decides fairly\add*.
\b
\q1
\v 5 You scolded countries¦244220 \add and¦244226\add* destroyed¦244221 the wicked¦244222 \add ones\add*—
\q1 \add ≈making their¦244223 names disappear, never to return\add*.
\q1
\v 6 The enemy¦244229 are finished—\add ≈just ruins¦244232 remaining from now on\add*.
\q1 You \add ≈also uprooted\add* cities¦244234—\add ≈they too will be forgotten\add*.
\b
\q1
\v 7 \add ≈However,\add* Yahweh¦244241 will \add ≈reign\add* forever¦244242.
\q1 He's established¦244244 his throne¦244246 \add ≈as a platform\add* for justice,
\q1
\v 8 \add ≈so\add* he'll judge the world¦244252 \add ≈without bias\add*,
\q1 and he will \add ≈solve cases\add* for the peoples with fairness.
\b
\q1
\v 9 \add ≈Anyone who's oppressed¦244262 can go to Yahweh¦244260 for safety\add*—
\q1 \add he's\add* a \add safe\add* refuge in times¦244264 of trouble¦244265.
\q1
\v 10 Those who know¦244270 your¦244276 \add ≈reputation\add* put their trust¦244268 in you,
\q1 because you don't¦244273 abandon¦244275 those¦244270 who \add make the effort to\add* find you, Yahweh¦244277.
\b
\q1
\v 11 Sing praises¦244280 to Yahweh¦244281 who lives in Tsiyyon¦244283 \add (Zion¦244283)\add*.
\q1 \add ≈Tell all the peoples¦244285 about the good things he's done\add*,
\q1
\v 12 because \add the God\add* \add ≈who avenges those who've been murdered\add*,
\q1 doesn't forget the cries of \add ≈those who suffered\add*.
\b
\q1
\v 13 Have mercy on me, Yahweh¦244304.
\q1 See my¦244307 suffering because of those who hate¦244307 me.
\q1 \add You're the one who\add* \add ≈pulls me away\add* from the gates¦244309 of death¦244310
\q1
\v 14 so that I can \add ≈keep praising¦244317 you\add* at the gates¦244318 of Tsiyyon's¦244321 daughter¦244319.
\q1 I'll \add ≈celebrate the salvation¦244323 that comes from you\add*.
\b
\q1
\v 15 The nations¦244327 have sunk down into the pit they \add themselves\add* made.
\q1 ≈Their foot¦244335 is caught¦244334 in the hidden¦244333 net¦244330 \add that they themselves\add* \add ≈had put there\add*.
\q1
\v 16 Yahweh¦244340 has revealed himself¦244338—he's served justice¦244341—
\q1 the wicked¦244346 \add >people\add* were trapped by \add ≈their¦244344 own actions\add*. \qs (Meditation¦244347 break.)\qs* \qs (Instrumental¦244348 break.)\qs*
\b
\q1
\v 17 Wicked \add >people\add* will turn back to Sheol,
\q1 all nations¦244356 are forgetful¦244357 of God¦244358.
\q1
\v 18 But the needy¦244365 won't \add ≈always be forgotten¦244364\add*,
\q1 and \add ≈those who're suffering won't always find their hopes dashed\add*.
\b
\q1
\v 19 \add ≈Take action\add*, Yahweh¦244374. Don't let \add evil\add* people prevail¦244377.
\q1 Let the nations¦244380 \add ≈face you¦244383 for judgement¦244379\add*.
\q1
\v 20 Put \add ≈some fear in\add* them, Yahweh¦244387.
\q1 \add ≈Remind the nations¦244392\add* that they're human¦244393. \qs (Instrumental¦244395 break¦244395.)\qs*
\c 10
\s1 A prayer for relief from bullies
\rem /s1 A Prayer for Justice; Prayer for Deliverance from Enemies
\q1
\v 1 Why do you \add ≈seem so distant\add*, Yahweh¦244398?
\q1 Why \add ≈can't we see you helping us\add* in times¦244402 of trouble¦244403?
\q1
\v 2 Wicked \add >people\add* \add just\add* arrogantly¦244405 bully the poor and needy.
\q1 May they be caught¦244409 up by the \add very\add* schemes¦244411 that they planned¦244413 \add for others\add*.
\q1
\v 3 Indeed, the wicked¦244418 \add >people\add* boast¦244417 about \add ≈everything they want\add*
\q1 ≈and¦244423 \add ≈they say that the greedy¦244423 person is a fine guy\add*, \add but\add* they despise Yahweh¦244427.
\q1
\v 4 In \add #their\add* pride¦244430, wicked¦244429 \add >people\add* don't¦244432 seek him.
\q1 ≈\add ≈In their minds, they convince themselves that\add* there's¦244435 no God¦244436.
\b
\q1
\v 5 \add #Their\add* \add ≈don't want to change\add* their ways¦244442.
\q1 Your judgements¦244449 are high \add ≈above\add* \add out of their sight\add*.
\q1 As for all \add #their\add* enemies¦244453, \add #they\add* sigh at them.
\q1
\v 6 \add ≈They tell themselves\add*, “\add ≈No one's going to change me\add*.
\q1 ≈\add ≈No one will trouble me, even through¦244462 all the generations\add*.”
\q1
\v 7 \add #Their mouths¦244470 are\add* full of curses¦244469 and lies, and \add ≈they oppress¦244473\add* \add others\add*.
\q1 Mischief and evil¦244477 are under¦244474 \add #their tongues¦244475\add*.\x + \xo 10:7: \xt Rom 3:14.\x*
\b
\q1
\v 8 \add #They sit\add* in ambush¦244481 near the villages¦244482.
\q1 In \add ≈isolated\add* places¦244483 \add #they murder\add* the innocent¦244485.
\q1 \add #Their\add* eyes¦244486 stealthily watch for \add ≈any vulnerable\add* people.
\q1
\v 9 \add #They ambush\add* in a hidden places like a lion¦244493 in cover.
\q1 \add #They hide\add* so they can seize¦244496 \add ≈helpless\add* \add >people\add*.
\q1 \add #They capture\add* the weak by pulling in \add @their nets\add*.
\q1
\v 10 \add #They stoop\add* \add then\add* crouch,
\q1 and¦244506 unfortunate people succumb to \add #their\add* strength.
\q1
\v 11 \add #They\add* \add ≈tell themselves\add*, “God¦244514 has \add ≈gone on strike\add*—
\q1 he \add looks away so he never notices\add*.”
\q1
\v 12 Yahweh¦244523, \add ≈take action\add*.
\q1 ≈God¦244524, \add ≈do something\add*.
\q1 Don't forget¦244529 \add ≈those who're poor¦244530 or needy\add*.
\q1
\v 13 Why do wicked¦244538 \add >people\add* despise God¦244540?
\q1 \add #They\add* \add ≈tell themselves\add*, “You'll \add ≈never come looking for me\add*.”
\q1
\v 14 \add But\add* you have seen¦244546—indeed, you notice mischief¦244551 and grief¦244552 to \add ≈do something about it\add*.
\q1 The \add #victims\add* trust you to \add work on their behalf\add*.
\q1 You are a helper¦244564 for the fatherless¦244560.
\b
\q1
\v 15 Break¦244566 the \add ≈hold\add* of wicked and¦244569 evil people.
\q1 \add ≈Prevent them from being able to implement their wicked schemes\add*.
\b
\q1
\v 16 Yahweh¦244577 is king¦244578 forever¦244579 and ever.
\q1 \add ≈He drove those other nations¦244582 out\add* of his land.
\b
\q1
\v 17 You've heard¦244587 the \add ≈request of those in need\add*, Yahweh¦244588.
\q1 You \add ≈encourage them\add*. You pay \add ≈close\add* attention¦244591
\q2
\v 18 to judge the orphan and oppressed¦244596,
\q1 so that \add ≈mere humans¦244602 will no longer be able to terrify¦244601 them\add*.
\c 11
\s1 Trusting God for fair process
\rem /s1 Confidence in the Lord; Song of Trust in God
\d For the musical director¦244607: \add a song\add* by David¦244608.
\rem /d To the leader. Of David.; For the choir director: A psalm of David.; For the leader: for David; For the director of music. Of David.
\q1
\v 1 I've taken refuge in Yahweh.
\q1 How can you tell me,
\q1 Flutter away to your mountain like a bird?
\q2
\v 2 Because, look, wicked \add >people\add* \add ≈are getting their bows ready\add*.
\q1 They've got their arrows \add ≈lined up\add* on the strings
\q1 to shoot at the \add ≈godly people\add* in the darkness.
\q1
\v 3 If¦244652 the foundations get destroyed,
\q1 what can good people do then?
\q1
\v 4 Yahweh's in his sacred temple.
\q1 His eyes watch—his eyes examine humanity's children.
\q1
\v 5 Yahweh examines both \add ≈good people\add* and the wicked¦244674,
\q1 but he hates those who love \add to inflict\add* violence.
\b
\q1
\v 6 He rains burning coals and sulfur upon the wicked.
\q1 ≈\add ≈He'll send scorching hot winds to punish them\add*
\q1
\v 7 because Yahweh \add ≈loves what is right, and that's what he does\add*.
\q1 \add ≈Godly people will get to stand in front of him\add*.
\c 12
\s1 The requesting of God
\rem /s1 A Prayer for Help; Plea for Help in Evil Times
\d For the musical director¦244693: a song by David¦244698 \add ?≈to be played on the eight-stringed instrument\add*.
\rem /d For the choir director: A psalm of David, to be accompanied by an eight-stringed instrument.; For the leader: according to the sheminith: a psalm: for David; To the leader: according to The Sheminith. A Psalm of David.; For the director of music. According to \it sheminith.\it* A psalm of David.
\q1
\v 1 Help, Yahweh¦244702, because faithful \add >people\add* \add seem to\add* have disappeared.
\q1 ≈Those who have integrity have vanished¦244709 from among humanity¦244712.
\q1
\v 2 Everyone says empty words¦244723 to \add #their neighbours¦244721\add*.
\q1 ≈Everyone speaks with flattering¦244723 lips and¦244725 \add ≈deceitful motives\add*.
\b
\q1
\v 3 Yahweh¦244730, cut off all \add those\add* flattering¦244734 lips¦244733,
\q1 ≈\add and\add* every tongue¦244735 \add ≈that exaggerates\add*.
\q1
\v 4 These are those who have said, “With our tongues¦244743 \add ≈we'll get whatever we want\add*.
\q1 ≈When \em our\em* lips¦244745 speak, who can \add ≈tell us what to do\add*?”
\b
\q1
\v 5 Yahweh¦244759 says¦244758, “I'll \add ≈take action\add*
\q1 because of the violence against the poor \add and\add* the groans¦244754 of the needy¦244755.
\q1 I'll provide the safety¦244761 that¦244762 they've been longing for.”
\b
\q1
\v 6 Yahweh's¦244767 words are pure words,
\q1 like silver¦244770 purified in a furnace¦244772 on the earth—
\q2 refined seven¦244775 times over.
\b
\q1
\v 7 Yahweh¦244780, you¦244778 will protect them.
\q1 \add Yes,\add* forever¦244788 protect us from this \add violent\add* generation¦244786.
\q1
\v 8 Wicked \add >people\add* prowl¦244793 all around¦244791
\q1 when evil is promoted for humanity¦244797.
\c 13
\s1 A prayer for help
\rem /s1 Prayer for Deliverance from Enemies; A Prayer for Help
\d For the musical director¦244799: a song by David¦244801.
\rem /d To the leader. A Psalm of David.; For the leader: a psalm: for David; For the choir director: A psalm of David.; For the director of music. A psalm of David.
\q1
\v 1 Yahweh¦244807, for how long will you keep forgetting¦244808 about me?
\q1 For how long will you hide \add ≈yourself\add* from me?
\q1
\v 2 How long must I worry?
\q1 ≈Must I have grief in my heart¦244828 all day¦244829?
\q1 ≈How long will my enemy¦244835 gloat over me?
\b
\q1
\v 3 Look at me and answer¦244840 me, Yahweh¦244841 my God¦244842.
\q1 \add ≈Restore my strength\add*, or I'll \add ≈die in my sleep¦244847\add*.
\q1
\v 4 Don't let my enemy¦244854 \add ≈boast that they've defeated me\add*,
\q1 \add otherwise\add* my enemies will \add ≈celebrate when I'm defeated\add*.
\b
\q1
\v 5 \add ≈But\add* I've trusted¦244865 in your loyal commitment.
\q1 \add ≈I'm happy inside because you've saved me\add*.
\q1
\v 6 I'll sing to Yahweh because he's been generous to me.
\c 14
\s1 Responding to evil people
\rem /s1 Denunciation of Godlessness; Human Wickedness
\r (Psa. 53)
\d For the musical director¦244876: \add a song\add* by David¦244877.
\rem /d To the leader. Of David.; For the choir director: A psalm of David.; For the leader: for David; For the director of music. Of David.
\q1
\v 1 Godless \add >people\add* \add ≈convince themselves\add* that there¦244901 is no God¦244906.
\q1 They behave corruptly and do evil things.
\q1 No one \add really\add* does what is good.\x + \xo 14:1-3: \xt Rom 3:10-12.\x*
\q1
\v 2 Yahweh looks down at \add ≈humanity\add* from the heavens
\q1 to see if there are any who understand—who \add ≈make an effort to discover\add* him.
\q1
\v 3 They've all turned away.
\q1 Together they've become corrupt.
\q1 There \add ≈isn't¦244932 anyone\add* who does good—no one.
\q1
\v 4 Don't \add ≈those evil people\add* know anything—
\q1 those who eat up my people \add just\add* like they'd eat bread,
\q1 but \add ≈they don't request help from\add* Yahweh?
\q1
\v 5 They tremble with dread,
\q1 because God is with \add ≈those who desire to obey him\add*.
\q1
\v 6 You want to humiliate poor \add #people\add*,
\q1 even though \add ≈they go to Yahweh¦244959 to find safety\add*.
\q1
\v 7 If only \add help\add* would come from Tsiyyon \add (Zion\add* \add ≈to rescue\add* Yisrael.
\q1 When Yahweh brings back his people from \add ≈where they were taken as captives\add*,
\q1 then Yacob \add (Jacob)\add* will rejoice and Yisrael will be glad!
\c 15
\s1 Who does Yahweh like?
\rem /s1 What God Requires; Who Shall Abide in God's Sanctuary?
\d A¦244970 song by David¦244968.
\rem /d A psalm: for David; A psalm of David.; A Psalm of David.
\q1
\v 1 Who's \add ≈allowed to\add* stay in your tent?
\q1 Who can live on your sacred hill?
\q1
\v 2 Whoever's \add ≈innocent because they do\add* what is right
\q1 and¦245001 speaks truth \add ≈with integrity\add*.
\q1
\v 3 \add #Those\add* \add ≈who don't use their tongues to slander\add* \add others\add*.
\q1 \add #Those\add* who don't harm others,
\q1 and who don't insult \add #their neighbours\add*.
\q1
\v 4 \add ≈Those godly people\add* despised \add ≈those rejected by Yahweh\add*,
\q1 \add ≈but\add* \add #they honour\add* those who respect \add *him\add*.
\q1 \add #They\add* \add ≈do what they've promised, even at their own expense\add*.
\q1
\v 5 \add #They\add* don't charge interest when \add #they lend\add* money.
\q1 \add #They\add* don't take bribes to testify against innocent \add >people\add*.
\q1 \add #Those\add* who do those things will never be \add ≈rejected\add*.
\c 16
\s1 Yahweh is my security
\rem /s1 Song of Trust and Security in God; A Prayer of Confidence
\d A song by David¦245043.
\rem /d A Miktam of David.; A miktam: for David; A psalm of David.; A\it miktam\it* of David.
\q1
\v 1 Protect me, God,
\q1 because \add ≈you are the one I trust for my safety\add*.
\q1
\v 2 \add ≈I\add* tell Yahweh, “You are my master. \add ?≈Anything good I do means nothing without\add* you.
\q1
\v 3 As for the \add ≈godly people who live here\add*, they¦245076 are noble people.
\q1 \add ≈I really enjoy being with\add* them.
\q1
\v 4 Their troubles will increase—
\q1 those who \add ≈choose to worship\add* other gods.
\q1 I won't pour out their drink offerings of blood
\q1 or \add ≈even use my lips to name\add* \add their gods\add*.
\q1
\v 5 Yahweh is \add ≈all I want as\add* my inheritance¦245108 and my cup.
\q1 You \add ?≈ensure my future security\add*.
\q1
\v 6 \add ≈I've had a nice piece of land measured out for me\add*—
\q1 it's definitely a good inheritance that I received.
\q1
\v 7 I will praise Yahweh¦245125 who gives me good advice.
\q1 Even at night, my \add ≈conscience\add* teaches me \add what's right¦245129\add*.
\q1
\v 8 I \add ≈made a decision to always keep Yahweh on my mind¦245137\add*.
\q1 \add ≈Nothing will worry me, because he's right here beside me\add*
\q1
\v 9 so I can \add ≈relax and be happy\add*,
\q1 Also \add ≈I\add* can live in safety
\q1
\v 10 because you won't abandon my soul to Sheol.\x + \xo 16:10: \xt Acts 13:35.\x*
\q1 You wouldn't permit your faithful \add >follower\add* to see the pit.
\q1
\v 11 You \add ≈show me the path that leads to\add* life.
\q1 \add ≈I'm always happy in your presence\add*.
\q1 \add ≈I'll have pleasure forever when I'm with you\add*.”\x + \xo 16:8-11: \xt Acts 2:25-28.\x*
\c 17
\s1 A prayer for protection
\rem /s1 Prayer for Deliverance from Persecutors; The Prayer of an Innocent Person
\d A prayer by David¦245174.
\rem /d A prayer: for David; A prayer of David.; A Prayer of David.
\q1
\v 1 Listen to my plea for justice, Yahweh.
\q1 ≈Pay attention to my call for help.
\q1 ≈\add ≈Take notice of\add* my prayer \add coming\add* from \add ≈honest\add* lips.
\q1
\v 2 \add ≈Consider my case and confirm that I'm innocent\add*.
\q1 Let your eyes see what is \add ≈just\add*.
\b
\q1
\v 3 If you test my \add ≈inner motives\add*,
\q1 if you come to me in the night to test me,
\q1 and you won't find any evil plans—
\q1 my mouth won't \add ≈say anything evil\add*.
\q1
\v 4 As for \add ≈people's actions\add*,
\q1 it is at the word from your¦245222 \add ≈mouth\add*
\q1 that I've kept myself from the ways of lawless \add >people\add*.
\q1
\v 5 \add ≈I've kept myself consistently on your¦245237 paths\add*.
\q1 ≈My feet haven't slipped.
\b
\q1
\v 6 I call to you, God, because you answer me.
\q1 \add ≈Take notice of\add* me and listen when I speak.
\q1
\v 7 Show your loyal commitment in a wonderful way,
\q1 you who \add ≈use your power to protect\add*
\q2 those who take refuge in you from their enemies.
\q1
\v 8 Protect me \add ≈as carefully as the pupil is protected in the\add* eye.
\q1 ≈Hide me \add like a chick\add* under the shadow of your wings.
\q1
\v 9 \add ≡Protect me\add* from the wicked \add >people\add* who assault me—
\q1 \add ≡from\add* my enemies who surround me.
\q1
\v 10 They've closed their¦245277 \add ≈minds to pity\add*.
\q1 Their mouths speak with pride.
\q1
\v 11 They have \add ≈closed in on me\add*.
\q1 They \add ≈have decided\add* to throw me to the ground.
\q1
\v 12 They're like a lion \add ≈eager for a victim\add*—
\q1 like a young lion crouching in ambush.
\q1
\v 13 \add ≈Take action\add*, Yahweh¦245303.
\q1 Confront \add #them\add*.
\q1 ≈Knock \add ≈them\add* down.
\q1 Rescue my life¦245307 from wicked \add >people\add* by your¦245301 sword!
\q1
\v 14 \add ≈Use your strength\add*, Yahweh, to rescue me from men—
\q1 from \add ≈people\add* in this world whose prosperity is in this life alone.
\q1 You'll fill the bellies of your treasured ones with riches—
\q1 they'll have many children and will leave their wealth to \add *them\add*.
\q1
\v 15 \add ≈Because I'm obedient\add*, I'll see your face.
\q1 ≈When I wake up, I'll be satisfied \add ≈at seeing\add* you.
\c 18
\s1 David's song of victory
\rem /s1 Royal Thanksgiving for Victory; David's Song of Victory
\r (2 Sam. 22:1-51)
\d For the musical director¦245326: a song by Yahweh's servant¦245328 David¦245330, when he sang the words¦245337 of this song to Yahweh on the day¦245340 that Yahweh rescued him from Shaul¦245350 \add (King Saul¦245350)\add* and all his \add other\add* enemies¦245348.
\rem /d For the leader: for the Lord's servant: for David (who recited the words of this song to the Lord on the day when the Lord rescued him from the power of all his enemies and from the hand of Saul. He said:); To the leader. A Psalm of David the servant of the Lord, who addressed the words of this song to the Lord on the day when the Lord delivered him from the hand of all his enemies, and from the hand of Saul. He said:; For the director of music. Of David the servant of the Lord. He sang to the Lord the words of this song when the Lord delivered him from the hand of all his enemies and from the hand of Saul. He said:; For the choir director: A psalm of David, the servant of the Lord. He sang this song to the Lord on the day the Lord rescued him from all his enemies and from Saul.
\q1
\v 1 He said¦245353:
\q1 I love¦245354 you¦245354, Yahweh¦245355, my \add source of\add* strength¦245356.
\q1
\v 2 Yahweh¦245359 is my rock, my fortress, \add ≈the one who brings me to safety\add*.
\q1 ≈He's my God¦245364, my rock. I take refuge¦245366 in him.
\q1 He's my shield¦245369, the \add ≈power that saves me\add*, my fortress.
\q1
\v 3 I will call \add ≈for help from\add* Yahweh¦245378
\q2 who \add ≈deserves all the praise¦245376 he gets\add*,
\q1 and¦245379 then I'll be rescued from my enemies¦245381.
\q1
\v 4 \add ≈I felt like I was about to die\add*,
\q1 ≈and¦245389 torrents¦245389 of worthlessness¦245390 overwhelmed¦245391 me.
\q1
\v 5 The \add ≈grave seemed to be putting its ropes around\add* me.
\q1 ≈The snares¦245398 of death¦245399 trapped me.
\q1
\v 6 In my distress¦245402 I called¦245406 out to Yahweh¦245407.
\q1 ≈I cried¦245411 for help to my God¦245410.
\q1 He heard¦245412 my voice from his temple¦245413.
\q1 ≈My call for help entered his presence¦245416.
\q1 ≈It \add ≈reached\add* his ears¦245419.
\q1
\v 7 Then the earth¦245425 quaked and shook¦245422.
\q1 ≈The foundations¦245426 of the mountains¦245427 trembled¦245428
\q1 ≈and were shaken because \add @God\add* \add ≈was angry\add*.
\q1
\v 8 Smoke went¦245436 up from out of his nostrils¦245439,
\q1 ≈and blazing fire¦245440 came out of his mouth¦245442.
\q1 Coals were ignited by it.
\q1
\v 9 He opened the skies¦245450 and came¦245451 down,
\q1 and \add ≈heavy\add* darkness¦245452 was under¦245453 his feet¦245454.
\q1
\v 10 He rode on a winged creature and flew.
\q1 ≈He glided on the wings¦245465 of the wind¦245467.
\q1
\v 11 He made darkness \add into\add* a tent around¦245474 him—
\q1 heavy rain clouds in the skies.
\q1
\v 12 Hail and¦245488 \add ≈burning\add* coals¦245488 fell from the brightness¦245483 in front of him¦245484.
\q1
\v 13 Yahweh¦245496 thundered¦245493 from the heavens¦245494.
\q1 The voice¦245499 of the highest \add >one\add* shouted.\f + \fr 18:13 \ft ‘hail and burning coals’ has been omitted from this translation as the Hebrew words are assumed to have been accidentally copied from the previous verse.\f*
\q1
\v 14 He shot his arrows¦245507 and scattered¦245508 his enemies—
\q1 ≈many lightning¦245509 bolts, and \add ≈forced them to disperse\add*.
\q1
\v 15 Then the water¦245517 channels¦245516 appeared.
\q1 ≈The foundations¦245519 of the world¦245520 were exposed
\q2 at your rebuke¦245521, Yahweh¦245522—
\q1 ≈at the blast¦245523 of the breath¦245524 from your nostrils¦245525.
\q1
\v 16 He reached down from above \add and\add* took¦245530 hold of me.
\q1 ≈He pulled me out of the surging waters¦245532.
\q1
\v 17 He rescued me from my¦245539 powerful enemy¦245537—
\q1 from those who hated¦245539 me,
\q1 because they¦245542 were too strong¦245542 for me.
\q1
\v 18 They confronted¦245546 me \add ≈when I was in\add* distress,
\q1 \add ≈but\add* Yahweh¦245552 was my support¦245553.
\q1
\v 19 He brought¦245557 me out to a wide open place¦245558.
\q1 ≈He saved me because he¦245561 was pleased with me.
\q1
\v 20 Yahweh¦245566 has rewarded¦245565 me because \add ≈I've done nothing wrong\add*.
\q1 ≈He has restored me because \add ≈I'm innocent\add*.
\q1
\v 21 because I've \add ≈followed\add* Yahweh's \add ≈instructions\add*
\q1 and¦245579 haven't acted¦245581 wickedly¦245581 towards my God¦245582.
\q1
\v 22 \add ≈I keep all his instructions in mind\add*,
\q1 and¦245590 I haven't \add ≈refused to follow any of his rules\add*.
\q1
\v 23 I've \add ≈done nothing that he could blame¦245598 me for\add*
\q1 and I've kept¦245600 myself from \add ≈disobeying him\add*.
\q1
\v 24 \add ≈So\add* Yahweh¦245606 has restored me because of my \add ≈obedience\add*,
\q1 because \add ≈I was innocent in his sight¦245612\add*.
\q1
\v 25 To the faithful, you show yourself faithful.
\q1 ≈To the blameless, you show yourself blameless.
\q1
\v 26 ≈To the pure, you show yourself pure,
\q1 but you're shrewd towards anyone¦245628 who's crooked,
\q1
\v 27 because you save¦245642 people¦245639 \add ≈who're suffering\add*,
\q1 \add ≈but\add* you bring¦245645 down those with \add proud,\add* uplifted¦245644 eyes¦245643.
\q1
\v 28 You give light¦245651 to my lamp.
\q1 ≈Yahweh¦245653 my God¦245654 lights up my darkness¦245656.
\q1
\v 29 \add ≈With your help\add*, I \add ≈can run¦245662 forward into the invaders\add*.
\q1 ≈\add ≈With my God's assistance\add*, I can leap over a wall.
\q1
\v 30 As for God¦245670, his \add #ways are\add* perfect.
\q1 ≈Yahweh's message¦245673 has been refined¦245676.
\q1 He is a shield¦245677 to everyone who \add ≈goes to him to stay safe\add*,
\q1
\v 31 because who is God except Yahweh¦245689?
\q1 ≈Who is a \add ≈reliable place of safety\add* except our¦245693 God?
\q1
\v 32 It is God¦245696 who puts strength¦245698 onto me like a belt \add around me\add*—
\q1 who makes my¦245697 path¦245701 \add ≈clear of obstacles\add*.
\q1
\v 33 He makes \add ≈me sure-footed\add* like a deer,
\q1 and¦245707 places me in the \add ≈hills\add*.\x + \xo 18:33: \xt Heb 3:19.\x*
\q1
\v 34 He trains¦245712 my hands¦245713 for battle,
\q1 ≈and¦245715 my arms to bend a bronze¦245718 bow.
\q1
\v 35 You \add ≈protect and save me with your\add* shield¦245725.
\q1 You \add ≈use your power to\add* support¦245728 me,
\q1 and your favour has made me \add ≈strong\add*.
\q1
\v 36 You've made the path for my feet \add ≈wide\add* beneath me
\q1 \add ≈so\add* that my \add ≈feet\add* haven't slipped.
\q1
\v 37 I chased my enemies¦245742 and overtook¦245743 them.
\q1 ≈I didn't¦245744 turn back until¦245748 they¦245750 were destroyed.
\q1
\v 38 I smashed them so that they were unable to \add ≈regroup\add*.
\q1 ≈They have fallen under¦245759 my feet¦245760.
\q1
\v 39 You put strength¦245764 on me for battle¦245765 \add ≈like a belt around me\add*.
\q1 You made my enemies bow down to me.
\q1
\v 40 You \add ≈allowed me to kill my¦245775 enemies¦245771\add*.
\q1 ≈I annihilated those who hated¦245775 me.
\q1
\v 41 They called for help¦245779, but no rescuer \add came\add*.
\q1 ≈\add ≡They called out\add* to Yahweh¦245785, but he didn't¦245786 answer¦245787 them.
\q1
\v 42 I \add ≈hammered\add* them into fine pieces like dust in the wind¦245796.
\q1 ≈I emptied¦245799 them out like mud in the streets¦245798.
\q1
\v 43 You rescued me from people's feuds.
\q1 You've made me the head over nations¦245807.
\q1 ≈People serve¦245812 me that I never knew¦245811 \add before\add*.
\q1
\v 44 As soon as they heard¦245815 \add ≈about me\add*, they obeyed me.
\q1 ≈Foreigners \add ≈cower down\add* to me.
\q1
\v 45 The foreigners¦245829 \add ≈lose heart\add*,
\q1 ≈and¦245831 came trembling¦245831 out of their¦245832 strongholds¦245832.
\q1
\v 46 Yahweh¦245837 lives—may my \add ≈place of security\add* be praised.
\q1 ≈Praise the God¦245841 \add ≈who saved me\add*.
\q1
\v 47 He's the God¦245845 who executes vengeance¦245847 \add ≈on my behalf\add*—
\q1 who subdues¦245849 the nations under¦245851 me.
\q1
\v 48 I'm set free from my¦245854 enemies¦245855.
\q1 Indeed, you \add ≈helped me stay ahead of those who opposed me\add*.
\q1 You rescued me from violent¦245862 men.
\q1
\v 49 Therefore I'll give¦245870 thanks¦245870 to you¦245870 among the nations¦245871, Yahweh¦245873,
\q1 ≈I'll sing praises¦245875 to your¦245874 name¦245874.\x + \xo 18:49: \xt Rom 15:9.\x*
\q1
\v 50 \add @God\add* gives great¦245878 victory to his king,
\q1 and he shows¦245882 his loyal¦245883 commitment to his anointed¦245885 \add >one\add*—
\q1 to David¦245886 and to his descendants¦245887 forever.
\c 19
\s1 God's splendour displayed
\rem /s1 God's Glory in Creation; God's Glory in Creation and the Law
\d For the musical director¦245892: a song by David¦245894.
\rem /d To the leader. A Psalm of David.; For the leader: a psalm: for David; For the choir director: A psalm of David.; For the director of music. A psalm of David.
\q1
\v 1 The skies¦245897 declare God's \add ≈talent and splendour\add*,
\q1 ≈and \add ≈outer space\add* shows off his handiwork.
\q1
\v 2 Speech pours¦245910 out day after day.
\q1 ≈Night after night it reveals knowledge¦245916.
\q1
\v 3 There's no speech¦245921 or words¦245923 spoken.
\q1 ≈No voice¦245926 can be heard¦245925
\q1
\v 4 yet their words¦245937 go out over all the earth¦245931,
\q1 ≈and their speech to the end¦245935 of the world¦245936.
\q1 He's \add ≈placed the sun¦245938 in its home\add* \add in the sky\add*.\x + \xo 19:4: \xt Rom 10:18.\x*
\q1
\v 5 The sun is like a bridegroom¦245946 coming out of his room.
\q1 ≈\add ≡It's\add* like a strong¦245950 man who's glad when he¦245945 can run¦245951 along his path.
\q1
\v 6 The sun rises from \add ≈side of our view\add*
\q1 ≈and crosses the sky to the other.
\q1 Nothing escapes its heat.
\q1
\rem /s1 The Law of the Lord
\v 7 Yahweh's \add #instructions are\add* perfect¦245971, restoring¦245972 \add ≈our motivation\add*.
\q1 Yahweh's testimony is reliable¦245976, making¦245977 simple¦245978 \add >people\add* wise.
\q1
\v 8 Yahweh's instructions are right, \add ≈bringing inner fulfillment\add*.
\q1 ≈Yahweh's \add #commands are\add* pure, bringing light to the eyes¦245991.
\q1
\v 9 \add ≈Respect for\add* Yahweh¦245995 is pure, enduring¦245998 forever¦245999.
\q1 ≈Yahweh's rules are correct and always right¦246004.
\q1
\v 10 They're more valuable than gold, even fine gold.
\q1 ≈They're sweeter¦246012 than honey, even the honey that drips from the honeycomb.
\q1
\v 11 Yes, your¦246020 servant¦246020 is warned¦246021 by \add @Yahweh's rules\add*.
\q1 ≈A worthwhile reward comes from obeying them.
\q1
\v 12 Who can discern¦246031 all their own errors¦246028?
\q1 ≈Cleanse me from hidden¦246032 faults.
\b
\q1
\v 13 Also, keep¦246039 your¦246040 servant¦246040 from willful¦246037 sins¦246037—
\q1 ≈don't¦246041 let them not rule over me.
\q1 Then I'll be perfect,
\q1 ≈and¦246048 I will be innocent¦246048 of terrible disobedience.
\q1
\v 14 Let the words¦246056 from my mouth¦246058
\q1 ≈and \add even\add* my inner thoughts
\q1 be acceptable¦246054 in your¦246061 sight, Yahweh¦246062—
\q1 \add ≈the secure place that I can run to\add*,
\q1 ≈and \add ≈the one who paid for my release from slavery\add*.
\c 20
\s1 A prayer for victory
\rem /s1 Prayer for Victory; A Prayer for Victory
\d For the musical director¦246066: a song by David¦246068.
\rem /d To the leader. A Psalm of David.; For the leader: a psalm: for David; For the choir director: A psalm of David.; For the director of music. A psalm of David.
\q1
\v 1 May Yahweh¦246072 help you \add ≈whenever trouble¦246074 comes\add*.
\q1 ≈\add Then\add* may Yakob's \add (Jacob's)\add* God¦246078 protect¦246075 you
\q1
\v 2 and send¦246082 help¦246084 from \add &his\add* sanctuary¦246085,
\q1 ≈to support you from Tsiyyon¦246086 \add (Zion¦246086)\add*.
\q1
\v 3 May he¦246090 call to mind all your offerings¦246093
\q1 and accept¦246095 your burnt¦246094 sacrifice. \qs (Instrumental¦246096 break¦246096.)\qs*
\q1
\v 4 May he give¦246099 you \add ≈your desires that you've thought about the most\add*,
\q1 ≈and \add ≈make all the plans¦246105 that you've hoped for come to pass\add*.
\q1
\v 5 Then we will \add ≈celebrate\add* your victory¦246111,
\q1 ≈and we'll raise¦246115 banners¦246115 in the name¦246112 of our God¦246114.
\q1 May Yahweh¦246117 grant all your requests¦246120.
\q1
\v 6 Now I know¦246124 that Yahweh¦246128 will rescue his anointed¦246129 \add >one\add*.
\q1 He will answer¦246130 him¦246130 from his sacred¦246132 heaven¦246131
\q1 \add ≈and use all his strength to save\add* \add <him\add*.
\q1
\v 7 \add ≈Various leaders trust in various different military units\add*,
\q1 but we will \add ≈put our trust in\add* our God¦246147 Yahweh¦246146.
\q1
\v 8 They will \add ≈stumble\add* and fall,
\q1 but we will \add ≈be strong\add* and stand¦246156 \add ≈firm\add*.
\q1
\v 9 Yahweh¦246159, rescue the king¦246161.
\q1 Answer us when we¦246165 call \add for help\add*.
\c 21
\s1 Praise for victory
\rem /s1 Thanksgiving for Victory; Praise for Victory
\d For the musical director¦246167: a song by David¦246169.
\rem /d To the leader. A Psalm of David.; For the leader: a psalm: for David; For the choir director: A psalm of David.; For the director of music. A psalm of David.
\q1
\v 1 The king's glad about your strength¦246173, Yahweh¦246172.
\q1 ≈He's very happy about the salvation you provide.
\q1
\v 2 You've given¦246188 him \add ≈what he really wanted\add*,
\q1 ≈and¦246190 haven't held back \add ≈from answering his requests¦246190\add*. \qs (Instrumental¦246195 break¦246195.)\qs*
\q1
\v 3 You went to meet him¦246200 with blessings¦246201 of good¦246202 \add >things\add*.
\q1 ≈You placed a crown¦246205 of purest gold¦246206 on his head.
\q1
\v 4 He asked¦246211 you for life \add and\add* you gave it to him.
\q1 You \add ≈extended his life and gave him an eternal dynasty\add*.
\q1
\v 5 \add ≈He receives great¦246221 respect\add* because of your¦246224 victory.
\q1 ≈You've given him splendour and¦246226 majesty.
\q1
\v 6 When you grant him lasting blessings¦246234,
\q1 you make him glad with the \add ≈excitement\add* of your presence¦246240.
\q1
\v 7 The king¦246245 trusts¦246246 in Yahweh.
\q1 He won't¦246250 waver \add ≈as he experiences\add* the loyal commitment of the highest \add >one\add*.
\q1
\v 8 Your \add ≈energy\add* will find all your¦246262 enemies¦246259.
\q1 Your \add ≈strength will reach as far as\add* those who hate¦246262 you¦246262.
\q1
\v 9 \add ≈When you get angry\add*, you'll burn them up like in a flaming furnace¦246267.
\q1 ≈Yahweh¦246271 will consume¦246274 them in his fury, and the fire will devour them.
\q1
\v 10 You'll destroy¦246280 their offspring¦246281 from the earth¦246279
\q1 and their descendants¦246278 from among humankind¦246283
\q1
\v 11 because they intended to do evil against¦246289 you¦246289.
\q1 They conceived a plot, \add but\add* they won't¦246293 succeed¦246295
\q1
\v 12 because you¦246302 will turn¦246299 them back.
\q1 ≈You'll draw your¦246301 bow \add ≈in front of\add* them.
\q1
\v 13 Yahweh¦246309, \add ≈show us\add* your strength¦246310 \add ≈and we'll praise you\add*.
\q1 We'll sing, and praise your power¦246313.
\c 22
\s1 A cry of pain then a praise song
\rem /s1 Plea for Deliverance from Suffering and Hostility; A Cry of Anguish and a Song of Praise
\d For the musical director¦246315: a song by David¦246321 \add to the tune\add* ‘The doe of the dawn’.
\rem /d For the director of music. To the tune of “The Doe of the Morning.” A psalm of David.; For the choir director: A psalm of David, to be sung to the tune “Doe of the Dawn.”; For the leader: set to ‘Hind of the Dawn’: a psalm: for David; To the leader: according to The Deer of the Dawn. A Psalm of David.
\q1
\v 1 My¦246329 God, my God, why have you abandoned¦246327 me?
\q1 Why are you so far from saving me
\q1 ≈\add ≡and far from\add* \add ≈my plea for help\add*?\x + \xo 22:1: \xt Mat 27:46; Mrk 15:34.\x*
\q1
\v 2 My God¦246334, I call out in the daytime \add for help\add*, but you¦246339 don't¦246338 answer¦246339 \add >me\add*,
\q1 ≈and at night¦246340 I'm not silent¦246343 \add either\add*.
\q1
\v 3 \add ≈Yet\add* you are sinless—
\q1 \add ≈accepting\add* Yisrael's praises¦246350.
\q1
\v 4 Our ancestors¦246356 trusted in you.
\q1 They trusted in you, and you rescued them.
\q1
\v 5 They called out to you \add for help\add* and they were rescued.
\q1 They trusted¦246365 in you and were not disappointed.
\q1
\v 6 \add ≈But\add* I'm a worm and not a man¦246375—
\q1 ≈a disgrace to humanity¦246377 and despised¦246378 by the people¦246379.
\q1
\v 7 Everyone who sees me, taunts me.
\q1 ≈They \add ?≈make faces at me\add*.
\q1 ≈They shake¦246389 their heads at me.\x + \xo 22:7: \xt Mat 27:39; Mrk 15:29; Luk 23:35.\x*
\q2
\v 8 Go to Yahweh¦246396—he'll save him.
\q1 ≈He'll rescue¦246398 him because he likes him.\x + \xo 22:8: \xt Mat 27:43.\x*
\q1
\v 9 You brought me out from the womb.
\q1 ≈You made me trust¦246409 you¦246406 when I was at my¦246407 mother's¦246413 breasts¦246412.
\q1
\v 10 I \add ?≈was forced to be dependant\add* on you since birth¦246418.
\q1 ≈You are my God¦246421 since I was in my mother's¦246420 womb.
\q1
\v 11 Don't \add ≈distance yourself\add* from me, because trouble¦246431 is near.
\q1 ≈There's no one \add else who can\add* help.
\q1
\v 12 Many \add enemies\add* surround me \add like angry\add* bulls.
\q1 ≈Strong bulls from Bashan¦246443 have surrounded me.
\q1
\v 13 They open their¦246449 mouths¦246449 wide against¦246448 me
\q1 ≈like a roaring¦246452 lion¦246450 tearing¦246451 its victim apart.
\q1
\v 14 I am being poured¦246456 out like water¦246455 and all my bones¦246460 are out of joint¦246457.
\q1 ≈My heart¦246462 is like wax—it melts away within my chest.
\q1
\v 15 My strength¦246472 has dried¦246469 up like a piece of fired clay.
\q1 ≈My tongue¦246473 sticks to \add ≈the roof of my mouth\add*.
\q1 You're \add ≈about to let me die and return to\add* dust
\q1
\v 16 because dogs have surrounded¦246484 me.
\q1 ≈A band of evil \add >men\add* has encircled¦246488 me.
\q1 They've pierced¦246489 my hands¦246490 and¦246491 my feet¦246491.\f + \fr 22:16 \ft In this last line, we're following the ancient Septuagint translation rather than the difficult-to-understand Hebrew text.\f*
\q1
\v 17 I can count¦246494 all my bones¦246497.
\q1 They \add stand\add* looking, and stare at me.
\q1
\v 18 They divide my clothes¦246510 up among themselves,
\q1 ≈They cast lots for my garments¦246506.\x + \xo 22:18: \xt Mat 27:35; Mrk 15:24; Luk 23:34; Yhn 19:24.\x*
\q1
\v 19 Yahweh¦246516, \add ≈don't¦246517 just stand at a distance¦246519\add*.
\q1 ≈Please hurry to help me, my¦246521 strength.
\q1
\v 20 Save my life from the sword¦246526—
\q1 ≈my \add ≈very existence\add* from the \add ≈clutch\add* of wild dogs.
\q1
\v 21 Save me from the lion's mouth¦246535.
\q1 ≈Rescue me from the horns¦246537 of the wild bulls.
\b
\q1
\v 22 I'll \add ≈promote\add* your¦246543 name¦246543 among my brothers¦246544.
\q1 ≈I'll praise¦246547 you¦246547 in \add ≈front of all the assembled¦246546 people\add*.\x + \xo 22:22: \xt Heb 2:12.\x*
\q1
\v 23 ≈You all who fear Yahweh¦246551, praise¦246553 him.
\q1 ≈All you descendants of Yakob, honour¦246558 him.
\q1 ≈Stand in awe of him, all you descendants of Israel¦246564,
\b
\q1
\v 24 because he hasn't despised¦246570 or detested¦246572 the suffering of \add ≈the one who's going through it\add*.
\q1 ≈Yahweh hasn't hidden¦246577 \add ≈away\add* from him.
\q1 ≈When the suffering one called out to him, he heard¦246582.
\q1
\v 25 \add ≈You're the reason that I offer\add* praise¦246586 \add ≈when all the people gather\add*.
\q1 ≈I'll fulfill my vows \add ≈publicly in front of\add* those who fear¦246592 him¦246592.
\q1
\v 26 The oppressed \add >people\add* will eat¦246595 and¦246598 be satisfied¦246598.
\q1 Those who're \add ≈interested in\add* Yahweh¦246600 will praise¦246599 him¦246601.
\q1 May you all live¦246602 forever¦246604.
\b
\q1
\v 27 \add Peoples\add* from each end of the earth¦246617 will remember¦246607 and turn¦246609 to Yahweh¦246612.
\q1 ≈All the families of the nations¦246623 will bow down before you,
\q1
\v 28 because Yahweh¦246627 \add ≈is the king\add*
\q1 ≈and¦246629 rules¦246629 over the nations¦246630.
\q1
\v 29 All the prosperous \add >people\add* in the world will celebrate and worship¦246634 \add >him¦246642\add*.
\q1 ≈All \add ≈mortal people\add* will bow before¦246642 him—those¦246646 who can't¦246649 \add ≈extend\add* their own lives.
\q1
\v 30 \add Our\add* \add ≈future offspring¦246653\add* will serve¦246654 him¦246654.
\q1 They'll tell the next generation¦246657 about¦246656 the master¦246656.
\q1
\v 31 They will come¦246660 and¦246661 tell about¦246664 his righteousness¦246662.
\q1 They'll tell what he's done to people¦246663 not yet born.
\c 23
\s1 Protected and blessed by the shepherd
\rem /s1 The Lord Our Shepherd; The Divine Shepherd
\d A¦246671 song by David¦246669.
\rem /d A psalm: for David; A psalm of David.; A Psalm of David.
\q1
\v 1 Yahweh is my shepherd
\q2 \add so\add* I won't lack anything.
\q1
\v 2 He lies me down in paddocks of fresh grass.
\q1 He leads¦246687 me beside a peaceful \add stream\add*.
\q1
\v 3 He refreshes my inner being.
\q1 He guides me along paths of obedience so that he'll be honoured.
\q1
\v 4 Even when I walk through a valley in deep darkness,
\q2 I won't be afraid of being harmed.
\q1 Your rod and staff will \add protect and\add* comfort me.
\q1
\v 5 You prepare a meal for me while my enemies \add watch\add*.
\q1 You give me olive oil to soothe my head.
\q1 \add ≈I have so many blessings\add*.
\q1
\v 6 I'm certain that your goodness and your mercy will surround me for my whole life,
\q1 and then I'll live in Yahweh's house forever.
\c 24
\s1 God the powerful King
\rem /s1 The Great King; Entrance into the Temple
\d A song by David.
\rem /d Of David. A Psalm.; Of David. A psalm.; A psalm of David.; For David: a psalm
\q1
\v 1 The earth and all its content belong to Yahweh—
\q1 ≈the world, and everything that lives in it,
\q1
\v 2 because he founded it on the seas,
\q1 ≈and established it on the rivers.
\q1
\v 3 Who will ascend Yahweh's mountain?
\q1 ≈Who will stand in his sacred place?
\q1
\v 4 The¦246795 one with clean hands and a pure heart,
\q1 who hasn't \add ≈falsely declared to be following me\add*,
\q1 ≈and hasn't \add ≈made a promise\add* in order to deceive \add >others\add*.
\q1
\v 5 He'll receive a blessing from Yahweh
\q1 and he God of his¦246802 salvation \add ≈will declare him¦246802 innocent\add*.
\q1
\v 6 Such is the generation of those who \add ≈try to discover\add* him—
\q1 those who \add ≈want to imitate\add* Yakob. \qs (Instrumental break.)\qs*
\q1
\v 7 \add ≈Look up\add*, you gates.
\q1 ≈\add ≈Open up\add*, everlasting doors,
\q1 so that the \add ≈incredible\add* king¦246822 can come in.
\q1
\v 8 Who's \add ≈that incredible\add* king¦246839?
\q1 Yahweh, strong and powerful.
\q1 ≈Yahweh, victorious in battle.
\q1
\v 9 \add ≈Look up\add*, you gates.
\q1 ≈\add ≈Open up\add*, everlasting doors,
\q1 so that the \add ≈incredible\add* king can come in.
\q1
\v 10 Who's \add ≈that incredible\add* king?
\q1 Army commander Yahweh.
\q1 He's that \add ≈incredible\add* king. \qs (Instrumental break.)\qs*
\c 25
\s1 The praying so that get to teach
\rem /s1 A Prayer for Guidance and Protection; Prayer for Guidance and for Deliverance
\d \add A song\add* by David.
\rem /d For David; A psalm of David.; Of David.
\qa \bd א\bd* (Alef)
\q1
\v 1 I \add ≈offer\add* my life to you¦246862, Yahweh.
\qa \bd ב\bd* (Beyt)
\q1
\v 2 My God, I trust in you¦246876.
\q1 Don't let me be humiliated.
\q1 ≈Don't let my enemies \add ≈defeat me and then celebrate\add*.
\qa \bd ג\bd* (Gimel)
\q1
\v 3 \add ≈Don't let anyone be disgraced because they'd put their trust in\add* you.
\q1 \add On the other hand,\add* may those who act treacherously without cause be ashamed.
\qa \bd ד\bd* (Dalet)
\q1
\v 4 Make your ways known to me, Yahweh.
\q1 ≈Teach me your paths.
\qa \bd ה\bd* (He)
\q1
\v 5 Guide me into your truth and teach me,
\q1 because you're the God \add ≈who saves me\add*.
\q1 I wait all day long¦246911 \add ≈to experience your presence\add*.
\qa \bd ו\bd* (Vav)
\q1
\v 6 \add ≈Call\add* your acts of compassion and loyal commitment \add ≈to mind\add*, Yahweh¦246929,
\q1 because they've always existed.
\qa \bd ז\bd* (Zayin)
\q1
\v 7 Don't \add ≈think about my youthful disobedience\add* or my rebelliousness.
\q1 \add ≈Call me to mind\add* with loyal commitment because of your goodness, Yahweh¦246934.
\qa \bd ח\bd* (Het)
\q1
\v 8 Yahweh is \add both\add* honest and¦246945 good,
\q1 therefore he teaches¦246945 sinners the way.
\qa \bd ט\bd* (Tet)
\q1
\v 9 He¦246952 guides the humble in what is right
\q1 ≈and he teaches \add *them\add* his way.
\qa \bd י\bd* (Yod)
\q1
\v 10 All Yahweh's ways are loyal commitment and faithfulness
\q1 to those who keep his agreement and his solemn commands.
\qa \bd כ\bd* (Kaf)
\q1
\v 11 For the sake of your \add ≈reputation\add*, Yahweh¦246975,
\q1 forgive my disobedience because it's \add ≈pretty bad\add*.
\qa \bd ל\bd* (Lamed)
\q1
\v 12 Who are \add #those\add* who respect Yahweh?
\q1 The master will instruct \add #them\add* in the path that \add #they\add* should choose.
\qa \bd מ\bd* (Mem)
\q1
\v 13 \add #They'll\add* \add ≈enjoy a life of goodness\add*,
\q1 ≈and¦246990 \add #their\add* descendants will \add ≈live peacefully in\add* the land.
\qa \bd נ\bd* (Nun)
\q1
\v 14 Yahweh's¦246997 friendship is for those who respect him,
\q1 and he makes his \add ≈promises\add* known to them.
\qa \bd ס\bd* (Samek)
\q1
\v 15 My eyes are always on Yahweh,
\q1 because he'll untangle my feet from the net.
\qa \bd ע\bd* (Ayin)
\q1
\v 16 Turn towards me and have mercy on me,
\q1 because I'm alone and suffering.
\qa \bd פ\bd* (Pe)
\q1
\v 17 \add ≈My worries keep increasing\add*—
\q1 rescue me from my distress.
\qa \bd צ\bd* (Tsade)
\q1
\v 18 \add ≈Take note of\add* my suffering and¦247035 troubles.
\q1 Forgive all my sins.
\qa \bd ק\bd* (Qof)
\q1
\v 19 \add ≈Look at\add* my enemies because \add ≈there's so many of them\add*.
\q1 They hate me with cruel hatred.
\qa \bd ר\bd* (Resh)
\q1
\v 20 Protect my life and¦247052 rescue me.
\q1 Don't let me be humiliated, because I \add always\add* take refuge in you¦247055.
\qa \bd ש\bd* (Sin/Shin)
\q1
\v 21 May integrity and \add ≈godliness\add* preserve me,
\q1 because I wait for you \add to help me\add*.
\qa \bd ת\bd* (Tav)
\q1
\v 22 Rescue Yisrael, God,
\q1 from all its troubles.
\c 26
\s1 A prayer of a godly person
\rem /s1 Plea for Justice and Declaration of Righteousness; The Prayer of a Good Person
\d \add A song\add* by David¦247066.
\rem /d For David; A psalm of David.; Of David.
\q1
\v 1 \add ≈Declare me innocent\add*, Yahweh, because I have walked with integrity.
\q1 ≈I've trusted in Yahweh without wavering.
\q1
\v 2 Examine me, Yahweh, and test me.
\q1 ≈\add ≈Check out\add* my mind and my motives.
\q1
\v 3 \add ≈I keep my eyes on\add* your loyal commitment,
\q1 ≈and¦247105 I walk about in your faithfulness.
\q1
\v 4 I don't¦247116 associate with deceitful people,
\q1 ≈or with those who're dishonest.
\q1
\v 5 I \add ≈avoid\add* the \add #gatherings\add* of evildoers,
\q1 ≈and¦247122 I don't \add ≈meet\add* with the wicked.
\q1
\v 6 I wash my hands in innocence,
\q1 and¦247131 I go around your¦247134 altar, Yahweh,
\q1
\v 7 to sing a praise song
\q1 ≈and¦247140 to tell about all the wonderful \add ≈things you've done\add*.
\q1
\v 8 Yahweh, I love the house where you live,
\q1 ≈the place \add ≈where your power and¦247151 splendour is continually displayed\add*.
\q1
\v 9 Don't remove me along with sinners,
\q1 ≈or my life with people \add ≈blood on their hands\add*—
\q1
\v 10 \add ≈people who're plotting\add* wickedness,
\q1 and¦247169 whose \add ≈pockets\add* are full of bribes.
\q1
\v 11 But as for me, I'll walk with integrity.
\q1 \add ≈Release me from my slavery\add* and have mercy on me.
\q1
\v 12 My \add #feet stand\add* on level ground.
\q1 I will bless Yahweh at \add &our\add* gatherings.
\c 27
\s1 A prayer of praise
\rem /s1 Triumphant Song of Confidence; A Prayer of Praise
\d \add A song\add* by David.
\rem /d For David; A psalm of David.; Of David.
\q1
\v 1 Yahweh is my light and \add ≈the one who saves me\add*—\add ≈why should I be afraid of anyone\add*?
\q1 ≈Yahweh is \add ≈where my life is safe\add*—\add ≈why should I be worrying\add*?
\q1
\v 2 When¦247225 evil \add ≈people\add* approached me to \add ≈wear me down\add*,
\q1 \add ≈those\add* adversaries and enemies stumbled and fell.
\q1
\v 3 \add ≈Even when I'm surrounded by\add* an \add enemy\add* army, \add ≈I won't be scared\add*.
\q1 ≈Although war \add ≈breaks out\add* against me, even then I'll remain confident.
\q1
\v 4 \add There's\add* one thing that I've Yahweh and that I'll \add ≈aim for\add*:
\q1 that I'll \add ≈be able to\add* stay in the house of Yahweh \add ≈as long as I live\add*.
\q1 to see Yahweh's beauty and to meditate in his temple.
\q1
\v 5 He'll hide me in his shelter \add ≈when trouble comes\add*—
\q1 ≈He'll conceal me under the cover of his tent .
\q1 ≈He'll lift me high \add to a safe place up\add* on a rock.
\q1
\v 6 Then \add ≈I'll be helped to achieve victory over\add* my enemies all around me,
\q1 and I will offer celebratory sacrifices in his tent.
\q1 ≈I'll make music and sing to Yahweh¦247279.
\q1
\v 7 Yahweh¦247294, \add ≈listen to me\add* when I call out \add for help\add*.
\q1 Have mercy on me, and answer me.
\q1
\v 8 My \add ≈gut feelings\add* tell me \add ≈that I should follow you\add*,
\q1 \add so\add* I'll \add ≈strive to relate to you\add*, Yahweh.
\q1
\v 9 Don't \add ≈stay away\add* from me.
\q1 Don't turn your servant away in anger.
\q1 You've been my helper.
\q1 Don't leave or abandon¦247324 me, God \add ≈who saves me\add*.
\q1
\v 10 Even if my \add ≈parents were to abandon\add* me,
\q1 Yahweh¦247329 would \add ≈take me in\add*.
\q1
\v 11 Teach me your way, Yahweh.
\q1 Lead me on a level path
\q1 because of my enemies.
\q1
\v 12 Don't \add ≈let my enemies do what they want to me\add*,
\q1 because \add ≈fraudulent cases have been brought\add* against me,
\q1 and \add @those people\add* \add ≈thrive on\add* violence.
\q1
\v 13 \add ?What would've happened to me\add*
\q1 if I hadn't believed that I would see Yahweh's goodness in the land of the living?
\q1
\v 14 \add ≈Keep expecting\add* Yahweh \add to act\add*.
\q1 Be strong and courageous. Wait for Yahweh.
\c 28
\s1 Prayer of requesting
\rem /s1 Prayer for Help and Thanksgiving for It; A Prayer for Help
\d \add A song\add* by David.
\rem /d For David; A psalm of David.; Of David.
\q1
\v 1 Yahweh, I call out to you¦247399 \add for help¦247398\add*, my rock \add of safety\add*.
\q1 Don't \add ≈refuse to hear me\add*
\q1 because if you're silent, I'll \add soon\add* be with those who're heading down \add ≈to their graves\add*.
\q1
\v 2 Hear my pleading when I call for help from you—
\q1 when I raise my hands toward your most sacred room.
\q1
\v 3 Don't drag me away along with the wicked—those who do \add ≈evil things\add*,
\q1 who talk about peace with their neighbours but have evil \add ≈plans in their minds\add*.
\q1
\v 4 Give them what their actions deserve
\q1 ≈and repay them what their wickedness demands.
\q1 Repay them \add ≈what they've done\add*
\q1 ≈and \add ≈give them what they deserve\add*.
\q1
\v 5 Because they don't understand \add ≈what Yahweh¦247455 does\add*,
\q1 he'll tear them down and never rebuild them.
\q1
\v 6 Blessed be Yahweh¦247462
\q1 because he's heard my requests.
\q1
\v 7 Yahweh¦247475 \add ≈makes me strong\add* and \add protects me like a\add* shield.
\q1 I trust in him, and \add ≈he helps me\add*.
\q1 \add ≈That's why I'm so happy inside\add*,
\q1 and I'll praise him by singing.
\q1
\v 8 Yahweh \add ≈gives strength to\add* his people¦247488,
\q1 and he is the \add ≈place of safety for\add* his anointed one.
\q1
\v 9 Rescue your people
\q1 ≈and bless your inheritance.
\q1 Be their shepherd and carry them \add ≈always\add*.
\c 29
\s1 The incredible power of God's voice
\rem /s1 The Voice of the Lord in the Storm; The Voice of God in a Great Storm
\d A praise song by David¦247500.
\rem /d A psalm: for David; A psalm of David.; A Psalm of David.
\q1
\v 1 Acknowledge¦247516 Yahweh¦247512 you sons of the mighty one,
\q2 acknowledge that greatness and power are his alone.
\q1
\v 2 Honour¦247530 the authority of Yahweh¦247522,
\q2 worship him in his pure beauty.
\q1
\v 3 The¦247541 voice of Yahweh¦247538 commands the oceans,
\q2 his power¦247539 thunders over many waters.
\q1
\v 4 Yahweh's voice is so powerful,
\q2 his voice sounds so majestic.
\q1
\v 5 Yahweh's¦247560 voice splits huge trees,
\q2 it shatters the cedar trees in Lebanon¦247559.
\q1
\v 6 He makes them skip around like a calf,
\q2 Lebanon and Sirion acting like a wild, young bull.
\q1
\v 7 Yahweh's voice¦247573 produces flames of fire.
\q1
\v 8 Yahweh's voice¦247582 makes the land shake,
\q2 he shakes the wilderness of Kadesh.
\q1
\v 9 Yahweh's¦247598 voice makes the deer give birth \add in fright\add*,
\q2 it strips the leaves from the trees,
\q2 while all the people in his temple praise him.
\q1
\v 10 Yahweh¦247607 sits on his throne conquering the flood,
\q1 he reigns forever from his seat as king.
\q1
\v 11 Yahweh gives strength to his people,
\q2 he grants tranquil peace to his own.
\c 30
\s1 Thanking Yahweh after sickness
\rem /s1 A Prayer of Thanksgiving; Thanksgiving for Recovery from Grave Illness
\d A song by David¦247620 for the temple dedication¦247618.
\rem /d A Psalm. A Song at the dedication of the temple. Of David.; A psalm (a song for the dedication of the temple): for David; A psalm of David, sung at the dedication of the Temple.; A psalm. A song. For the dedication of the temple. Of David.
\q1
\v 1 I'll praise you, Yahweh¦247624, because you've \add ≈helped me succeed\add*
\q1 ≈and haven't allowed¦247629 my enemies¦247630 to \add ≈take advantage of\add* me.
\q1
\v 2 Yahweh¦247634 my God¦247635, I¦247636 called out to you for help¦247636,
\q1 and you healed¦247638 me.
\q1
\v 3 Yahweh¦247641, you've \add ≈saved me from death\add*.
\q1 You've¦247645 kept me alive from going¦247648 down into the grave.
\q1
\v 4 Sing praises¦247654 to Yahweh¦247655, you \add ≈who're faithful¦247656 to him\add*.
\q1 ≈Give thanks¦247657 \add ≈to the sinless one\add*
\q1
\v 5 because his anger¦247665 is only for a moment¦247663, but his favour¦247667 is for a lifetime.
\q1 ≈Weeping comes for a night, but happiness comes in the morning¦247671.
\q1
\v 6 \add ≈When things were going well\add*, I said¦247676,
\q1 “\add ≈Nothing will ever shake¦247680 me\add*.”
\q1
\v 7 Yahweh¦247684, by your favour¦247685 you established me as a strong mountain¦247687,
\q1 but when you \add ≈moved out of sight from me\add*, I¦247691 \add ≈got worried\add*.
\q1
\v 8 I called¦247697 out to you¦247695 \add for help\add*, Yahweh¦247700,
\q1 ≈and¦247698 \add ≈tried to win my master's¦247700\add* favour¦247701.
\q1
\v 9 What advantage would there be in my death¦247707,
\q1 ≈if I go¦247708 down to the \add ≈grave\add*?
\q1 Will the dust praise¦247712 you?
\q1 ≈Will it declare your faithfulness¦247715?
\q1
\v 10 Listen \add to me\add*, Yahweh, and¦247721 \add ≈have mercy on\add* me
\q1 ≈Yahweh, be my helper¦247726.
\q1
\v 11 You've turned¦247730 my mourning into dancing¦247732 \add for me\add*.
\q1 You've removed my \add ≈mourning clothes¦247736\add* and¦247736 dressed me with gladness \add instead\add*.
\q1
\v 12 So \add now\add* my glory will sing praise to you and not be silent¦247745; Yahweh¦247746 my God¦247747, I will give¦247749 thanks¦247749 to you forever¦247748.
\c 31
\s1 Trusting Yahweh despite enemies
\rem /s1 A Prayer of Trust in God; Prayer and Praise for Deliverance from Enemies
\d For the musical director¦247751: a song by David¦247753.
\rem /d To the leader. A Psalm of David.; For the leader: a psalm: for David; For the choir director: A psalm of David.; For the director of music. A psalm of David.
\q1
\v 1 \add ≈I go to\add* you, Yahweh¦247757, \add ≈to be safe\add*.
\q1 Never let me be humiliated.
\q1 Rescue me, \add ≈because you always do what's right¦247763\add*.
\q1
\v 2 \add ≈Listen\add* to me—rescue¦247772 me quickly¦247771.
\q1 Be my rock¦247776 \add ≈that I can be secure behind\add*—
\q1 ≈a fortress to \add ≈keep me safe\add*.
\q1
\v 3 \add ≈Yes,\add* you're my rock¦247786 and my fortress¦247787,
\q1 and you lead and guide¦247792 me \add ≈in order to maintain your¦247790 reputation\add*.
\q1
\v 4 Pluck me out of the net¦247796 that they've hidden¦247798 for me,
\q1 because you're my \add ≈place of safety\add*.
\q1
\v 5 I entrust¦247807 my spirit into your¦247806 \add capable\add* hands.
\q1 You'll redeem¦247809 me, Yahweh¦247811, God¦247812 of faithfulness¦247813.
\q1
\v 6 I hate¦247816 those who \add ≈follow worthless trends\add*,
\q1 but I trust¦247825 in Yahweh¦247824.
\q1
\v 7 I'll¦247828 be glad and celebrate your loyal commitment,
\q1 because you saw¦247832 my suffering—
\q1 you knew¦247836 \add ≈my internal troubles¦247837\add*.
\q1
\v 8 You \add ≈didn't¦247841 allow any enemy¦247845 to get the upper hand¦247843 over me\add*.
\q1 You've set my feet¦247848 in a wide open place¦247847.
\q1
\v 9 Have mercy upon me, Yahweh¦247852, because I'm distressed¦247854.
\q1 My eyes grow weary with \add the\add* grief¦247858 \add ≈I feel in\add* my body¦247861 and¦247861 soul¦247860.
\q1
\v 10 \add ≈Yes\add* my life¦247867 is weary with sorrow¦247866
\q1 ≈and my years¦247868 with groaning.
\q1 My strength¦247872 fails because of my \add ≈disobedience\add*,
\q1 ≈and my bones¦247873 are wasting away.
\q1
\v 11 People disdain me because of all my enemies.
\q1 ≈My¦247887 neighbours¦247882 are appalled at my situation,
\q1 and those who know me are horrified.
\q1 ≈Those who see¦247887 me in the street¦247888 \add ≈cross to the other side\add*.
\q1
\v 12 I am forgotten¦247893 like a dead¦247894 person that no one thinks about \add any more\add*.
\q1 ≈I'm \add discarded\add* like a broken pot.
\q1
\v 13 I've heard¦247902 the whispering¦247904 of many—
\q1 ≈terrifying news from every¦247907 side
\q1 as they plot together¦247909 against¦247910 me.
\q1 ≈They plot to take my life¦247912.
\q1
\v 14 But I trust in you, Yahweh¦247920.
\q1 ≈I \add ≈declare\add* that you're my God¦247922.
\q1
\v 15 \add ≈You control my future\add*.
\q1 Rescue me from my enemies¦247931
\q1 ≈and from those \add ≈who're trying to get\add* me.
\q1
\v 16 \add ≈Act kindly towards\add* \add me\add*, your servant¦247939.
\q1 Rescue me due to your loyal commitment.
\q1
\v 17 Don't let me be humiliated, Yahweh¦247944, because I've called out to you¦247949 \add for help\add*.
\q1 Let the wicked¦247951 be \add the ones who're\add* humiliated.
\q1 \add ≈Send them down to Sheol where they'll be\add* silent¦247952.
\q1
\v 18 Let \add the\add* lying lips¦247957 be \add ≈silenced\add*
\q1 that speak¦247959 against the righteous¦247962 defiantly
\q1 ≈with arrogance¦247963 and¦247965 contempt¦247965.
\q1
\v 19 You've stored¦247974 up great¦247969 goodness¦247971 for those who revere you,
\q1 that you perform for those who take¦247977 refuge¦247977 in you
\q1 \add ≈in plain sight of all humanity¦247981\add*.
\q1
\v 20 In the shelter of your¦247988 presence¦247988, you hide them from \add ≈people's\add* \add evil\add* plots¦247989.
\q1 ≈You hide them in a shelter from the violence of \add ≈people's words\add*.
\q1
\v 21 \add ≈Praise\add* Yahweh¦247998, because he¦248000 showed me his incredible loyal commitment
\q1 when I was \add trapped\add* in a besieged city¦248003.
\q1
\v 22 In my alarm¦248010 I \add ≈thought\add*, “\add ≈I've gone out of\add* your sight¦248013,”
\q1 yet you did hear my plea for help¦248018 when I called out to you.
\q1
\v 23 Love Yahweh, all you \add ≈godly people\add*.
\q1 Yahweh protects faithful¦248029 \add >people\add*,
\q1 but he pays back the arrogant in full.
\q1
\v 24 Be¦248043 strong¦248040 and¦248041 confident,
\q1 all you who trust in Yahweh¦248046 for help.
\c 32
\s1 Admitting sin and requesting forgiveness
\rem /s1 Confession and Forgiveness; The Joy of Forgiveness
\d A song\f + \fr 32:0 \ft In Hebrew, ‘maskil’ is perhaps the name of this class of song.\f* by David.
\rem /d A psalm of David.; Of David. A \it maskil.\it*; Of David. A Maskil.; For David: a maskil
\q1
\v 1 Blessed¦248062 is the person¦248059 whose transgression is forgiven,
\q1 ≈whose \add ≈disobedience\add* is covered.
\q1
\v 2 Blessed is the person to whom Yahweh \add ≈calculates\add* no guilt
\q1 ≈and in whose spirit there's no deceit.
\q1
\v 3 When I remained silent,
\q1 my bones \add ≈ached inside\add*
\q1 ≈while I groaned all day¦248082 long.
\q1
\v 4 \add ≈You kept the pressure on me\add* day and night.
\q1 My strength withered up like in a summer drought. \qs (Instrumental¦248108 break¦248108.)\qs*
\q1
\v 5 Then I acknowledged my sin to you,
\q1 ≈and I no longer hid my iniquity.
\q1 I said, “I'll confess my transgressions to Yahweh,”
\q1 and you forgave the guilt of my sin. \qs (Instrumental break.)\qs*
\q1
\v 6 Every¦248138 one of your faithful followers should pray to you at a time of great distress
\q1 so that when the surging waters overflow, the waters will not reach \add #them\add*.
\q1
\v 7 You're my hiding place—you'll guard me from trouble.
\q1 You surround me with victory songs. \qs (Instrumental¦248140 break.)\qs*
\q1
\v 8 I'll instruct you and teach you in the way that you should \add ≈follow\add*.
\q1 I'll instruct you \add and\add* \add ≈keep\add* my eye on you.
\q1
\v 9 Don't¦248172 be like a horse or a mule which lacks understanding—
\q1 it's only with a bridle and¦248171 bit that they can be controlled
\q1 so they'll go where you want them to.
\q1
\v 10 The wicked have many sorrows,
\q1 but Yahweh's loyal commitment will surround \add ≈anyone who\add* trusts in him.
\q1
\v 11 Be glad in Yahweh, and \add ≈celebrate\add*, you righteous \add >people\add*.
\q1 ≈Shout for joy, all of you who're \add ≈honest on the inside\add*.
\c 33
\s1 A praise song
\rem /s1 The Greatness and Goodness of God; A Song of Praise
\rem /d For David
\q1
\v 1 Rejoice in Yahweh, you \add ≈godly people\add*.
\q1 ≈Praise is appropriate for \add ≈those who're honest on the inside\add*.
\q1
\v 2 Give thanks¦248194 to Yahweh¦248195 with the harp.
\q1 ≈Sing praises to him with the ten-stringed instrument.
\q1
\v 3 Sing a new song to him.
\q1 ≈Play skillfully and with loud¦248211 shouts¦248211,
\q1
\v 4 because Yahweh¦248218 \add ≈means what he says\add*,
\q1 and \add ≈everything he does is fair\add*.
\q1
\v 5 He loves \add ≈what is right¦248225 and just\add*.
\q1 Yahweh's loyal¦248227 commitment \add ≈can be seen all over the world\add*.
\q1
\v 6 At Yahweh' command, the heavens¦248234 were made,
\q1 ≈and¦248236 all the stars were made by the breath¦248236 of his mouth¦248237.
\q1
\v 7 He gathers¦248242 the waters¦248244 of the sea¦248245 together like a heap.
\q1 ≈He puts the oceans into storehouses¦248247.
\q1
\v 8 Let the \add whole\add* \add ≈planet\add* respect Yahweh.
\q1 ≈Let all the inhabitants¦248259 of the world¦248260 stand in awe of him
\q1
\v 9 because he spoke¦248264, then it came¦248265 to be.
\q1 He commanded¦248268, and it stood¦248269 in place.
\q1
\v 10 Yahweh¦248271 frustrates the alliances of nations¦248275.
\q1 ≈He overrules the plans¦248277 of the peoples¦248278.
\q1
\v 11 Yahweh's¦248281 plans stand¦248283 forever¦248282—
\q1 ≈the plans \add ≈in his mind¦248285\add* \add continue\add* for all generations.
\q1
\v 12 \add &This\add* nation¦248290 \add ≈will thrive\add* because Yahweh¦248293 is their God¦248294—
\q1 ≈the people¦248295 who he's chosen¦248297 as his own inheritance¦248298.
\q1
\v 13 Yahweh¦248303 looks¦248302 from heaven¦248301—he sees¦248304 all the people.
\q1
\v 14 ≈From his residence, he looks down on all the earth's¦248320 inhabitants¦248319.
\q1
\v 15 He who \add ≈formed the insides\add* of all of them, observes \add ≈everything that they do\add*.
\q1
\v 16 No king¦248334 is saved by a huge¦248336 army.
\q1 ≈A warrior¦248339 isn't¦248340 saved by his great strength¦248345.
\q1
\v 17 A horse¦248348 is a false hope for victory¦248349—
\q1 in spite of his great¦248350 strength, he can't¦248352 rescue \add >anyone\add*.
\q1
\v 18 See, Yahweh's eye¦248356 is on those who \add ≈respect\add* him¦248360—
\q1 on those who \add put their\add* hope on his¦248360 loyal commitment
\q2
\v 19 to save their¦248366 lives from death¦248365
\q1 ≈and¦248367 to keep¦248367 them alive¦248367 \add ≈whenever there's a\add* famine¦248368.
\q1
\v 20 We wait for Yahweh's \add response\add*—
\q1 he's our help¦248373 and our \add ≈protection\add*.
\q1
\v 21 \add ≈We're happy because of what he's done for us\add*
\q1 because we¦248385 trust¦248385 in his sacred¦248384 reputation.
\q1
\v 22 Let your¦248389 loyal commitment, Yahweh¦248390, be with us
\q1 as we¦248393 \add ≈put our hope in\add* you.
\c 34
\s1 Praising Yahweh's goodness together
\rem /s1 In Praise of God's Goodness; Praise for Deliverance from Trouble
\d \add A song\add* by David who pretended¦248397 to be insane¦248400 in front¦248401 of \add King\add* Avimelek, \add ≈causing the king to send him¦248403 away\add*.
\rem /d Of David, when he feigned madness before Abimelech, so that he drove him out, and he went away.; A psalm of David, regarding the time he pretended to be insane in front of Abimelech, who sent him away.; For David (when he feigned madness in Abimelech's presence—Abimelech then drove him away, and he departed); Of David. When he pretended to be insane before Abimelech, who drove him away, and he left.
\qa \bd א\bd* (Alef)
\q1
\v 1 I will praise¦248415 Yahweh¦248410 at all times.
\q1 \add ≈I'll always be praising him out loud\add*.
\qa \bd ב\bd* (Beyt)
\q1
\v 2 I will praise Yahweh!
\q1 Let \add those who're\add* oppressed hear¦248422 and¦248424 \add ≈celebrate\add*.
\qa \bd ג\bd* (Gimel)
\q1
\v 3 Praise Yahweh¦248428 with me.
\q1 Let's \add ≈compliment him\add* together¦248432.
\qa \bd ד\bd* (Dalet)
\q1
\v 4 I¦248435 searched for Yahweh¦248438 and he answered¦248439 me,
\q1 and he \add ≈helped me overcome\add* all my fears¦248442.
\qa \bd ה\bd* (He)
\q1
\v 5 Those who \add ≈put their¦248449 trust in\add* him are radiant¦248448,
\q1 and \add ≈have no need to feel\add* ashamed.
\qa \bd ו\bd* (Vav)
\q1
\v 6 This oppressed man called¦248457 out \add for help\add*
\q1 and Yahweh heard¦248459 him and saved¦248463 him from all his troubles¦248462.
\qa \bd ז\bd* (Zayin)
\q1
\v 7 Yahweh's¦248469 messenger¦248467 \add ≈stands guard\add* around¦248470 those who fear¦248471 \add @Yahweh\add*
\q1 and¦248472 rescues¦248472 them.
\qa \bd ח\bd* (Het)
\q1
\v 8 Taste and¦248476 see¦248476 that Yahweh¦248480 is good¦248479.
\q1 \add ≈Anyone who looks to him for their safety will prosper\add*.
\qa \bd ט\bd* (Tet)
\q1
\v 9 Fear Yahweh¦248491, you \add ≈who belong to him\add*.
\q1 There's no lack for those who \add ≈honour\add* him.
\qa \bd י\bd* (Yod)
\q1
\v 10 Young lions¦248500 sometimes lack food and \add ≈go hungry\add*,
\q1 but those who \add ≈put their trust in\add* Yahweh¦248504 won't¦248505 lack anything good¦248510.
\qa \bd כ\bd* (Kaf)
\q1
\v 11 Come \add and\add* listen¦248516 to me, \add &my\add* children¦248515.
\q1 I'll teach¦248521 you¦248521 \add ≈how to honour\add* Yahweh¦248520.
\qa \bd ל\bd* (Lamed)
\q1
\v 12 \add ≈Anyone\add* who desires¦248527 life and \add ≈wants a long life\add*
\q1 \add in order\add* \add ≈to experience\add* good \add >things\add*
\qa \bd מ\bd* (Mem)
\q1
\v 13 \add then\add* \add ≈don't let evil¦248537 words come out of your mouth\add*,
\q1 ≈and keep¦248535 your lips¦248538 from speaking¦248539 lies.
\qa \bd נ\bd* (Nun)
\q1
\v 14 Turn away from evil¦248544
\q1 ≈and do good¦248547.
\q1 Seek peace¦248549
\q1 ≈and go after it¦248550.
\qa \bd ס\bd* (Samek)
\q1
\v 15 Yahweh's¦248554 eyes¦248553 are on \add ≈those who try to obey him\add*
\q1 ≈and¦248558 his ears¦248558 are directed toward their¦248561 calls \add for help\add*.
\qa \bd ע\bd* (Ayin)
\q1
\v 16 Yahweh¦248565 \add ≈works against\add* those who do evil¦248567—
\q1 to cut off the memory¦248570 of them from the earth¦248569.
\qa \bd פ\bd* (Pe)
\q1
\v 17 The \add ≈godly\add* \add >people\add* cry¦248573 out and Yahweh hears¦248575
\q1 and he¦248575 rescues them from all their¦248578 troubles¦248578.
\qa \bd צ\bd* (Tsade)
\q1
\v 18 Yahweh¦248583 is close to the brokenhearted¦248584,
\q1 ≈and¦248587 he¦248592 saves whose spirits¦248591 \add ≈feel\add* crushed¦248589.
\qa \bd ק\bd* (Qof)
\q1
\v 19 \add ≈Godly people have many troubles¦248596\add*,
\q1 but Yahweh¦248600 rescues them from them all.
\qa \bd ר\bd* (Resh)
\q1
\v 20 He keeps all his bones¦248606—
\q1 ≈not one of them will be broken¦248610.
\qa \bd ש\bd* (Sin/Shin)
\q1
\v 21 Evil will \add bounce back and\add* kill¦248613 the wicked¦248614.
\q1 ≈and those who hate¦248616 \add ≈godly\add* \add >people\add* will be condemned.
\qa \bd ת\bd* (Tav)
\q1
\v 22 Yahweh¦248622 rescues the lives of his servants¦248624.
\q1 ≈None of those who \add ≈go to him for safety\add* will be condemned.
\c 35
\s1 Requesting Yahweh's help
\rem /s1 Prayer for Deliverance from Enemies; A Prayer for Help
\d \add A song\add* by David.
\rem /d For David; A psalm of David.; Of David.
\q1
\v 1 Yahweh, work against those who work against me.
\q1 ≈Fight against those who fight against me.
\q1
\v 2 Take¦248659 hold of \add your\add* shield and \add your\add* \add ≈arm protector\add*,
\q1 and come to help me.
\q1
\v 3 Use your spear and battle ax against those who chase me.
\q1 Tell my¦248669 soul, “I'm \add ≈here to save you\add*.”
\q1
\v 4 May those who seek my life be shamed and dishonoured.
\q1 ≈Cause those who plan to harm me to be turned back and confused.
\q1
\v 5 May they become like chaff \add ≈blown around by\add* the wind,
\q1 as Yahweh's messenger¦248685 drives them away.
\q1
\v 6 May their¦248696 path be dark and slippery,
\q1 as Yahweh's messenger chases after them.
\q1
\v 7 They set their net¦248706 for me \add ≈for no good reason\add*.
\q1 ≈Without cause they dug a pit \add ≈to take\add* my life.
\q1
\v 8 Let destruction overtake them by surprise.
\q1 Let \add their own\add* net that they set, catch them—
\q1 let them fall to their destruction in it.
\q1
\v 9 \add ≈But I'll\add* be happy about Yahweh¦248726
\q1 and \add ≈celebrate because he saves me\add*.
\q1
\v 10 All my bones will say, “Yahweh, who is like you,
\q1 who rescues the oppressed \add >people\add* from those who are too strong for \add #them\add*
\q1 and the poor and needy from those who \add try to\add* rob \add #them\add*?”
\q1
\v 11 Violent accusers \add ≈come out of the woodwork\add*
\q1 asking me \add about things\add* that I know nothing about.
\q1
\v 12 They repay me with evil for good—
\q1 \add ≈I feel like I'm dying on the inside\add*.
\q1
\v 13 When they were sick, I wore sackcloth
\q1 \add as\add* I fasted for them and prayed with my head bowed¦248776 on my chest.
\q1
\v 14 I went about in grief as if it was my brother.
\q1 ≈I bowed \add my head\add* in mourning as if it was my mother.
\q1
\v 15 But any time that I stumbled, they¦248794 were pleased and gathered together.
\q1 They gathered together against me without me knowing.
\q1 They tore at me without stopping.
\q1
\v 16 \add ?≈With no respect at all, they mocked me\add*.
\q1 They grind their¦248803 teeth at me \add in rage\add*.
\q1
\v 17 My master, how much longer will you \add just\add* look on for?
\q1 Rescue my soul from their \add ≈destructive attacks\add*—
\q1 ≈my life from the lions.
\q1
\v 18 Then I'll thank you \add ≈when everyone's gathered together\add*.
\q1 ≈I'll praise you \add ≈in front of\add* many people.
\q1
\v 19 Don't let my deceitful¦248836 enemies celebrate over \add my loses\add*.
\q1 Don't let those who hate me for no reason wink \add ≈at each other\add*,
\q1
\v 20 because they don't talk peaceably,
\q1 \add ≈but\add* they devise deceitful stories against¦248840 those in our land who live in peace.
\q1
\v 21 They open their mouths wide against me,
\q1 having said, “Aha, Aha, our \add own\add* eyes have seen¦248849 it.”
\q1
\v 22 You've seen it, Yahweh¦248864, don't be silent.
\q1 ≈My master¦248864, don't be distant from me.
\q1
\v 23 Arouse yourself and awake to my defence.
\q1 ≈My God¦248870 and my master, \add ≡defend\add* my cause.
\q1
\v 24 Yahweh, my God, vindicate me because \add ≈you always do what is right\add*.
\q1 Don't let \add @my enemies\add* \add ≈celebrate\add* over my \add defeat\add*.
\q1
\v 25 Don't let them say \add ≈to themselves\add*, “Aha, we got what we wanted.”
\q1 ≈Don't let them say, “We've \add ≈obliterated\add* him.”
\q1
\v 26 Let anyone who's happy at my distress be put to shame and become confused.
\q1 ≈Let those who \add ≈think they're better than\add* me be clothed with shame and dishonour.
\q1
\v 27 Let those who desire my vindication shout happily and be glad.
\q1 May they continually say, “Yahweh be praised¦248919—
\q1 he who \add ≈gladly ensues\add* the welfare of his servant.”
\q1
\v 28 Then I'll tell \add >others\add* about your justice
\q1 and praise you all day long.
\c 36
\s1 Wicked people and Yahweh's goodness
\rem /s1 Human Wickedness and Divine Goodness; Human Wickedness
\d For the musical director¦248921: \add a song\add* by Yahweh's servant¦248923 David¦248926.
\rem /d For the director of music. Of David the servant of the Lord.; To the leader. Of David, the servant of the Lord.; For the choir director: A psalm of David, the servant of the Lord.; For the leader: for the Lord's servant: for David
\q1
\v 1 My heart¦248934 \add ≈struggles with the disobedience of\add* evil \add >people\add*.
\q1 \add ≈They see no need to worry about God¦248938\add*
\q1
\v 2 because \add #they comfort themselves\add*
\q1 thinking that \add #their\add* sin won't be discovered and be hated.
\q1
\v 3 \add #Their\add* words¦248953 are sinful and deceitful¦248957.
\q1 \add #They\add* don't want to be wise and do good¦248960.
\q1
\v 4 \add #They\add* plot wicked¦248963 things \add even\add* when \add #they're\add* lying in bed.
\q1 ≈\add #They\add* \add ≈decide\add* on a path¦248972 that's no good¦248975—not rejecting¦248978 evil¦248976.
\rem /s1 The Goodness of God
\q1
\v 5 Your loyal commitment, Yahweh¦248981, reaches to the heavens¦248982.
\q1 ≈Your faithfulness¦248984 reaches to the clouds¦248987.
\q1
\v 6 Your righteousness¦248990 is like \add ≈the highest\add*\f + \fr 36:6 \ft Literally ‘God's’.\f* mountains¦248992.
\q1 ≈Your judgements¦248995 are like the \add ≈deepest ocean\add*.
\q1 Yahweh¦249002, you¦249001 preserve both \add ≈people\add* and¦249000 animals.
\q1
\v 7 God¦249009, your loyal commitment is so valuable.
\q1 \add ≈You protect us like birds protect their babies under their\add* wings¦249013.
\q1
\v 8 They feast¦249017 from the plentiful \add provisions\add* in your \add ≈creation\add*.
\q1 You let them drink¦249022 \add ≈the sweet water\add* from your river¦249020.
\b
\q1
\v 9 We see light in your light
\q1 because you are the fountain¦249028 of life¦249029.
\q1
\v 10 Fully show your loyal commitment to those who know¦249038 you¦249038.
\q1 ≈\add ≡Extend\add* your defence to \add ≈those who're godly\add*.
\q1
\v 11 Don't let arrogant \add #people\add* approach me.
\q1 Don't let the \add ≈action\add* of wicked¦249052 \add >people\add* drive¦249055 me away.
\q1
\v 12 The wicked¦249061 \add >people\add* have fallen¦249059 \add down over\add* there¦249058.
\q1 They've been knocked down and¦249063 aren't¦249063 able to get up.
\c 37
\s1 The endings of godly and wicked people
\rem /s1 The Destiny of the Wicked and of the Good; Exhortation to Patience and Trust
\d \add A song\add* by David.
\rem /d For David; A psalm of David.; Of David.
\qa \bd א\bd* (Alef)
\q1
\v 1 Don't be irritated by \add ≈those who do evil\add*.
\q1 ≈Don't be envious of those who do \add ≈what is wrong\add*,
\q1
\v 2 because they'll soon dry up like the grass
\q1 ≈and wither as the green plants.
\qa \bd ב\bd* (Beyt)
\q1
\v 3 Trust in Yahweh¦249103 and do what is good.
\q1 \add ≈Settle\add* in the land and \add ≈appreciate\add* faithfulness.
\q1
\v 4 Then delight yourself in Yahweh¦249113,
\q1 and he'll give you \add ≈what you really desire\add*.
\qa \bd ג\bd* (Gimel)
\q1
\v 5 \add ≈Give\add* your path to Yahweh.
\q1 Trust in him, and he'll act \add on your behalf\add*.
\q1
\v 6 He'll¦249128 display your justice like the daylight
\q1 ≈and¦249129 your \add ≈innocence\add* like the day at noon.
\qa \bd ד\bd* (Dalet)
\q1
\v 7 Be still \add ≈in front of\add* Yahweh and¦249142 wait patiently for him.
\q1 Don't be angry if others succeed in what \add #they do\add*,
\q1 or when \add #they make\add* \add evil¦249149\add* plots.
\qa \bd ה\bd* (He)
\q1
\v 8 \add ≈Don't be angry and frustrated\add*.
\q1 Don't \add ≈be a worrier—that only makes trouble\add*.
\q1
\v 9 \add ≈Those who do evil will be eliminated\add*,
\q1 \add ≈but\add* those who \add ≈strive to obey\add* for Yahweh will \add ≈end up owning\add* the land.
\qa \bd ו\bd* (Vav)
\q1
\v 10 In a little while the evil \add >people\add* will disappear.
\q1 You'll look at \add ≈the place where they were\add*, but \add #they'll\add* be gone.
\q1
\v 11 \add ≈But\add* the meek will \add ≈inherit\add* the land
\q1 and¦249185 will delight in great prosperity.
\qa \bd ז\bd* (Zayin)
\q1
\v 12 The wicked \add >people\add* plot against the righteous
\q1 ≈and grind \add #their\add* teeth \add in rage\add* against \add #them\add*.
\q1
\v 13 My master laughs at \add #them\add*,
\q1 because \add he knows that\add* \add their¦249206\add* day is coming.
\qa \bd ח\bd* (Het)
\q1
\v 14 The wicked have drawn out their \add #swords\add* and have bent their \add #bows\add*
\q1 to birng the oppressed and needy down—
\q1 \add yes,\add* to kill those who are \add ≈godly\add*.
\q1
\v 15 Their \add #swords\add* will \add ≈pierce\add* their own \add #hearts\add*,
\q1 and their bows will be broken.
\qa \bd ט\bd* (Tet)
\q1
\v 16 It's¦249235 better to do right¦249234 and \add only\add* have a little,
\q1 than to be wicked¦249231 and rich,
\q1
\v 17 because the arms of the wicked \add >people\add* will be broken,
\q1 but Yahweh¦249238 \add ≈supports\add* \add >people\add* \add who're\add* righteous.
\qa \bd י\bd* (Yod)
\q1
\v 18 Yahweh \add ≈keeps an eye on those who're blameless\add*,
\q1 and¦249250 \add ^they won't lose\add* their inheritance.
\q1
\v 19 They won't be shamed when times \add ≈are bad\add*.
\q1 When famine comes, they'll have enough to eat,
\qa \bd כ\bd* (Kaf)
\q1
\v 20 because evil \add >people\add* will \add ≈die\add*.
\q1 Yahweh's enemies will be like the \add fleeting\add* \add ≈beauty\add* of the fields—
\q1 they'll be consumed and \add ≈disappear\add* in the smoke.
\qa \bd ל\bd* (Lamed)
\q1
\v 21 Wicked \add >people\add* borrow \add ≈but never\add* repay,
\q1 \add ≈but\add* the \add ≈godly\add* \add >person\add* \add ≈is generous\add* and gives.
\q1
\v 22 Those who are blessed by \add @God\add* will \add ≈own\add* the land,
\q1 \add ≈but\add* those who are cursed by him will be \add ≈wiped out\add*.
\qa \bd מ\bd* (Mem)
\q1
\v 23 It is by Yahweh¦249297 that a person's steps are established,
\q1 and he \add ≈takes pleasure\add* in \add observing\add* their path.
\q1
\v 24 \add Even\add* if \add #they\add* stumble, \add #they\add* won't¦249307 fall \add ≈on their face\add*,
\q1 because Yahweh is \add ≈right¦249310 there helping\add* \add #them\add*.
\b
\qa \bd נ\bd* (Nun)
\q1
\v 25 I was young and now I'm old
\q1 and I've never seen the righteous \add >person\add* abandoned
\q1 \add ≈or\add* their children¦249322 \add ≈out begging for food\add*.
\q1
\v 26 All day long, \add ≈they're\add* \add ≈gracious\add* and lend \add to those more needy\add*,
\q1 and \add #their\add* children become a blessing \add to others\add*.
\qa \bd ס\bd* (Samek)
\q1
\v 27 Turn¦249334 away from evil and do what is right,
\q1 then you will \add ≈go on living\add*
\q1
\v 28 because Yahweh loves justice and doesn't abandon \add ≈those who're faithful to him\add*.
\q1 They're preserved forever¦249355, but the descendants of wicked \add >people\add* will be \add ≈eliminated\add*.
\qa \bd ע\bd* (Ayin)
\q1
\v 29 The \add ≈godly\add* \add >people\add* will inherit the land
\q1 ≈and¦249363 always live there.
\qa \bd פ\bd* (Pe)
\q1
\v 30 \add ≈Godly\add* \add >people\add* \add ≈expound\add* wisdom
\q1 ≈and \add ≈promote\add* justice.
\q1
\v 31 God's law is \add always\add* \add ≈on their minds\add*.
\q1 \add #Their\add* feet won't slip.
\qa \bd צ\bd* (Tsade)
\q1
\v 32 The¦249381 wicked person watches the righteous
\q1 and¦249386 seeks to kill \add #them\add*.
\q1
\v 33 Yahweh¦249393 won't abandon \add #them\add* into the evil person's hand
\q1 or condemn \add #them\add* when \add they're\add* judged.
\qa \bd ק\bd* (Qof)
\q1
\v 34 Wait for Yahweh and¦249407 \add ≈stay on the path he showed you\add*,
\q1 then he'll \add ≈assist you\add* to possess the land \add he promised\add*.
\q1 You'll see those who're wicked¦249405 \add ≈get eliminated\add*.
\qa \bd ר\bd* (Resh)
\q1
\v 35 I've seen a wicked and terrifying person
\q1 spreading out like a luxuriant tree in its native soil.
\q1
\v 36 However, when I passed by again, \add #they\add* weren't there.
\q1 ≈I looked for \add #them\add*, but \add #they\add* couldn't be found.
\qa \bd ש\bd* (Sin/Shin)
\q1
\v 37 Observe the person of integrity, and notice \add ≈those who're godly\add*.
\q1 There's a good future¦249432 for a peaceful person.
\q1
\v 38 Sinners will be totally destroyed;
\q1 ≈The future will be cut off for wicked \add ≈people\add*.
\qa \bd ת\bd* (Tav)
\q1
\v 39 Yahweh¦249444 \add ≈is the one who saves¦249448 godly people\add*.
\q1 ≈He protects them in the times of trouble.
\q1
\v 40 Yahweh helps them and rescues them.
\q1 He rescues them from evil people and saves them
\q1 because they've \add ≈gone to him as a place of safety\add*.
\c 38
\s1 The requesting of person suffering
\rem /s1 The Prayer of a Sufferer; A Penitent Sufferer's Plea for Healing
\d A song by David¦249455 for the memorial¦249456 offering¦249456.
\rem /d A psalm of David, to bring us to the Lord's remembrance.; A psalm: for David: for commemoration; A Psalm of David, for the memorial offering.; A psalm of David. A petition.
\q1
\v 1 Yahweh¦249459, don't¦249460 rebuke¦249463 me in your anger.
\q1 ≈Don't punish me in your rage,
\q1
\v 2 because your arrows¦249470 pierce me,
\q1 ≈and your hand¦249475 presses¦249473 me down.
\q1
\v 3 \add ≈My whole body¦249481 is weak because of your¦249483 anger\add*.
\q1 There's no health¦249486 in my bones¦249487 because of my \add ≈disobedience\add*,
\q1
\v 4 because my sins overwhelm me.
\q1 They're a burden¦249496 that's too heavy for me.
\q1
\v 5 My festering¦249503 wounds¦249504 \add ≈smell bad\add*
\q1 because of my foolish¦249506 \add behaviour\add*.
\q1
\v 6 I'm stooped over and humiliated every day.
\q1 I go about¦249518 mourning¦249517 all day long,
\q1
\v 7 because I have burning¦249525 pain in my \add ≈bowels\add*.
\q1 ≈\add ≈My body¦249528 just isn't healthy\add*.
\q1
\v 8 I'm numb and¦249532 completely crushed¦249532.
\q1 I groan because¦249537 of the anguish¦249537 in my heart¦249538.
\q1
\v 9 My master¦249541, you understand my heart's deepest longings¦249545,
\q1 ≈and my groanings aren't¦249548 hidden¦249550 from you.
\q1
\v 10 My heart¦249553 pounds,
\q1 ≈my strength¦249556 fades,
\q1 ≈and¦249557 my eyesight dims.
\q1
\v 11 My friends¦249569 and companions¦249567 shun me because of my condition.
\q1 My relatives¦249573 \add ≈keep their distance¦249574\add*.
\q1
\v 12 Those who \add ≈want me dead\add* lay snares¦249578 for me.
\q1 They who \add ≈desire harm for me\add* speak destructive¦249585 \add words\add*
\q1 and say \add ≈sprout treachery¦249586\add* all day¦249589 long.
\q1
\v 13 But as for me, I'm like a deaf man who can't¦249595 hear¦249596.
\q1 ≈I'm like a mute man who says nothing.
\q1
\v 14 I'm like a man¦249605 who can't hear¦249609
\q1 and \add so\add* \add ≈can't so anything in my defence\add*
\q1
\v 15 \add ≈but instead\add* I wait for you, Yahweh¦249622.
\q1 →My master¦249622 God¦249623, you'll answer¦249621 me
\q1
\v 16 because I \add ≈prayed\add*, "Hear me, so that they won't gloat over me.
\q1 If my foot¦249635 slips¦249634, they'll do terrible things to me,
\q1
\v 17 because I'm about to stumble,
\q1 and¦249645 \add ≈I'm in constant pain\add*.
\q1
\v 18 I confess my guilt.
\q1 ≈I'm anxious¦249654 because¦249655 of my sin¦249655.
\q1
\v 19 My¦249662 enemies¦249658 are numerous¦249660.
\q1 ≈Those who hate¦249662 me wrongfully are many.
\q1
\v 20 They repay¦249666 me with evil¦249667 for good.
\q1 ≈They hurl accusations¦249670 at me although I \add ≈try to do what's\add* good.
\q1
\v 21 Don't abandon¦249680 me, Yahweh¦249681.
\q1 My God¦249682, don't¦249678 be distant¦249685 from me.
\q1
\v 22 Come quickly to help¦249690 me,
\q1 my¦249690 master¦249691 \add ≈who saves me\add*.
\c 39
\s1 The telling of sin of person suffering
\rem /s1 The Confession of a Sufferer; Prayer for Wisdom and Forgiveness
\d For the musical director¦249694: A song by David¦249698 for Yedutun.
\rem /d For the director of music. For Jeduthun. A psalm of David.; For the leader: for Jeduthun: a psalm: for David; To the leader: to Jeduthun. A Psalm of David.; For Jeduthun, the choir director: A psalm of David.
\q1
\v 1 I \add ≈decided\add* that I'll watch what I say
\q1 so that I won't¦249704 sin¦249704 with my \add ≈lips\add*.
\q1 I'll muzzle¦249708 my mouth¦249707 while in the presence¦249711 of evil \add >people\add*.
\q1
\v 2 I \add ≈kept silent¦249715\add*.
\q1 I \add ≈refrained\add* \add even\add* from \add saying anything\add* good¦249717, and¦249718 my pain \add ≈grew worse\add*.
\q1
\v 3 My¦249726 heart¦249724 became¦249722 hot when I thought about these things.
\q1 ≈It burnt¦249728 like a fire¦249730, then finally I spoke¦249731.
\q1
\v 4 “Yahweh¦249736, make me know when the end¦249738 of my \add life\add* will be
\q1 ≈and the extent of my days¦249740.
\q1 Let me see how transient¦249747 I am.
\q1
\v 5 See, you've made my days¦249755 \add only\add* \add ≈the width of my hand\add*,
\q1 and¦249756 my lifetime¦249756 is like nothing¦249757 in your sight¦249758.
\q1 Surely all of humanity¦249765 is \add just\add* a single breath. \qs (Instrumental¦249767 break¦249767.)\qs*
\q1
\v 6 Surely every person¦249776 walks around like a shadow.
\q1 Surely everyone hurries about¦249774 to accumulate \add riches\add* \add ≈although\add* \add #they\add* don't¦249782 know who'll \add ≈inherit\add* them.
\q1
\v 7 Now, my master¦249794, what am I waiting for?
\q1 →My hope is in you.
\q1
\v 8 Rescue me from my disobedience.
\q1 Don't \add ≈allow fools to be able to mock me\add*.
\q1
\v 9 I \add ≈can't speak\add* and can't \add even\add* open my mouth¦249815,
\q1 because it's you who has done it.
\q1
\v 10 \add ≈Stop wounding me\add*.
\q1 I'm \add ≈overwhelmed by the blow\add* of your hand¦249825.
\q1
\v 11 When you discipline¦249835 people for disobedience,
\q1 like a moth, you consume¦249837 the things they value.
\q1 Surely all people are nothing but vapour. \qs (Instrumental¦249845 break¦249845.)\qs*
\b
\q1
\v 12 Hear my prayer¦249850, Yahweh¦249852, and¦249853 my call for help¦249853.
\q1 ≈Listen to my \add ≈weeping\add*.
\q1 Don't be deaf to me,
\q1 because I'm like a foreigner with you¦249865—a refugee like all my ancestors¦249869 were.
\q1
\v 13 \add ≈Stop staring at\add* me so that I can smile¦249874 again
\q1 before¦249875 I \add ≈die\add*.
\c 40
\s1 A song praising Yahweh
\rem /s1 Thanksgiving for Deliverance and Prayer for Help; A Song of Praise
\d For the musical director¦249879: a song by David¦249880.
\rem /d For the leader: for David: a psalm; For the director of music. Of David. A psalm.; To the leader. Of David. A Psalm.; For the choir director: A psalm of David.
\q1
\v 1 I waited¦249885 patiently¦249884 for Yahweh¦249886 \add to help me\add*.
\q1 He listened¦249889 to me and heard my cry¦249890.
\q1
\v 2 He brought¦249893 me up out of a horrible pit in the sticky clay,
\q1 →and he set my feet¦249903 on a rock¦249902 and made my steps¦249905 secure.
\q1
\v 3 He's \add ≈given me a new song to sing\add*, praise¦249913 to our¦249914 God¦249914.
\q1 Many will see¦249915 it and honour him
\q1 ≈and will trust¦249918 in Yahweh.
\q1
\v 4 \add ≈The person who trusts¦249928 Yahweh¦249927 will prosper\add*
\q1 and doesn't honour proud¦249934 \add >people\add*
\q1 or those who go¦249935 astray¦249935 and follow lies.
\q1
\v 5 Yahweh¦249944 my God¦249945, you've done many wonderful¦249946 things,
\q1 and your thoughts¦249947 about us can't¦249949 be numbered.
\q1 If I declared¦249953 and spoke about them,
\q1 they¦249955 would be too many to count¦249956.
\q1
\v 6 \add ≈Sacrifices and offerings don't¦249962 give you pleasure\add*,
\q1 but you've opened my \add ≈mind\add*.
\q1 You didn't¦249962 \add actually\add* want burnt-offerings or sin-offerings.
\q1
\v 7 Then said¦249975 I, “See, I've come¦249978.
\q1 I'm written¦249982 about in the scroll¦249979 of the document.
\q1
\v 8 I enjoy doing what you want, my God¦249989.
\q1 Your instructions are \add ≈on my mind¦249994\add*.”
\q1
\v 9 I have \add ≈told everyone\add* in the \add ≈national\add* assembly \add ≈about how you always do what is right¦249998\add*.
\q1 ≈Yahweh¦250006, you know¦250008 that \add ≈I haven't shied back\add* from doing that.
\q1
\v 10 I haven't hidden¦250023 your righteousness¦250011 away in my heart¦250017—
\q1 I've declared your faithfulness¦250018 and \add ≈how you saved me\add*.
\q1 I haven't concealed¦250014 your loyal commitment or your trustworthiness from the \add ≈national\add* assembly.
\q1
\v 11 Don't \add ≈stop being merciful towards\add* me, Yahweh¦250031.
\q1 Let your loyal commitment and your trustworthiness always preserve¦250040 me.
\q1
\rem /s1 A Prayer for Help
\rem /r (Psalm 70)
\v 12 More troubles¦250048 surround me than I can even count.
\q1 My disobedience has caught up with me so that I'm no longer able to see¦250058 \add anything else\add*.
\q1 They're more than the hairs¦250060 on my head, and my heart¦250062 fails¦250063 me.
\q1
\v 13 Be pleased¦250066, Yahweh, to rescue me.
\q1 ≈Hurry to help¦250070 me, Yahweh.
\q1
\v 14 Let \add ≈those who chase me to take¦250080\add* my life¦250079 be ashamed¦250074 and completely disappointed.
\q1 ≈Let those who delight in hurting me be turned¦250081 back and brought to dishonour.
\q1
\v 15 Let those who \add ≈cheer because of my fate\add* be shocked because of their¦250092 shame¦250092.
\q1
\v 16 But may all those¦250112 who seek you celebrate and be glad \add ≈because\add* of you.
\q1 Let everyone who \add ≈appreciates how you rescued them\add*, say¦250108 continually¦250109, “May Yahweh¦250111 be praised.”
\q1
\v 17 I'm poor and needy¦250119, yet my master¦250120 thinks¦250121 about me.
\q1 You're my help¦250123 and you¦250125 come to my rescue.
\q1 Don't delay¦250129, my God¦250126.
\c 41
\s1 A prayer for healing
\rem /s1 Assurance of God's Help and a Plea for Healing; A Prayer in Sickness
\d For the musical director¦250131: a song by David¦250133.
\rem /d To the leader. A Psalm of David.; For the leader: a psalm: for David; For the choir director: A psalm of David.; For the director of music. A psalm of David.
\q1
\v 1 \add #People\add* who're concerned for the weak will be blessed¦250136—
\q1 →in the day¦250141 of trouble¦250142, Yahweh¦250144 will rescue \add #them\add*.
\q1
\v 2 Yahweh will protect¦250149 \add #them\add* and keep \add #them\add* alive¦250150,
\q1 and \add #they\add* will be blessed on the earth¦250153.
\q1 Yahweh will not hand \add #them\add* over to \add #their\add* enemies¦250158.
\q1
\v 3 Yahweh¦250161 will support \add #them\add* on the bed of suffering.
\q1 You'll make \add #their\add* bed of sickness into a bed of healing.
\b
\q1
\v 4 I said¦250176, “Yahweh¦250177, have mercy on me.
\q1 Heal my soul¦250180, because I've sinned¦250183 against you.”
\q1
\v 5 My enemies¦250187 speak¦250188 evil¦250189 against me, saying,
\q1 ‘When will he¦250192 die¦250192 and¦250193 \add ≈be forgotten\add*?’
\q1
\v 6 If \add @my enemy\add* comes to see¦250200 me, he speaks \add ≈hollow words\add*.
\q1 \add ≈He plots in his mind¦250204 how to destroy me\add*.
\q1 When he leaves me, he tells \add others about it\add*.
\q1
\v 7 All who hate¦250219 me, whisper¦250216 together¦250214 against me.
\q1 They plot \add how to make\add* trouble¦250223 for me.
\q1
\v 8 They say, “An evil disease \add ≈has badly affected\add* him.
\q1 Now that he's \add ≈down flat\add*, he'll \add ≈never get up again\add*.”
\q1
\v 9 Indeed, even my own close friend¦250243 who I trusted¦250247,
\q1 who \add ≈had meals at my place\add*,
\q1 has \add ≈betrayed me\add*.
\q1
\v 10 But Yahweh¦250258, you have mercy on me and \add ≈help\add* me up
\q1 so that I can pay them back.
\q1
\v 11 Because my enemy¦250275 doesn't defeat me,
\q1 that's how I know¦250266 that you're pleased with me.
\q1
\v 12 As for me, you¦250281 support¦250281 me in my integrity¦250280
\q1 and will keep me \add ≈in your¦250284 mind\add* forever¦250285.
\q1
\v 13 May Israel's¦250292 God¦250291 Yahweh¦250289 be praised from everlasting to everlasting.
\q1 \add ≈Let it be so, yes, let it be\add*.
\c 42
\ms1 Second collection
\mr (Songs 42–72)
\s1 Hope when depressed
\rem /s1 The Prayer of Someone in Exile; Longing for God and His Help in Distress
\d For the musical director¦250300: a song\f + \fr 42:0 \ft In Hebrew, ‘maskil’ is perhaps the name of this class of song.\f* by Korah's¦250304 descendants.
\rem /d To the leader. A Maskil of the Korahites.; For the director of music. A \it maskil\it* of the Sons of Korah.; For the leader: a maskil: for the Korahites; For the choir director: A psalm of the descendants of Korah.
\q1
\v 1 As a deer thirsts for streams of water¦250313,
\q1 so \add too\add* my soul¦250315 longs for you¦250317, God¦250318.
\q1
\v 2 My soul¦250322 thirsts¦250321 for God—for the living¦250326 God.
\q1 When will I go¦250328 and¦250329 appear¦250329 before God?
\q1
\v 3 My tears¦250337 are my food day and night¦250340,
\q1 as people are \add ≈asking\add* me every day, “Where's your God¦250347?”
\q1
\v 4 These things I remember¦250351, and I pour out my soul¦250356 within¦250354 myself.
\q1 I travelled with the crowd¦250370 and accompanied them to God's residence
\q1 with shouts¦250366 of joy¦250368 and praise—a multitude¦250370 celebrating¦250371 a festival¦250371.
\q1
\v 5 Why are you bowed¦250376 down, my soul¦250378,
\q1 and upset within¦250380 me?
\q1 Put your hope in God¦250382, because I'll praise¦250386 him again¦250385—
\q1 \add ≡praise him for\add* \add ≈how my God's presence leads to my being saved\add*.
\q1
\v 6 My soul¦250393 is bowed¦250394 down within¦250392 me,
\q1 therefore I remember¦250398 you¦250398 from the land of the Yordan¦250400 \add river\add*
\q1 and \add Mt.\add* Hermon's¦250401 \add heights¦250401\add* and from Mt. Mizar¦250403.
\q1
\v 7 Deep is calling¦250411 to deep with the \add ≈roar\add* of your waterfalls¦250413;
\q1 All your waves¦250417 and gusts flow over me.
\q1
\v 8 During the day¦250422, Yahweh¦250425 \add ≈exercises\add* his loyal commitment,
\q1 and¦250428 in the night¦250428, his song is with me—
\q1 a prayer¦250432 to the God¦250433 \add ≈who gave me\add* life¦250434.
\q1
\v 9 I'll \add ≈ask\add* God¦250439, my \add ≈place of safety\add*, “Why have you forgotten¦250442 me?
\q1 Why do I walk¦250446 around mourning¦250445 because of an enemy's¦250448 oppression¦250447?”
\q1
\v 10 When those who're hostile to me rebuke me, \add ≈asking\add* me all day¦250460 long, “Where's your¦250462 God¦250462?”
\q1 \add ≈it feels like my bones¦250453 are crushed\add*.
\q1
\v 11 My soul¦250469, why are you bowed¦250467 down?
\q1 ≈And why are you upset within¦250473 me?
\q1 \add Put your\add* hope in God¦250475, because I'll thank him¦250479 again¦250478—
\q1 \add ≈my God's presence leads to my being saved\add*.
\c 43
\s1 The requesting at time of conflict
\rem /s1 The Prayer of Someone in Exile; Prayer to God in Time of Trouble
\r (Continuation of Song 42)
\q1
\v 1 God¦250485, declare me \add ≈to be innocent\add*,
\q1 and defend my case against¦250489 an unfaithful nation¦250489.
\q1 Deliver me from deceitful¦250495 and evil \add #people\add*.
\q1
\v 2 For you are the God¦250503 \add ≈who's my place of safety\add*.
\q1 Why have you rejected¦250506 me?
\q1 Why do I walk around mourning¦250509 because of an enemy's¦250512 oppression¦250511?
\q1
\v 3 Send out your light¦250516 and your truth¦250517—let them lead me.
\q1 Let them bring¦250520 me to your sacred¦250525 mountain¦250523
\q1 ≈and to your \add #residence\add*.
\q1
\v 4 I will go¦250530 to God's altar¦250534—
\q1 to the God \add ≈who gives me great fulfillment\add*.
\q1 I will praise¦250541 you¦250541 with the harp, oh God, my God.
\q1
\v 5 My soul¦250550, why are you bowed¦250548 down?
\q1 ≈And why are you upset within¦250554 me?
\q1 \add Put your\add* hope in God¦250556, because I'll thank him¦250560 again¦250559—
\q1 \add ≈my God's presence leads to my being saved\add*.
\c 44
\s1 A prayer for help
\rem /s1 A Prayer for Protection; National Lament and Prayer for Help
\d For the musical director¦250565: a song\f + \fr 44:0 \ft In Hebrew, ‘maskil’ is perhaps the name of this class of song.\f* by Korah's¦250568 descendants.
\rem /d For the leader: for the Korahites: a maskil; For the director of music. Of the Sons of Korah. A \it maskil\it*; For the choir director: A psalm of the descendants of Korah.; To the leader. Of the Korahites. A Maskil.
\q1
\v 1 God¦250572, we have listened with our ears.
\q1 Our ancestors¦250576 have told us about \add ≈the miracles\add* you did in their¦250582 \add ≈time\add*—in the old days.
\q1
\v 2 You drove out the \add other\add* nations¦250590 \add ≈with your power\add*, but you planted¦250592 \add @our ancestors\add*.
\q1 ≈You \add ≈caused suffering for other people groups\add*afflicted the peoples, but you sent \add @our ancestors\add*.
\q1
\v 3 \add ≈Yes,\add* they¦250601 didn't take over the land with their \add #swords\add*, and their \add ≈power\add* didn't save them,
\q1 ^but \add ≈it¦250606 was your power and your direction\add*, because you were pleased with them.
\q1
\v 4 God¦250622, you¦250618 are my king¦250621 \add who\add* \add ≈plans victories¦250624\add* for Yakob's¦250625 \add descendants\add*.
\q1
\v 5 Through you¦250628 we will \add ≈destroy\add* our adversaries.
\q1 ≈In your name¦250631 we will trample those who \add ≈come\add* against us,
\q1
\v 6 because I¦250639 won't trust¦250639 in my bow,
\q1 ≈and¦250640 my sword¦250640 won't save¦250642 me.
\q1
\v 7 \add ≈Yes,\add* you¦250649 have saved¦250646 us from our¦250647 enemies,
\q1 ≈and¦250648 have \add ≈humiliated\add* those who hate¦250648 us.
\q1
\v 8 We've boasted¦250653 in God¦250652 every day¦250657,
\q1 and we will praise¦250661 your name¦250658 forever¦250660. \qs (Instrumental¦250662 break¦250662.)\qs*
\q1
\v 9 Yet you've rejected¦250667 and humiliated us,
\q1 and you don't¦250669 go out with our armies¦250672.
\q1
\v 10 You made us turn¦250675 back from the enemy,
\q1 and¦250680 those who hate¦250680 us take plunder¦250681 for themselves¦250682.
\q1
\v 11 You've made us like sheep¦250686 \add ≈to be eaten\add*,
\q1 and¦250688 you scattered¦250689 us among the nations¦250688.
\q1
\v 12 You've sold your¦250694 people¦250694 for \add ≈virtually nothing¦250695\add*—
\q1 ≈You haven't profitted from their¦250701 sale.
\q1
\v 13 You've made us a reproach¦250705 to our¦250706 neighbours¦250706—
\q1 ≈a contempt and¦250708 a scorn¦250708 to those around¦250709 us.
\q1
\v 14 You made us an insult among the \add other\add* nations¦250714—
\q1 ≈a shaking¦250715 of the head among the peoples¦250720.
\q1
\v 15 My dishonour is \add ≈on my mind\add* all day¦250725,
\q1 and¦250728 my shame¦250728 has overwhelmed me
\q1
\v 16 because¦250733 of \add ≈hearing those who\add* taunt and insult me—
\q1 facing those vengeful enemies.
\q1
\v 17 All of this has come against us,
\q1 \add ≈although\add* we haven't forgotten¦250746 you¦250746 and we haven't violated your agreement.
\q1
\v 18 Our heart¦250757 hasn't turned¦250755 back.
\q1 Our steps¦250759 \add ≡haven't\add* strayed¦250758 from your¦250761 way¦250761.
\q1
\v 19 \add ≈But\add* you've crushed¦250765 us \add out\add* \add ≈where the jackals¦250767 live\add*,
\q1 and¦250768 you've covered¦250768 over us with dark blackness.
\q1
\v 20 If we'd forgotten¦250775 the name of our God¦250777
\q1 and spread¦250778 out our hands¦250779 towards a foreign god,
\q2
\v 21 wouldn't God¦250785 have discovered that
\q1 because he \add even\add* knows our hearts' secrets¦250793?
\q1
\v 22 Indeed, because of you¦250799 we're killed¦250800 all day¦250803 \add long\add*—
\q1 we're considered to be like sheep¦250805 to be slaughtered¦250806.
\q1
\v 23 My master¦250814, wake up. Why are you¦250812 sleeping¦250812?
\q1 \add ≈Do something\add*—don't¦250816 reject¦250818 us forever¦250819.
\q1
\v 24 Why do you hide \add ≈away\add*
\q1 and forget¦250826 our oppression¦250828 and suffering?
\q1
\v 25 \add ≈Yes,\add* our life has sunk down into the dust—
\q1 \add it just as if\add* \add ≈we're lying face down\add* on the ground¦250836.
\q1
\v 26 \add ≈Take action\add* as our helper
\q1 and \add ≈buy our freedom for\add* us because of your¦250845 loyal commitment.
\c 45
\s1 A royal wedding song
\rem /s1 Ode for a Royal Wedding; A Royal Wedding Song
\d For the musical director¦250847: a song\f + \fr 45:0 \ft In Hebrew, ‘maskil’ is perhaps the name of this class of song.\f* by Korah's¦250853 descendants. A love song \add ≈to be sung to the tune of\add* ‘Lilies’.
\rem /d To the leader: according to Lilies. Of the Korahites. A Maskil. A love song.; For the choir director: A psalm of the descendants of Korah, to be sung to the tune “Lilies.” A love song.; For the leader: set to ‘Lilies’: for the Korahites: a maskil: a love song; For the director of music. To the tune of “Lilies.” Of the Sons of Korah. A \it maskil.\it* A wedding song.
\q1
\v 1 My heart¦250860 \add ≈is stirred with an excellent message¦250862\add*.
\q1 I'll read aloud the words I've composed about the king.
\q1 My tongue¦250868 is \add like\add* the pen of a skilled¦250872 secretary.
\q1
\v 2 You are \add ≈more perfect\add* \add to look at\add* than the children of humanity¦250877.
\q1 Your lips¦250880 \add ≈move with\add* grace¦250879,
\q1 so we know that God¦250885 has blessed¦250884 you forever¦250886.
\q1
\v 3 \add ≈Strap¦250895\add* your sword¦250891 to your side, mighty¦250895 \add >warrior\add*,
\q1 in your splendour¦250896 and majesty¦250897.
\q1
\v 4 Ride on triumphantly in your majesty¦250900 because of trustworthiness, humility¦250909, and innocence.
\q1 Your \add ≈powerful actions display\add* your awesome¦250913 abilities.
\q1
\v 5 Your arrows are sharp¦250918—the peoples¦250919 fall under¦250920 you¦250920.
\q1 Your arrows \add ≈pierce\add* the hearts¦250922 of the king's¦250924 enemies¦250923.
\q1
\v 6 Your \add ≈reign\add*, God¦250928, \add will continue\add* forever¦250929.
\q1 Your kingdom¦250934 \add ≈is renowned for its true\add* justice.
\q1
\v 7 You have loved¦250937 righteousness¦250938 and hated wickedness¦250940,
\q1 therefore God, your God, has anointed¦250945 you with the oil of gladness more than your companions¦250950.
\q1
\v 8 All your¦250959 clothes smell of myrrh¦250953, aloes¦250955, and¦250955 cassia¦250956.
\q1 Stringed instruments¦250964 \add ≈playing from\add* of ivory¦250963 palaces¦250962 have made you¦250965 glad.
\q1
\v 9 Kings' daughters¦250968 are among your honourable¦250970 women.
\q1 ≈The queen¦250972 stands¦250971 on your right¦250973, clothed in gold¦250974 from Ofir¦250975.
\q1
\v 10 Listen, daughter¦250980, \add ≈turn this way and take notice\add*.
\q1 ≈Forget your own people¦250985 and your father's¦250987 house¦250986.
\q1
\v 11 \add ≈Just like that\add*, the king¦250991 will desire¦250990 your beauty¦250992.
\q1 →He's your master¦250996—\add ≈submit to\add* him.
\q1
\v 12 The \add ≈princess from\add* Tsor \add (Tyre¦251004)\add* will be there with a gift¦251006.
\q1 ≈The rich people¦251010 will beg for your¦251007 favour¦251007.
\q1
\v 13 The \add ≈princess\add* in the palace is \add ≈just splendid\add*—
\q1 ≈her¦251022 clothing¦251022 is embroidered with gold¦251021 \add thread\add*.
\q1
\v 14 She will be led to the king¦251027 in an embroidered dress.
\q1 ≈The virgins¦251028, her companions¦251030 who'll follow her, will be brought to \add ?≈him\add*.
\q1
\v 15 They'll be led by gladness¦251038 and¦251038 celebration.
\q1 ≈They'll enter the king's palace¦251040.
\q1
\v 16 Your children will be in the \add ≈positions that your ancestors¦251045 used to hold\add*—
\q1 ≈you'll make them princes¦251049 \add ≈across the whole country\add*.
\q1
\v 17 I'll¦251055 ensure that your¦251056 name¦251056 will be remembered¦251055 by all generations,
\q1 ≈therefore the peoples¦251064 will give you¦251065 thanks forever.
\c 46
\s1 God's right here
\rem /s1 God's Defense of His City and People; God Is with Us
\d For the musical director¦251069: a song by Korah's¦251072 descendants. To be sung by soprano\f + \fr 46:0 \ft In Hebrew, like ‘alamot’.\f* voices.
\rem /d For the director of music. Of the Sons of Korah. According to \it alamoth.\it* A song.; For the leader: for the Korahites: according to alamoth: a song; To the leader. Of the Korahites. According to Alamoth. A Song.; For the choir director: A psalm of the descendants of Korah, to be sung by soprano voices. A song.
\q1
\v 1 God¦251079 is our \add ≈protection\add* and¦251082 our strength¦251082,
\q1 \add ≈always ready to help¦251083 when troubles¦251084 come\add*.
\q1
\v 2 That's why we¦251094 won't¦251092 \add ≈be afraid\add*, even if the earth¦251096 were to change¦251095—
\q1 even if the mountains¦251098 were shaken¦251097 into the ocean \add ≈depths\add*,
\q2
\v 3 \add ≈making\add* its waters¦251105 roar and rage,
\q1 as the mountains¦251108 shake¦251106 against the surging¦251109 \add @waters\add*. \qs (Instrumental¦251110 break¦251110.)\qs*
\q1
\v 4 There's a river¦251113 whose¦251114 streams¦251114 make God's city¦251116 happy—
\q1 the sacred¦251119 place¦251119 where the highest \add >one\add* lives.
\q1
\v 5 God is in the middle of \add @that city\add*—she won't¦251126 be \add ≈affected\add*.
\q1 God will help¦251129 her¦251125, and he will do so at dawn.
\q1
\v 6 The nations¦251136 raged and the kingdoms¦251139 were shaken.
\q1 He \add ≈spoke out\add* and the earth¦251143 melted¦251142.
\q1
\v 7 Army commander Yahweh¦251146 is with us.
\q1 Yakov's God¦251152 is our protection. \qs (Instrumental¦251154 break¦251154.)\qs*
\q1
\v 8 Come \add and\add* see¦251159 \add ≈what Yahweh¦251161 has done\add*—
\q1 the destruction he's caused on earth¦251166.
\q1
\v 9 He \add ≈stops wars all over the world\add*.
\q1 He breaks¦251176 \add #bows\add* and cuts \add #spears\add* into pieces.
\q1 He incinerates the shields.
\q1
\v 10 Stay quiet¦251184 and¦251185 \add ≈be aware\add* that I am God¦251189.
\q1 I will be honoured among the nations¦251191.
\q1 I will be honoured \add ≈throughout the world\add*.
\q1
\v 11 Army commander Yahweh¦251196 is with us.
\q1 Yakov's God¦251202 is our protection. \qs (Instrumental¦251204 break¦251204.)\qs*
\c 47
\s1 God the king of entire world
\rem /s1 God's Rule over the Nations; The Supreme Ruler
\d For the musical director¦251206: a song\f + \fr 47:0 \ft In Hebrew, ‘maskil’ is perhaps the name of this class of song.\f* by Korah's¦251210 descendants.
\rem /d For the director of music. Of the Sons of Korah. A psalm.; To the leader. Of the Korahites. A Psalm.; For the choir director: A psalm of the descendants of Korah.; For the leader: for the Korahites: a psalm
\q1
\v 1 Clap your hands, all you peoples¦251216.
\q1 ≈Shout to God¦251221 with a cheerful¦251220 voice¦251222.
\q1
\v 2 For Yahweh¦251228 the highest \add >one\add* can be terrifying.
\q1 ≈He is a great¦251232 king¦251231 over the \add ≈whole world\add*.
\q1
\v 3 He subdues¦251240 peoples¦251241 under us
\q1 ≈and¦251243 \add puts\add* nations¦251243 under our¦251245 \add ≈control\add*.
\q1
\v 4 He chooses¦251248 our inheritance¦251253 for us—
\q1 →the \add land which \add* Yakov (who he loved¦251259) was proud of. \qs (Instrumental¦251260 break¦251260.)\qs*
\q1
\v 5 God¦251264 has gone up with a shout¦251265,
\q1 ≈Yahweh¦251266 \add ≡ascended\add* with a trumpet blast.
\q1
\v 6 Sing praises to God¦251272, sing praises.
\q1 ≈Sing praises to our king¦251275, sing praises,
\q1
\v 7 because God¦251284 is the king¦251280 over the \add ≈whole world\add*.
\q1 Sing praises¦251285 with understanding.
\q1
\v 8 God reigns¦251289 over the nations¦251293.
\q1 ≈God sits¦251295 on his sacred¦251300 throne¦251299.
\q1
\v 9 The nations' leaders have gathered¦251306 together to the people¦251304 of Abraham's¦251309 God,
\q1 because \add ≈God controls the nations' defences\add*.
\q1 He is greatly \add ≈honoured\add*.
\c 48
\s1 Yerushalem, God's city
\rem /s1 Zion, the City of God; The Glory and Strength of Zion
\d A song by Korah's¦251322 descendants.
\rem /d A song. A psalm of the Sons of Korah.; A psalm of the descendants of Korah. A song.; A song: a psalm: for the Korahites; A Song. A Psalm of the Korahites.
\q1
\v 1 Yahweh¦251326 is \add ≈incredible\add* and¦251327 \add ≈deserves\add* to be praised¦251327 \add ≈a lot\add*,
\q1 in our¦251330 God's city¦251329 on his sacred¦251333 hill.
\q1
\v 2 Beautiful \add ≈on the high hills\add*,
\q1 \add ≈making the whole world happy\add*,
\q1 is Mt Tsiyyon¦251344, on the northern sides—
\q1 the great¦251349 king's city.
\q1
\v 3 God¦251352 has made himself¦251354 known¦251354 in her¦251353 towers as \add ≈protector\add*,
\q1
\v 4 because, look, the kings¦251361 assembled¦251362 themselves.
\q1 They passed¦251363 by together¦251364.
\q1
\v 5 They saw¦251368 it, then they were astounded.
\q1 They were dismayed, and they hurried¦251372 away.
\q1
\v 6 Trembling took hold of them there¦251377—
\q1 pain like woman¦251379 who's in labour¦251379.
\q1
\v 7 You smash the ships¦251385 from Tarshish¦251386
\q1 with the east wind¦251382.
\q1
\v 8 We've now seen what we'd heard¦251390 about in army commander Yahweh's city—
\q1 in the city of our God.
\q1 God will establish¦251401 it forever. \qs (Instrumental¦251405 break¦251405.)\qs*
\q1
\v 9 We thought about your loyal commitment, God¦251409,
\q1 when we¦251408 were in the middle of your temple¦251412.
\q1
\v 10 Your praise¦251418 \add reaches\add* the ends¦251421 of the earth¦251423
\q1 ≈as does your \add ≈reputation\add*, God¦251416.
\q1 →\add ≈You rule with power and with justice\add*.
\q1
\v 11 Let Mt. Tsiyyon¦251433 \add (Zion¦251433)\add* be glad.
\q1 ≈Let Yehudah's¦251436 daughters¦251435 celebrate
\q1 →because of your¦251438 righteous decrees.
\q1
\v 12 Walk around Mt. Tsiyyon¦251442.
\q1 ≈Go round about her.
\q1 →Count her towers¦251445,
\q1
\v 13 \add ≈Take good notice of\add* her walls,
\q1 ≈and look at her palaces
\q1 →so that you can tell it to the next generation¦251456,
\q1
\v 14 because this God is our God forever¦251465 and ever.
\q1 ≈He will be our guide¦251468 \add all the way through\add* to death.
\c 49
\s1 Trusting in wealth is foolishness
\rem /s1 The Foolishness of Trusting in Riches; The Folly of Trust in Riches
\d For the musical director¦251473: a song by Korah's¦251477 descendants.
\rem /d For the director of music. Of the Sons of Korah. A psalm.; To the leader. Of the Korahites. A Psalm.; For the choir director: A psalm of the descendants of Korah.; For the leader: for the Korahites: a psalm
\q1
\v 1 Hear this, all you peoples¦251486.
\q1 \add ≈Listen to this\add*, all you inhabitants¦251490 of the world¦251491,
\q1
\v 2 ≈both low and high—
\q1 ≈rich and poor together.
\q1
\v 3 \add ≈I'll talk about\add* wisdom¦251510
\q1 ≈and¦251511 \add ≈my inner thoughts\add* will be about understanding¦251513.
\q1
\v 4 I'll \add ≈listen\add* to a proverb¦251517.
\q1 I'll \add ≈introduce\add* my riddle¦251521 with a harp \add piece\add*.
\q1
\v 5 Why should I fear¦251525 in evil \add ≈times¦251526\add*?
\q1 ≈\add ≡Why should I be afraid\add* when \add ≈I'm surrounded¦251530 by wickedness\add*?
\q2
\v 6 Why should I fear those who trust¦251533 in their riches¦251538
\q1 ≈and boast¦251539 about their extensive wealth¦251536?
\q1
\v 7 It is certain¦251545 that no one can redeem his brother¦251542
\q1 ≈or \add ≈pay\add* God¦251551 a ransom for him,
\q1
\v 8 because \add ≈it's very expensive to buy back someone's\add* life¦251557,
\q1 ≈and no one can pay what we owe.
\q2
\v 9 No one can live¦251562 forever¦251565
\q1 ≈so that they wouldn't \add ≈experience the grave\add*,
\q1
\v 10 because he will see¦251572 decay—\add even\add* wise \add #people\add* die¦251575.
\q1 ≈The fool and the brute alike¦251576 \add ≈come to an end\add*
\q1 →and leave¦251580 their¦251582 wealth¦251582 to others¦251581.
\q1
\v 11 Their inner thought is that their families will continue forever¦251588,
\q1 and the places¦251589 where they¦251592 live, \add ≈for all future\add* generations.
\q1 They \add ≈name\add* their lands¦251595 after \add ≈themselves\add*,
\q1
\v 12 yet people don't¦251600 remain¦251602 alive despite their wealth.
\q1 ≈\add #People\add* die just like the animals.
\q1
\v 13 That's that way¦251609 of foolish people,
\q1 yet after¦251612 \add ≈they're gone\add*, \add #people\add* approve of their¦251614 sayings¦251614. \qs (Instrumental¦251616 break¦251616.)\qs*
\q1
\v 14 Like sheep¦251619, they're \add ≈destined for slaughter\add*,
\q1 ≈and death¦251623 will be their shepherd¦251624.
\q1 The upright¦251627 will rule over them in the morning¦251629,
\q1 and their \add ≈bodies\add* will \add ≈rot in the grave\add*,
\q1 ≈far from their fancy homes.
\q1
\v 15 But¦251645 God¦251640 will \add ≈buy back\add* my life from the power¦251643 of \add ≈the grave\add*,
\q1 because he'll receive¦251647 me. \qs (Instrumental¦251648 break¦251648.)\qs*
\q1
\v 16 Don't be afraid when someone gets rich,
\q1 ≈\add and\add* if \add ≈their family becomes¦251656 very prominent\add*,
\q1
\v 17 →because when they die, they'll take¦251668 nothing with them.
\q1 ≈\add ≈Their splendour can't¦251666 follow them down\add*.
\q1
\v 18 They \add ≈looked after themselves well\add* while they lived
\q1 (and people do praise¦251682 you when you live for yourself),
\q2
\v 19 \add but\add* they'll go¦251689 to \add ≈join their ancestors¦251693\add*
\q1 and won't¦251697 ever see¦251698 the light¦251700 again.
\q1
\v 20 Anyone who has prestige but no understanding¦251706
\q1 is like the \add ≈wild animals that will die\add*.
\c 50
\s1 The true/correct worshipping
\rem /s1 True Worship; The Acceptable Sacrifice
\d A¦251717 song by Asaf¦251712.
\rem /d A Psalm of Asaph.; A psalm: for Asaph; A psalm of Asaph.
\q1
\v 1 Yahweh, God¦251733, has spoken
\q1 and summoned the world from the sun's rising to its setting.
\q1
\v 2 God¦251737 has shone out of Tsiyyon \add (Zion)\add*—
\q1 the perfection of beauty.
\q1
\v 3 Our God comes and doesn't stay silent.
\q1 A fire devours ahead of him,
\q1 and it's very stormy around him.
\q1
\v 4 He calls to the heavens above and to the earth
\q1 →so that he can judge his people.
\q1
\v 5 “\add ≈Bring¦251779\add* my faithful ones together to me—
\q1 those who've made an agreement with me by sacrificing.”
\q1
\v 6 The heavens will declare his righteousness,
\q1 because God¦251788 himself is judge. \qs (Instrumental break.)\qs*
\q1
\v 7 “My people, listen and I'll speak.
\q1 I'll \add ≈bring accusations\add* against you¦251796, Yisrael.
\q1 I'm God, your God.
\q1
\v 8 I won't scold you for your sacrifices.
\q1 You're \add ≈continually sacrificing burnt-offerings to\add* me.
\q1
\v 9 I won't accept any bull \add ≈off your property\add*,
\q1 ≈or any billy goats out of your pens,
\q1
\v 10 because every¦251823 animal in the forest is mine,
\q1 ≈and¦251827 the cattle on a thousand hills.
\q1
\v 11 I know all the birds in the hills,
\q1 ≈and¦251842 the wild animals in the countryside are mine.
\q1
\v 12 I \add ≈wouldn't bother telling you\add* if I was hungry
\q1 because the world is mine \add ≈including\add* everything in it.
\q1
\v 13 Do I eat the meat from bulls \add that have been sacrificed\add*,
\q1 ≈or drink the blood from the goats?
\q1
\v 14 Present a thank-offering to God
\q1 ≈and¦251862 honour¦251862 your promises to the highest \add >one\add*.
\q1
\v 15 Call out to me \add ≈whenever you get into trouble\add*.
\q1 I'll rescue you, and you'll honour me.”
\q1
\v 16 But¦251879 God tells the wicked \add >people\add*,
\q1 “What do you have to do with reciting my instructions,
\q1 that you've taken \add ≈telling others about my agreement\add*,
\q1
\v 17 since you hate correction
\q1 ≈and \add just\add* toss my \add ≈warnings back over your¦251894 shoulders\add*?
\q1
\v 18 When you see a thief, you \add ≈think it's fine\add*,
\q1 ≈and you participate with those who commit adultery.
\q1
\v 19 You \add ≈allow evil to come out of\add* your mouth,
\q1 ≈and \add ≈you use your words to deceive\add* \add others\add*.
\q1
\v 20 You sit and speak against your brother.
\q1 ≈You slander your own mother's son.
\q1
\v 21 You've done these things, but I've stayed silent,
\q1 so you thought that I was someone just like yourself.
\q1 \add However,\add* I'll scold you
\q1 ≈and bring up all the things you have done, right in front of your eyes.
\q1
\v 22 Give this \add careful\add* consideration, you all who forget God¦251945,
\q1 otherwise I will tear you to pieces,
\q1 and¦251941 there'll be no one to rescue you.
\q1
\v 23 Anyone who offers a sacrifice of thanksgiving honours me,
\q1 and anyone who \add ≈decides to follow God will experience his salvation\add*.”
\c 51
\s1 A prayer for forgiveness
\rem /s1 Prayer for Cleansing and Pardon; A Prayer for Forgiveness
\d For the musical director¦251947: a song by David¦251949 from when the prophet Natan had gone to him after David had committed adultery with Bat-Sheva.
\rem /d For the leader: a psalm: for David (when Nathan the prophet came to him after he had taken Bathsheba); For the choir director: A psalm of David, regarding the time Nathan the prophet came to him after David had committed adultery with Bathsheba.; For the director of music. A psalm of David. When the prophet Nathan came to him after David had committed adultery with Bathsheba.; To the leader. A Psalm of David, when the prophet Nathan came to him, after he had gone in to Bathsheba.
\q1
\v 1 Have mercy on me, God, because of your loyal commitment.
\q1 ≈Blot out my disobedience, \add ≈because you're so merciful\add*.
\q1
\v 2 Wash¦251967 me thoroughly from my iniquity
\q1 ≈and make me clean from my sin
\q1
\v 3 because I'm \add ≈aware of\add* my transgressions,
\q1 ≈and¦251979 my sin¦251979 is always \add ≈on my mind\add*.
\q1
\v 4 It's you and only you that I've sinned against,
\q1 ≈and done what's evil in your sight.
\q1 You are right when you speak.
\q1 ≈You are correct when you judge.
\q1
\v 5 \add ≈Yes\add*, I was born in iniquity.
\q1 ≈As soon as my mother conceived me, I was in sin.
\q1
\v 6 You¦252010 desire \add ≈integrity\add* in my inner self,
\q1 ≈and¦252011 you teach me wisdom in the secret place within.
\q1
\v 7 Purify me with \add blood (applied to the doorway with a sprig of\add* hyssop), and I'll be clean.
\q1 ≈Wash me, and I will be whiter than snow.
\q1
\v 8 Let¦252031 me hear joy and gladness
\q1 →so that the bones that you've broken can be happy \add again\add*.
\q1
\v 9 \add ≈Look away\add* from my sins
\q1 ≈and¦252036 blot out all my iniquities.
\q1
\v 10 Create a clean heart in me, God,
\q1 ≈and¦252045 renew an unwwavering spirit within me.
\q1
\v 11 Don't¦252056 drive me away from your presence,
\q1 ≈and¦252057 don't take your holy spirit¦252057 away from me.
\q1
\v 12 Restore to me the joy of your salvation,
\q1 ≈and sustain me with a willing spirit¦252067.
\q1
\v 13 Then I'll teach \add other\add* transgressors your¦252078 ways,
\q1 ≈and¦252079 sinners will be converted to you.
\q1
\v 14 God of my salvation, forgive me for shedding blood,
\q1 →and I'll \add ≈happily shout about how good and righteous you¦252088 are\add*.
\q1
\v 15 Open¦252095 my lips, my master,
\q1 ≈and my mouth will express praise to you
\q1
\v 16 because \add ≈a sacrifice wouldn't make you¦252105 happy\add* or I would give it¦252107.
\q1 ≈You get no pleasure from burnt offerings.
\q1
\v 17 The sacrifices¦252116 \add ≈that God wants\add* are a broken spirit—
\q1 ≈a humbled and repentant heart won't¦252113 be despised by you, God.
\q1
\v 18 Express your pleasure at Tsiyyon \add (Zion)\add* by doing good \add to us\add*.
\q1 \add Re\add*build Yerushalem's walls.
\q1
\v 19 Then you'll delight in the sacrifices of righteousness,
\q1 in burnt offerings and completely burnt offerings.
\q1 Then \add @our people\add* will offer bulls on your¦252137 altar.
\c 52
\s1 God's judgement and mercy
\rem /s1 Judgment on the Deceitful; God's Judgment and Grace
\d For the musical director¦252160: a song\f + \fr 52:0 \ft In Hebrew, ‘maskil’ is perhaps the name of this class of song.\f* by David written when Doeg the Edomite reported to \add King\add* Shaul that, “David went there to Ahimilik.”
\rem /d For the choir director: A psalm of David, regarding the time Doeg the Edomite told Saul that Ahimelech had given refuge to David.; For the director of music. A \it maskil\it* of David. When Doeg the Edomite had gone to Saul and told him: “David has gone to the house of Ahimelech.”; To the leader. A Maskil of David, when Doeg the Edomite came to Saul and said to him, “David has come to the house of Ahimelech.”; For the leader: a maskil: for David (when Doeg the Edomite came and told Saul that David had gone to Abimelech's house)
\q1
\v 1 Why are you proud of making trouble, \add you\add* powerful \add man\add*?
\q1 God's loyal commitment comes every day.
\q1
\v 2 Your tongue plans destruction—
\q1 working deceitfully like a sharp razor.
\q1
\v 3 You love evil more than good
\q1 ≈and lying rather than speaking \add ≈the truth\add*. \qs (Instrumental break.)\qs*
\q1
\v 4 You¦252208 love¦252201 \add ≈saying anything that destroys other people\add*, \add you¦252201\add* deceitful tongue,
\q1
\v 5 ≈\add so\add* God will also destroy you forever.
\q1 He'll snatch you up and pluck you out of your tent
\q1 ≈and root you out of the land of the living. \qs (Instrumental break.)\qs*
\q1
\v 6 \add ≈Godly\add* \add people\add* will also see it and fear.
\q1 They'll laugh at him \add and say\add*,
\q2
\v 7 “Look, that's a man who didn't \add rely on God for his protection\add*,
\q1 \add ≈but\add* \add instead\add* trusted in the abundance of his wealth,
\q1 \add and\add* he was strong when he destroyed \add others\add*.”
\q1
\v 8 But as for me, I'm like a flourishing olive tree in God's house.
\q1 I'll trust¦252249 in God's loyal commitment forever.
\q1
\v 9 I'll continually thank you for what you've done.
\q1 I'll \add ≈rely on your reputation\add*, because it's good,
\q1 in the presence of your faithful \add >followers\add*.
\c 53
\s1 Fools and human wickedness
\rem /s1 Denunciation of Godlessness; Human Wickedness
\d For the musical director¦252282: a song\f + \fr 53:0 \ft In Hebrew, ‘maskil’ is perhaps the name of this class of song.\f* by David¦252287 to be sung to the tune of ‘Mahalat’.\f + \fr 53:0 \ft The ‘Mahalat’ could be a tune or an instrument or a voice style.\f*
\rem /d To the leader: according to Mahalath. A Maskil of David.; For the director of music. According to \it mahalath.\it* A \it maskil\it* of David.; For the choir director: A meditation of David.; For the leader: set to ‘Mahalath’: a maskil: for David
\rem /r (Psalm 14)
\q1
\v 1 Fools tell themselves that there is no God¦252294.
\q1 They are corrupt¦252295 and¦252296 have done disgusting acts of evil.
\q1 There's no one who does good¦252301.\x + \xo 53:1-3: \xt Rom 3:10-12.\x*
\q1
\v 2 God¦252304 looks¦252306 down from heaven¦252305 on the children¦252309 of humanity¦252310
\q1 to see¦252311 if there¦252312 are any with insight¦252313—
\q1 ≈who \add ≈strive to obey\add* him.
\q1
\v 3 They've all turned away.
\q1 ≈Together they¦252323 have become corrupt¦252323.
\q1 ≈There's not one who does good¦252327, not even one.
\q1
\v 4 Do those who \add ≈do evil\add* have no understanding—
\q1 those who devour¦252338 my people¦252339 as if they were eating bread¦252341,
\q1 and \add ≈it's not God¦252342 that they trust in to help them\add*?
\q1
\v 5 They were \add ≈very worried even though it¦252354 was quite irrational\add*
\q1 because God will scatter¦252359 the bones¦252360 of \add ≈any army that comes to attack\add* you.
\q1 \add @Those people\add* will be put to shame¦252362 because God has rejected¦252366 them.
\q1
\v 6 If only Yisrael's rescue would come from Tsiyyon¦252371.
\q1 When God¦252375 brings his people¦252377 back from the captivity¦252376,
\q1 then Yakov will celebrate
\q1 ≈and Yisrael will be glad.
\c 54
\s1 God is my helper
\rem /s1 Prayer for Vindication; A Prayer for Protection from Enemies
\d For the musical director¦252383: a song\f + \fr 54:0 \ft In Hebrew, ‘maskil’ is perhaps the name of this class of song.\f* by David written when some people from Zif went to \add King\add* Shaul and told him that David was hiding in their area.\x + \xo 54:0 \xt 1Sa 23:19-20.\x* \add ≈To be accompanied by\add* stringed¦252384 instruments¦252384.
\rem /d To the leader: with stringed instruments. A Maskil of David, when the Ziphites went and told Saul, “David is in hiding among us.”; For the leader: with stringed instruments: a maskil: for David (when the Ziphites came and said to Saul, ‘David is in hiding among us.’); For the choir director: A meditation of David, regarding the time the Ziphites came and said to Saul, “We know where David is hiding.” To be accompanied by stringed instruments.; For the director of music. With stringed instruments. A \it maskil\it* of David. When the Ziphites had gone to Saul and said, “Is not David hiding among us?”
\q1
\v 1 \add ≈Use the strength that's part of your reputation to rescue\add* me, God,
\q1 ≈and \add ≈use your power to declare me innocent\add*.
\q1
\v 2 Hear my prayer, God¦252398.
\q1 ≈\add ≈Listen to what I'm saying\add*
\q1
\v 3 because strangers have \add ≈acted\add* against me,
\q1 ≈and pitiless men have \add ≈tried to eliminate me\add*.
\q1 They \add ≈don't have any respect for\add* God¦252405. \qs (Instrumental break.)\qs*
\q1
\v 4 \add ≈But yes\add*, God¦252424 is my helper.
\q1 ≈My master is the one who supports me.
\q1
\v 5 He will repay my enemies with evil.
\q1 ≈In your faithfulness, destroy them.
\q1
\v 6 I'll sacrifice a freewill offering to you.
\q1 I'll give thanks \add ≈for your¦252442 reputation\add*, Yahweh, because it's good,
\q1
\v 7 because he's rescued me from every trouble.
\q1 \add ≈I've seen my enemies being defeated\add*.
\c 55
\s1 A prayer for a person betrayed by a friend
\rem /s1 Complaint about a Friend's Treachery; The Prayer of Someone Betrayed by a Friend
\d For the musical director¦252467: a song\f + \fr 55:0 \ft In Hebrew, ‘maskil’ is perhaps the name of this class of song.\f* by David¦252470 \add ≈to be accompanied by\add* stringed¦252468 instruments¦252468.
\rem /d For the leader: on stringed instruments: a maskil: for David; For the choir director: A psalm of David, to be accompanied by stringed instruments.; To the leader: with stringed instruments. A Maskil of David.; For the director of music. With stringed instruments. A \it maskil\it* of David.
\q1
\v 1 \add ≈Listen\add* to my prayer¦252475, God¦252474,
\q1 and¦252476 don't¦252476 \add ≈ignore\add* my request.
\q1
\v 2 Pay attention¦252482 to me and answer¦252484 me.
\q1 I'm restless¦252485 and overwhelmed by my problems
\q1
\v 3 because of \add ≈what my enemy¦252491 is saying\add*.
\q1 \add Yes,\add* because of the oppression by wicked¦252494 \add >people\add*—
\q1 because they¦252497 bring trouble on me and¦252500 angrily persecute me.
\q1
\v 4 My¦252506 \add ≈stomach has gone into a knot\add*,
\q1 ≈and¦252507 \add thoughts of\add* death¦252508 \add ≈terrify\add* me.
\q1
\v 5 Fearfulness and trembling¦252514 have \add ≈hit\add* me,
\q1 ≈and horror has overwhelmed¦252517 me.
\q1
\v 6 I said¦252521, “Oh, if only I had wings like a dove¦252528
\q1 →then I'd fly away and \add ≈find a peaceful place\add*.
\q1
\v 7 See, then I would wander far away.
\q1 ≈I would stay in the wilderness¦252537. \qs (Instrumental¦252538 break¦252538.)\qs*
\q1
\v 8 I¦252541 would hurry to a safe spot,
\q1 ≈\add away\add* from the stormy¦252546 wind¦252544 and tempest.”
\q1
\v 9 Confuse them, my master¦252550, \add ≈so their¦252552 words don't make sense\add*,
\q1 because I've seen¦252555 violence¦252556 and¦252557 strife¦252557 in the city¦252558.
\q1
\v 10 Day and night¦252562 they \add ≈wander around¦252563\add* \add @the city\add* walls¦252566.
\q1 Wickedness and trouble¦252568 are in the middle of it.
\q1
\v 11 Destruction is \add ≈right there among\add* it,
\q1 ≈and oppression¦252578 and deceit¦252579 never leave its¦252573 marketplace¦252577,
\q1
\v 12 because it wasn't an enemy¦252585 who taunted¦252586 me. (Then I could have borne it.)
\q1 ≈It wasn't my¦252590 opponent who set himself¦252592 up against¦252591 me. (Then I would have hidden myself from him¦252594.)
\q1
\v 13 But it was you—a man¦252598 \add ≈of similar status\add* to myself.
\q1 ≈My companion¦252600 and close friend¦252601.
\q1
\v 14 We'd had \add ≈good times\add* together¦252605.
\q1 We'd walked¦252610 among the crowd in God's residence.
\q1
\v 15 Let death \add ≈hit\add* them suddenly.
\q1 Let them go¦252617 down alive¦252619 to Sheol¦252618,
\q1 because wickedness is where they¦252617 live, right among them.
\q1
\v 16 As for me, I'll \add ≈trust God¦252630 to help me\add*,
\q1 ≈and¦252632 Yahweh will save¦252633 me.
\q1
\v 17 I¦252639 complain¦252639 and moan morning¦252637, noon, and evening¦252636.
\q1 →He will hear my voice.
\q1
\v 18 He'll peacefully¦252646 \add ≈rescue\add* my life from \add those who\add* approach me,
\q1 because there's many \add who fight\add* \add ≈against\add* me.
\q1
\v 19 God, the one who's \add ≈ruled\add* from eternity, will hear¦252658 them and answer¦252662 them \add with what they deserve\add*. \qs (Instrumental¦252665 break¦252665.)\qs*
\q1 They never change¦252668, and they don't¦252667 \add ≈respect\add* God.
\q1
\v 20 \add @My friend¦252677\add* \add ≈took action\add* against those who were at peace with him.
\q1 ≈He hasn't respected the agreement that \add #we\add* had.
\q1
\v 21 His mouth was as smooth¦252682 as butter, \add ≈but\add* his heart¦252688 was hostile.
\q1 His words¦252690 were softer than oil, \add ≈but\add* they were actually drawn¦252693 swords¦252693.
\q1
\v 22 \add ≈Give your¦252701 problems to\add* Yahweh¦252699, and¦252702 he'll sustain¦252703 you¦252703.
\q1 He'll never allow a righteous¦252709 person to \add ≈be toppled\add*.
\q1
\v 23 \add ≈But\add* you, God¦252713, will send the wicked down into the pit of destruction.
\q1 Bloodthirsty and deceitful¦252721 people¦252719 won't¦252722 live even half as long as others,
\q1 \add ≈but\add* I will trust¦252727 in you.
\c 56
\s1 The praying due trusting of God
\rem /s1 A Prayer of Trust in God; Trust in God under Persecution
\d For the musical director¦252731: a song\f + \fr 56:0 \ft In Hebrew, ‘miktam’ is perhaps the name of this class of song.\f* by David¦252738, written when the Philistines¦252742 captured him at Gat¦252743.\x + \xo 56:0 \xt 1Sam 21:11-15.\x* To be sung to the tune of “A dove on distant oak trees”.
\rem /d For the choir director: A psalm of David, regarding the time the Philistines seized him in Gath. To be sung to the tune “Dove on Distant Oaks.”; To the leader: according to The Dove on Far-off Terebinths. Of David. A Miktam, when the Philistines seized him in Gath.; For the leader: set to ‘The Dove of the Distant Oaks’: for David: a miktam (when the Philistines seized him in Gath); For the director of music. To the tune of “A Dove on Distant Oaks.” Of David. A\it miktam.\it* When the Philistines had seized him in Gath.
\q1
\v 1 Be merciful to me, God¦252747, because men are attacking me.
\q1 Those who fight¦252755 me press their assault all day¦252754 \add long\add*.
\q1
\v 2 My enemies¦252760 trample¦252759 me all day¦252763 long,
\q1 because there are many who proudly fight¦252767 against me.
\q1
\v 3 \add ≈Any time\add* I'm afraid, I'll put my trust¦252776 in you¦252775—
\v 4 in God, whose¦252781 message¦252781 I praise¦252780.
\q1 ≈I've put my trust¦252783 in God—I won't¦252784 be afraid¦252785 of what \add ≈people\add* can do to me?
\q1
\v 5 All day¦252795 \add long\add* they¦252797 twist¦252797 my words¦252796.
\q1 \add ≈They're always thinking about how to harm me\add*.
\q1
\v 6 They conspire then lie hidden¦252807—watching¦252811 my steps¦252810
\q1 as they just wait \add for the opportunity to take\add* my life¦252814.
\q1
\v 7 Don't let them escape \add ≈when they've done evil things\add*.
\q1 In your anger¦252823, God¦252827, bring¦252826 down those people¦252824 groups.
\q1
\v 8 You \add ≈keep track of\add* my wanderings¦252830
\q1 and put my tears¦252834 into your bottle¦252835.
\q1 Aren't they \add recorded\add* in your book?
\q1
\v 9 Then my enemies¦252842 will \add ≈pull back when call out\add* \add to you for help\add*.
\q1 I know¦252848 that because God¦252851 is for me.
\q1
\v 10 In God¦252855—whose message I praise,
\q1 in Yahweh—whose message I praise,
\q1
\v 11 in God¦252863 I trust¦252864.
\q1 I'm not scared—what can anyone¦252870 do to me?
\q1
\v 12 The \add duty to fulfill\add* my promises to you is on me, God¦252875.
\q1 I'll give thank-offerings to you
\q1
\v 13 because you've rescued my life¦252893 from death¦252885.
\q1 ≈You've kept \add ≈me from falling\add* \add into danger\add*,
\q1 so that I can walk¦252889 in front¦252890 of God¦252891 in the light¦252892 of the living.
\c 57
\s1 A prayer for protection from predators
\rem /s1 Praise and Assurance under Persecution; A Prayer for Help
\d For the musical director¦252895: a song\f + \fr 57:0 \ft In Hebrew, ‘miktam’ is perhaps the name of this class of song.\f* by David¦252899 \add written\add* when he was fleeing from Shaul¦252904 and hid in a cave. To be sung to the tune of ‘Don't destroy’.
\rem /d For the choir director: A psalm of David, regarding the time he fled from Saul and went into the cave. To be sung to the tune “Do Not Destroy!”; For the director of music. To the tune of “Do Not Destroy.” Of David. A\it miktam.\it* When he had fled from Saul into the cave.; For the leader: set to ‘Destroy not’: for David: a miktam (when he was a fugitive from Saul in the cave); To the leader: Do Not Destroy. Of David. A Miktam, when he fled from Saul, in the cave.
\q1
\v 1 Be merciful to me, God¦252909, be merciful to me,
\q1 because I \add ≈come to you to be safe\add* until these troubles are over.
\q1 ≈I stay under your¦252918 wings¦252918 for protection until this destruction¦252922 is over.
\q1
\v 2 I will cry to the highest God—
\q1 to God, who \add ≈ensures that I get justice\add*.
\q1
\v 3 He will send help from heaven¦252934 and rescue me,
\q1 He's angry with those who crush me. \qs (Instrumental¦252939 break¦252939.)\qs*
\q1 God¦252941 will \add ≈let me experience\add* his loyal commitment and his faithfulness¦252943.
\q1
\v 4 My life is among lions¦252949.
\q1 ≈I'm \add ≈among\add* those¦252951 who are ready to devour¦252951 me.
\q1 I'm among people whose teeth¦252955 are spears¦252956 and arrows¦252957,
\q1 ≈and whose tongues¦252958 are sharp¦252960 swords¦252959.
\q1
\v 5 May you be lifted up, God¦252967, above¦252964 the skies¦252966.
\q1 ≈May your¦252972 \add ≈splendour be seen by the whole world\add*.
\q1
\v 6 They spread out a net¦252975 \add to catch\add* my feet—I was distressed.
\q1 ≈They dug a pit in front of me. They themselves have fallen¦252984 into it. \qs (Instrumental¦252986 break¦252986.)\qs*
\q1
\v 7 My heart is fixed, God¦252991, \add ≈I've made my decision\add*.
\q1 I will sing, yes, I'll sing praises¦252995.
\q1
\v 8 Wake up, my honoured heart. Wake up, harp and¦253002 other stringed instrument.
\q1 I'll wake up the dawn.
\q1
\v 9 My master¦253010, I'll give¦253007 thanks¦253007 to you among the peoples¦253008.
\q1 ≈I'll sing praises¦253011 to you among the nations¦253014.
\q1
\v 10 because your loyal commitment is great¦253019—reaching to the heavens¦253022,
\q1 ≈and your faithfulness¦253027 to the clouds¦253026.
\q1
\v 11 May you be lifted up, God¦253034, above¦253031 the skies¦253033.
\q1 ≈May your¦253039 \add ≈splendour be seen by the whole world\add*.
\c 58
\s1 Punishment for the wicked
\rem /s1 A Prayer for God to Punish the Wicked; Prayer for Vengeance
\d For the musical director¦253041: a song\f + \fr 58:0 \ft In Hebrew, ‘miktam’ is perhaps the name of this class of song.\f* by David¦253045. To be sung to the tune of ‘Don't destroy’.
\rem /d For the director of music. To the tune of “Do Not Destroy.” Of David. A\it miktam.\it*; For the choir director: A psalm of David, to be sung to the tune “Do Not Destroy!”; To the leader: Do Not Destroy. Of David. A Miktam.; For the leader: set to ‘Destroy not’: for David: a miktam
\q1
\v 1 \add ≈When you rulers speak¦253052, do you actually say what is right¦253051\add*?
\q1 ≈Do you \add ≈give justice, you people\add*?
\q1
\v 2 \add No,\add* you plan \add ≈wicked schemes in your mind¦253061\add*.
\q1 ≈You use your hands¦253066 to distribute violence¦253065 throughout the land.
\q1
\v 3 From the womb, the wicked¦253071 turn¦253070 from \add what's right\add*.
\q1 ≈They go¦253073 astray¦253073 from birth¦253074, speaking¦253075 lies.
\q1
\v 4 Their poison is like snake¦253085 venom.
\q1 ≈They're like a deaf cobra¦253088 that blocks its¦253091 \add own\add* ears
\q1
\v 5 then pays no attention to the snake-charmer's voice
\q1 no matter how skillful¦253102 they are.
\q1
\v 6 Break their teeth in their mouths¦253109, God¦253105.
\q1 ≈Yahweh¦253114, break off the fangs of the young¦253111 lions¦253111.
\q1
\v 7 Let them \add ≈melt\add* away like water¦253120.
\q1 When \add #they\add* shoot their arrows¦253125, let them be as though they \add ≈were cut in half\add*.
\q1
\v 8 Let them be like a snail¦253132 that \add ≈quietly disappears\add*.
\q1 ≈Like a woman's¦253136 still-born child that never sees the sunlight.
\q1
\v 9 Before your¦253145 pots can feel the heat of the burning¦253152 thorn¦253146 \add twigs\add*,
\q1 he'll sweep¦253153 \add the branches\add* away.
\q1
\v 10 The \add ≈godly people\add* will celebrate when \add #they\add* see God's vengeance¦253161.
\q1 ≈\add #They'll\add* wash \add #their\add* feet¦253162 in the blood¦253164 of the wicked¦253165
\q1
\v 11 so that people will say¦253168, “There's definitely a reward for the righteous¦253173 \add >person\add*.
\q1 Truly there¦253175 is a God¦253177 who judges¦253178 the \add ≈world\add*.”
\c 59
\s1 A prayer for safety
\rem /s1 Prayer for Deliverance from Enemies; A Prayer for Safety
\d For the musical director¦253181: a song\f + \fr 59:0 \ft In Hebrew, ‘miktam’ is perhaps the name of this class of song.\f* by David \add written\add* when \add King\add* Shaul¦253188 \add (Saul¦253188)\add* had sent¦253187 men to watch¦253189 David's¦253185 house¦253192 in order¦253193 to kill¦253193 him¦253193. To be sung to the tune of ‘Don't destroy’.
\rem /d For the director of music. To the tune of “Do Not Destroy.” Of David. A\it miktam.\it* When Saul had sent men to watch David's house in order to kill him.; To the leader: Do Not Destroy. Of David. A Miktam, when Saul ordered his house to be watched in order to kill him.; For the leader: set to ‘Destroy not’: for David: a miktam (when Saul sent men to keep watch on David's house to kill him); For the choir director: A psalm of David, regarding the time Saul sent soldiers to watch David's house in order to kill him. To be sung to the tune “Do Not Destroy!”
\q1
\v 1 Rescue me from my enemies¦253197, my God¦253199.
\q1 ≈Protect me from those who \add ≈want to attack\add* me.
\q1
\v 2 Keep me safe from \add ≈those who do evil\add*,
\q1 ≈and¦253207 save¦253209 me from the bloodthirsty¦253208 men¦253207.
\q1
\v 3 For, see, they wait in ambush to take my life¦253215.
\q1 Fierce men gather themselves together against¦253217 me,
\q1 but not because of my \add ≈disobedience\add* or my sin¦253224, Yahweh¦253225.
\q1
\v 4 They prepare to rush me even though I've \add ≈done nothing wrong\add*.
\q1 Wake up and look, and help¦253234 me.
\q1
\v 5 You, army commander Yahweh¦253239, the God¦253241 of Israel¦253245,
\q1 \add ≈Take action\add* and¦253238 punish¦253247 all the nations¦253250.
\q1 Don't be merciful to any \add ≈wicked¦253257 people who've been treacherous¦253256\add*. \qs (Instrumental¦253258 break¦253258.)\qs*
\q1
\v 6 They return¦253261 in the evening¦253262, growling¦253263 like dogs
\q1 and¦253265 prowl¦253265 around the city¦253266.
\q1
\v 7 Wow, they belch out with their mouths¦253272.
\q1 ≈\add ≈They use their lips¦253274 like daggers\add*
\q1 because they say, “Who can hear¦253278 us?”
\q1
\v 8 But Yahweh¦253282, you laugh¦253283 at them—
\q1 ≈you mock all the \add pagan\add* nations¦253289.
\q1
\v 9 God¦253297, my strength¦253292, I'll pay attention to you¦253293.
\q1 You are my high fortress.
\q1
\v 10 My God will meet me with his loyal commitment.
\q1 God will allow me to see my enemies¦253307 \add defeated\add*.
\q1
\v 11 Don't \add just\add* kill¦253312 them, or my people¦253317 will forget¦253316.
\q1 \add ≈Use\add* your¦253319 power¦253319 to scatter them and make them fall, my master¦253322, our shield¦253321.
\q1
\v 12 \add ≈Despite\add* their pride¦253332, let them be caught¦253331
\q1 for the sins of their mouths¦253327 and the words of their lips¦253330,
\q1 and for the curses¦253333 and lies that they¦253335 express.
\q2
\v 13 Eliminate them in \add your\add* anger¦253339
\q1 ≈Consume them so that they'll no longer exist.
\q1 Let them know¦253342 that God¦253345 rules in Yakov \add (Jacob)\add*,
\q1 →and to the ends¦253348 of the earth¦253349. \qs (Instrumental¦253350 break¦253350.)\qs*
\q1
\v 14 At evening¦253354 they¦253355 return¦253353,
\q1 howling like dogs prowling¦253357 around the city¦253358.
\q1
\v 15 They wander¦253362 around \add looking\add* for food
\q1 and they growl¦253369 if they're not satisfied¦253368.
\q1
\v 16 \add ≈But\add* I'll sing about your strength¦253375,
\q1 ≈and in the morning¦253377 I'll sing about your loyal commitment.
\q1 because you've been my high fortress
\q1 ≈and a \add ≈place of safety at the time\add* of my distress¦253386.
\q1
\v 17 To you¦253392, my strength¦253391, I'll sing praises¦253393
\q1 because God is my high fortress—the God \add who demonstrates\add* loyal commitment.
\c 60
\s1 A prayer for military help
\rem /s1 Prayer for National Victory after Defeat; A Prayer for Deliverance
\d For the musical director¦253401: a song\f + \fr 60:0 \ft In Hebrew, ‘miktam’ is perhaps the name of this class of song.\f* by David¦253407 for teaching¦253408 \add written\add* when he fought with Aram-Naharayim and with Aram-Tsovah, and Yoav returned and killed twelve thousand Edomites in the Salt Valley. To be sung to the tune of ‘The Lily of Testimony’.
\rem /d For the director of music. To the tune of “The Lily of the Covenant.” A\it miktam\it* of David. For teaching. When he fought Aram Naharaim and Aram Zobah, and when Joab returned and struck down twelve thousand Edomites in the Valley of Salt.; For the choir director: A psalm of David useful for teaching, regarding the time David fought Aram-naharaim and Aram-zobah, and Joab returned and killed twelve thousand Edomites in the Valley of Salt. To be sung to the tune “Lily of the Testimony.”; To the leader: according to the Lily of the Covenant. A Miktam of David—for instruction—when he struggled with Aram-naharaim and with Aram-zobah, and when Joab on his return killed twelve thousand Edomites in the Valley of Salt.; For the leader: set to ‘The Lily of Testimony’: a miktam: for David: for instruction (when he fought against Aram-naharaim and Aram-zobah, and Joab returned and struck twelve thousand Edomites in the valley of Salt)
\q1
\v 1 God, you've cast us off—you've broken through our defenses.
\q1 ≈You've been angry—restore us again.
\q1
\v 2 You've¦253433 made the land tremble—you've torn it apart.
\q1 →Heal its fissures, because it's shaking.
\q1
\v 3 You've made your people see difficult things.
\q1 ≈You've given us wine to drink \add ≈that makes us stagger\add*.
\q1
\v 4 You've set up a banner for those who honour you¦253451,
\q1 \add to be displayed against\add* those who flee from the \add ≈battle\add*. \qs (Instrumental break.)\qs*
\q1
\v 5 \add ≈Use¦253465 your¦253460 strength to\add* rescue those you love
\q1 and answer us
\q1
\v 6 God has spoken from his sacred \add >place\add*, “I'll celebrate.
\q1 I'll divide Shekem
\q1 ≈and apportion out the Sukkot Valley.
\q1
\v 7 Gilead is mine,
\q1 ≈and¦253484 Menashsheh \add (Manasseh)\add* is mine.
\q1 Efraim\add /Yisrael\add* also is my helmet.
\q1 ≈Yehudah \add (Judah)\add* is my scepter.
\q1
\v 8 Moab is my wash-basin.
\q1 I'll toss my shoe on Edom \add to indicate my ownership of it\add*.
\q1 I'll shout triumphantly because of Philistia.”
\q1
\v 9 Who will bring me into the fortified city?
\q1 ≈Who will lead me to Edom¦253507?
\q1
\v 10 But \add ≈it seems that\add* you've rejected us, God?
\q1 You don't \add ≈join\add* our army \add ≈when they\add* go into battle.
\q1
\v 11 Give us help against \add &our\add* enemy,
\q1 because human help is worthless.
\q1
\v 12 We'll win with God's help¦253541.
\q1 ≈He'll trample our enemies down.
\c 61
\s1 A prayer for protection
\rem /s1 A Prayer for Protection; Assurance of God's Protection
\d For the musical director¦253557: a song by David¦253562 \add ≈to be accompanied by\add* stringed¦253561 instruments¦253561.
\rem /d For the choir director: A psalm of David, to be accompanied by stringed instruments.; To the leader: with stringed instruments. Of David.; For the director of music. With stringed instruments. Of David.; For the leader: on stringed instruments: for David
\q1
\v 1 Hear my call \add for help\add*, God¦253566.
\q1 ≈Answer my prayer¦253569.
\q1
\v 2 I call to you¦253575 from the ends of the earth¦253573 when \add ≈I feel\add* faint¦253577.
\q1 →Lead me to the rock¦253579 \add of stability\add* that's high¦253581 \add ≈above me\add*
\q1
\v 3 because you've been a \add ≈place of protection\add* for me—
\q1 ≈a tower¦253591 that's fortified from the enemy¦253595.
\q1
\v 4 Let me live in your tent forever¦253600.
\q1 ≈Let me \add ≈find protection\add* under the shelter¦253602 of your wings¦253603. \qs (Instrumental¦253604 break¦253604.)\qs*
\q1
\v 5 because you, God¦253610, have heard my promises.
\q1 You've given me the inheritance \add that's given to\add* those¦253615 who honour you.
\q1
\v 6 You'll \add ≈prolong\add* the king's life—
\q1 ≈his years¦253626 will be like generation upon generation.
\q1
\v 7 May he sit¦253633 \add enthroned\add* \add ≈in God's presence\add* forever¦253634.
\q1 ≈May loyal¦253637 commitment and faithfulness¦253638 preserve him.
\q1
\v 8 I'll sing praise¦253644 to you forever
\q1 so that I can fulfil¦253647 my promises \add ≈every\add* day.
\c 62
\s1 Trusting in God
\rem /s1 Confidence in God's Protection; Song of Trust in God Alone
\d For the musical director¦253653: a song by David¦253658 Hidutun.
\rem /d For the director of music. For Jeduthun. A psalm of David.; For the leader: according to Jeduthun: a psalm: for David; To the leader: according to Jeduthun. A Psalm of David.; For Jeduthun, the choir director: A psalm of David.
\q1
\v 1 I wait in silence¦253665 for God¦253664 alone.
\q1 \add ≈He's the only one who can rescue me\add*.
\q1
\v 2 He alone is my rock¦253674 and¦253675 \add ≈the one who rescues me\add*.
\q1 He's my fortified tower—\add ≈no enemy will get me out of there\add*.
\q1
\v 3 How long, all of you, will you attack¦253687 a man?
\q1 All of you will be murdered¦253691 INVESTIGATE
\q1 like a leaning wall or a wobbling fence.
\q1
\v 4 They plan to bring him down from his high¦253700 position¦253700.
\q1 They love to tell lies—
\q1 they bless¦253707 him with their mouths¦253706, but in their \add ≈minds\add* they curse¦253709 him. \qs (Instrumental¦253711 break¦253711.)\qs*
\q1
\v 5 I wait in silence¦253716 for God¦253715 alone
\q1 because \add ≈I've placed my hope in\add* him.
\q1
\v 6 He alone is my rock¦253727 and¦253728 \add ≈the one who rescues me\add*.
\q1 He's my fortified tower—\add ≈no enemy will get me out of there\add*.
\q1
\v 7 \add ≈It's God who saves and honours me\add*.
\q1 ≈\add ≈I find my safe place in God and he's the source of\add* my strength.
\q1
\v 8 Trust him at all times, you people¦253752.
\q1 \add ≈Tell him all your troubles\add*.
\q1 God¦253757 is a \add ≈place where we can be protected\add*. \qs (Instrumental¦253761 break¦253761.)\qs*
\q1
\v 9 Humans are nothing but a puff \add of wind\add*.
\q1 ≈They don't weigh much on the scales.
\q1 →Even when weighed together¦253777, they're lighter than air.
\q1
\v 10 Don't rely on extortion¦253783 or robbery¦253784.
\q1 ≈Don't hope uselessly in \add your\add* wealth¦253788,
\q1 →because it'll bear no fruit¦253792—don't¦253780 fix your heart¦253796 on them.
\q1
\v 11 God has spoken¦253801 once.
\q1 ≈Twice I've heard¦253806 this:
\q1 →\add ≈all power comes from\add* God.
\q1
\v 12 Also, loyal¦253815 commitment \add ≈comes from\add* you, my master¦253814,
\q1 because you pay back every person for what they've done.
\c 63
\s1 Staying close to God
\rem /s1 Comfort and Assurance in God's Presence; Longing for God
\d A song by David¦253824 when he¦253825 was in the Yehudah¦253827 wilderness¦253826.
\rem /d A psalm: for David (when he was in the wilderness of Judah); A psalm of David. When he was in the Desert of Judah.; A psalm of David, regarding a time when David was in the wilderness of Judah.; A Psalm of David, when he was in the Wilderness of Judah.
\q1
\v 1 God, you're my God. I'm \add ≈eager to get to know\add* you.
\q1 My \add ≈inner being\add* thirsts¦253835 for you, and my body¦253841 \add ≈needs\add* you
\q1 in a dry and \add ≈depressing\add* land where there's no water¦253848,
\q1
\v 2 so I've been to the sanctuary¦253852 to see you—
\q1 to see your power¦253855 and your splendour
\q1
\v 3 because your¦253862 loyal commitment is better than life¦253863 \add itself\add*.
\q1 My lips¦253864 will praise¦253865 you¦253865.
\q1
\v 4 So I will \add ≈use my life to\add* bless¦253869 you.
\q1 ≈I will lift up my hands¦253873 \add ≈to honour you\add*.
\q1
\v 5 \add ≈My mind\add* will be satisfied¦253879 as if \add ≈it's had a good meal\add*.
\q1 My mouth¦253885 will gladly praise¦253883 you¦253883
\q1
\v 6 on my bed as I \add ≈think about\add* you.
\q1 ≈I will meditate¦253895 about you during the night¦253894
\q1
\v 7 because you¦253902 have helped me.
\q1 \add ≈Under your¦253906 protection\add*, I sing with happiness
\q1
\v 8 \add ≈I stay close to you\add*—
\q1 \add ≈you use your power to support¦253914 me\add*.
\q1
\v 9 Those who're trying to destroy¦253919 \add ≈me\add*
\q1 will \add ≈end up\add* down deep under the earth¦253924 \add instead\add*.
\q1
\v 10 They'll \add ≈experience the wrong end of\add* the sword¦253932—
\q1 they'll \add ≈become¦253935 food\add* for jackals¦253934.
\q1
\v 11 \add ≈But\add* the king¦253938 will \add ≈express his happiness\add* about God¦253940.
\q1 Everyone who trusts in \add ?@God\add* will boast¦253941,
\q1 but \add ≈he won't allow liars to say anything\add*.
\c 64
\s1 Trusting God for protection
\rem /s1 Prayer for Protection from Enemies; A Prayer for Protection
\d For the musical director¦253953: a song by David¦253955.
\rem /d To the leader. A Psalm of David.; For the leader: a psalm: for David; For the choir director: A psalm of David.; For the director of music. A psalm of David.
\q1
\v 1 Hear my voice of complaint¦253962, God¦253960.
\q1 Save my from my enemies that I fear.
\q1
\v 2 Protect me from the secret¦253970 plots¦253970 of wicked¦253971 people—
\q1 ≈from the scheming¦253972 of those¦253973 who do evil.
\q1
\v 3 They have sharpened¦253978 their tongues¦253980 like swords¦253979.
\q1 ≈They have targeted their bitter¦253984 words¦253983 \add like\add* aiming arrows¦253982
\q1
\v 4 to shoot at innocent people from their ambush¦253988—
\q1 ≈they¦253993 shoot suddenly¦253990 and¦253992 don't¦253992 fear¦253993 \add any consequences\add*.
\q1
\v 5 They encourage \add ≈each other\add* with their wicked \add plans\add*.
\q1 They talk¦254002 about secretly¦254003 laying¦254003 their traps,
\q1 \add ≈asking\add* who will \add ≈notice\add* them.
\q1
\v 6 They plot crimes¦254014, conceiving¦254017 the ‘perfect¦254015 plan’.
\q1 Humankind's inner¦254018 \add thoughts\add* and \add ≈desires run\add* deep.
\q1
\v 7 But God¦254025 will shoot¦254024 them—
\q1 suddenly¦254027 they'll be wounded¦254029 by arrows¦254026.
\q1
\v 8 Their own tongues¦254034 will bring¦254032 them to ruin.
\q1 Everyone¦254038 who sees them will \add just\add* shake¦254035 \add their¦254034 heads\add*.
\q1
\v 9 All of humankind¦254045 will fear¦254042 God¦254048
\q2 and talk about what he's done.
\q1 \add Yes,\add* they'll ponder¦254050 \add ≈what happened\add*.
\q1
\v 10 \add ≈Those who do what is right¦254054\add* will be glad about Yahweh
\q2 and take¦254056 shelter in him.
\q1 Every \add ≈godly person will praise him\add*.
\c 65
\s1 Praising and thanking God
\rem /s1 Thanksgiving for Earth's Bounty; Praise and Thanksgiving
\d For the musical director¦254065: a song by David¦254067.
\rem /d For the director of music. A psalm of David. A song.; To the leader. A Psalm of David. A Song.; For the choir director: A psalm of David. A song.; For the leader: a psalm: for David: a song
\q1
\v 1 Our praise¦254073 is ready for you¦254076, God¦254074 in Tsiyyon¦254075 \add (Zion¦254075)\add*.
\q1 We've fulfilled our vows.
\q1
\v 2 You hear¦254082 \add #prayers\add*.
\q1 ≈Everyone goes \add to you\add*.
\q1
\v 3 Our sinful deeds \add ≈hold us back\add*.
\q1 but you¦254096 forgive¦254097 our¦254095 disobedience.
\q1
\v 4 Anyone¦254102 you choose¦254102 to bring¦254103 near to you is honoured,
\q1 ≈then they can live in your courtyards¦254105.
\q1 We'll be satisfied¦254106 with the goodness¦254107 of your house¦254108—
\q1 ≈your holy temple¦254110.
\q1
\v 5 God¦254117 of our¦254118 salvation¦254118, answer¦254116 us
\q1 by awesome¦254113 acts of justice—
\q1 \add yes,\add* you who are hope of all \add ≈this entire¦254120 region\add*
\q1 \add ≈as well as\add* \add ≡the hope\add* of those who are far across the sea.
\q1
\v 6 You created the mountains¦254130 with your power.
\q1 You \add ≈have plenty of\add* strength¦254131.
\q1
\v 7 You calm the roaring oceans—
\q1 the roaring of their¦254141 waves¦254141
\q1 and¦254142 the turmoil of the nations.
\q1
\v 8 Those who live \add ≈all around the world\add*
\q1 are amazing by the evidence of your¦254150 activities.
\q1 You make them happy from the east to the west.
\q1
\v 9 You look after the world and water it.
\q1 You greatly enrich¦254163 it.
\q1 God's river is full of water.
\q1 You've prepared the earth¦254159 to produce grain¦254169.
\q1
\v 10 You generously water¦254177 its \add ploughed\add* furrows¦254176—
\q1 \add your rain\add* flattens down the ridges¦254179 \add between them\add*.
\q1 You make \add @the soil\add* soft with rain showers¦254180
\q1 \add then\add* you bless¦254183 what grows there.
\q1
\v 11 You crown¦254186 the \add ≈yearly harvest\add* with your bounty¦254188,
\q1 and your farm-wagons overflow¦254190 with \add ≈plenty\add*.
\q1
\v 12 The pastures¦254195 in the wilderness¦254196 drip \add with dew\add*,
\q1 and¦254197 the hills¦254198 are cloaked with gladness.
\q1
\v 13 The pastures¦254203 are \add ≈blanketed\add* with \add ≈sheep and goats\add*.
\q1 ≈The valleys¦254206 also are covered¦254207 over with grain¦254209;
\q1 They shout¦254210 with gladness and sing.
\c 66
\s1 Praising and thanking God
\rem /s1 A Song of Praise and Thanksgiving; Praise for God's Goodness to Israel
\d For¦254221 the musical director¦254215: a¦254221 song.
\rem /d For the director of music. A song. A psalm.; To the leader. A Song. A Psalm.; For the leader: a song: a psalm; For the choir director: A psalm. A song.
\q1
\v 1 Shout happily to God \add ≈you people all over the world\add*.
\q1
\v 2 Sing \add ≈about his incredible reputation\add*.
\q1 ≈Make \add ≈your praise of him sound great¦254239\add*.
\q1
\v 3 Tell God, “\add ≈It's awesome what you do.\add*
\q1 Your incredible power causes your¦254255 enemies to cringe.
\q1
\v 4 The whole world will bow down to you.
\q1 They'll sing to praise you and¦254259 your \add ≈reputation\add*.” \qs (Instrumental break.)\qs*
\q1
\v 5 Come and see what God's done.
\q1 \add ≈His activities among humanity are awesome.\add*
\q1
\v 6 He turned the sea into dry land.\x + \xo 66:6: \xt Exo 14:21.\x*
\q1 ≈They walked through the river on foot.\x + \xo 66:6: \xt Josh 3:14-17.\x*
\q1 Let's \add ≈keep¦254287 celebrating\add* what he did there.
\q1
\v 7 He rules forever with his strength.
\q1 His eyes keep watch on the nations.
\q1 Don't let rebellious \add >people\add* \add ≈pat themselves on the back\add*. \qs (Instrumental break.)\qs*
\q1
\v 8 Be a blessing to God, you people groups.
\q1 Let the sounds of praising him be heard.
\q1
\v 9 He¦254317 maintains us among the living,
\q1 ≈and doesn't allow our feet to slip.
\q1
\v 10 For you¦254325, God, have tested us.
\q1 ≈You've purified us like refined silver.
\q1
\v 11 You led us \add like fish\add* into a net.
\q1 ≈You \add ≈made us carry a heavy load\add* on our¦254331 backs.
\q1
\v 12 You let \add enemy horse\add*men ride over our heads.
\q1 We went through fire and through water,
\q1 \add ≈but\add* you brought us out to a \add ≈wide-open\add* place.
\q1
\v 13 I will enter your \add ≈temple\add* with burnt offerings.
\q1 ≈I will \add ≈give the amount that I promised\add*
\q2
\v 14 \add ≈with my own\add* lips—
\q1 \add ≡that vow that I made\add* when I was in a predicament.
\q1
\v 15 I'll offer burnt offerings of fattened animals to you
\q2 with the sweet aroma of rams.
\q1 I will offer bulls and¦254376 goats. \qs (Instrumental break.)\qs*
\q1
\v 16 All of you who respect God, come and listen
\q1 and I'll tell you about what he's done for \add ≈me\add*.
\q1
\v 17 I called out to him \add for help\add* with my mouth,
\q1 ≈then I praised him with my tongue.
\q1
\v 18 If I had \add ≈considered doing evil\add*,
\q1 my master wouldn't have listened to me.
\q1
\v 19 Nevertheless God¦254411 \add ≈listened to me\add*.
\q1 ≈He paid attention to my \add #prayers\add*.
\q1
\v 20 God \add ≈deserves praise\add*—he hasn't turned away from my prayer
\q1 or withheld his loyal commitment to me.
\c 67
\s1 A song thanking God
\rem /s1 A Song of Thanksgiving; The Nations Called to Praise God
\d For the musical director¦254420: a praise song \add ≈to be accompanied by\add* stringed¦254421 instruments¦254421.
\rem /d For the choir director: A psalm, to be accompanied by stringed instruments. A song.; For the director of music. With stringed instruments. A psalm. A song.; For the leader: on stringed instruments: a psalm: a song; To the leader: with stringed instruments. A Psalm. A Song.
\q1
\v 1 May God¦254426 be gracious¦254427 to us and bless¦254428 us,
\q1 and \add ≈show kindness towards\add* us \qs (Instrumental¦254432 break¦254432.)\qs*
\q1
\v 2 so that those living on earth¦254436 will know¦254435 what you're like.
\q1 All the nations¦254440 will \add ≈learn about\add* your salvation¦254441.
\q1
\v 3 Let the peoples praise you, God¦254447.
\q1 ≈Let all the \add ≈people groups\add* praise you.
\q1
\v 4 Let the nations be glad and sing happily,
\q1 because you'll judge¦254458 the peoples¦254459 with \add ≈impartiality\add*,
\q1 ≈and govern the nations \add ≈around the world\add*. \qs (Instrumental¦254465 break¦254465.)\qs*
\q1
\v 5 Let the peoples praise you, God¦254471.
\q1 ≈Let all the \add ≈people groups\add* praise you.
\q1
\v 6 The earth¦254477 has yielded its¦254479 harvest¦254479.
\q1 ≈God, our¦254482 God, has blessed¦254480 us.
\q1
\v 7 May God¦254486 bless¦254485 us,
\q1 and¦254487 may \add ≈people all around the world respect\add* him.
\c 68
\s1 A song of victory
\rem /s1 Praise and Thanksgiving; A National Song of Triumph
\d For the musical director¦254495: a song by David¦254496.
\rem /d For the leader: for David: a psalm: a song; For the choir director: A psalm of David. A song.; To the leader. Of David. A Psalm. A Song.; For the director of music. Of David. A psalm. A song.
\q1
\v 1 Let God¦254502 \add ≈take action so\add* his¦254506 enemies¦254504 get scattered¦254503.
\q1 Let those who hate¦254506 him flee away from him
\q1
\v 2 like smoke¦254511 is driven¦254510 away.
\q1 Drive them away like wax melts¦254513 \add ≈beside a flame\add*,
\q1 Let the wicked¦254519 perish¦254518 in God's presence.
\q1
\v 3 \add ≈However\add* let the \add ≈godly\add* \add >people\add* be glad.
\q1 Let them be happy \add ≈in God's presence\add*.
\q1 May they \add ≈celebrate with gladness\add*.
\q1
\v 4 Sing to God¦254535—sing praises¦254536 \add ≈about his reputation\add*.
\q1 Praise the one who rides¦254539 on the clouds¦254540.
\q1 His name is Yah, \add ≈so celebrate in front of\add* him.
\q1
\v 5 A father¦254547 of the fatherless,
\q1 ≈a \add ≈protector\add* of the widows¦254550,
\q1 is God¦254551 in the \add ≈sin-free\add* place where he lives.
\q1
\v 6 God¦254556 puts solitary¦254559 \add >people\add* into homes.
\q1 He brings¦254562 out the prisoners¦254563 \add to live in\add* prosperity¦254564,
\q1 but those¦254566 who're rebellious¦254566 live in a dry, barren land.
\q1
\v 7 God¦254571, when you went¦254572 out \add ≈ahead of\add* your people¦254574,
\q1 you marched¦254575 through the wilderness¦254576. \qs (Instrumental¦254577 break¦254577.)\qs*
\q1
\v 8 The earth¦254580 trembled \add and\add* the skies¦254585 also dropped¦254586 rain in God's presence—
\q1 in the presence of God at Sinai¦254590,
\q1 in the presence of Israel's¦254594 God.
\q1
\v 9 You sent plentiful rain around.
\q1 You strengthened your¦254601 inheritance¦254601 when it¦254604 was famished.
\q1
\v 10 Your people¦254607 lived in \add that land\add*.
\q1 You, God¦254614, gave to the poor out of your goodness¦254612.
\q1
\v 11 My master¦254617 gave \add ≈an order\add*
\q1 and a large army proclaimed it.
\q1
\v 12 Kings of armies¦254627 flee—\add ≈they take off\add*—
\q1 she¦254632 who waits at home divides¦254632 out the loot.
\q1
\v 13 Although you lie down \add out there\add* among the sheepfolds,
\q1 you'll be like the wings¦254641 of a dove¦254642 covered¦254643 with silver¦254644,
\q1 and¦254645 her feathers \add ≡covered\add* with yellow gold¦254647
\q1
\v 14 The powerful \add >one\add* scattered¦254650 kings¦254652 there.
\q1 It was as when it snowed on Mt. Zalmon¦254655.
\q1
\v 15 Mt. Bashan¦254663 is \add one of\add* God's large \add #mountains\add*.
\q1 The hill country of Bashan has many mountain peaks¦254665.
\q1
\v 16 Why do you look¦254673 in envy, you high hill country,
\q1 at the mountain¦254674 which¦254677 God¦254678 desires¦254677 for \add ≈the place he will live\add*?
\q1 Indeed, Yahweh¦254682 will live \add in it\add* forever¦254684.
\q1
\v 17 God¦254688 has \add ≈many\add* thousands of chariots¦254687—thousands of thousands.
\q1 My master¦254692 is among them in the sacred place,
\q2 like he was at Sinai¦254694.
\q1
\v 18 You have ascended on high.
\q1 You have led away captives.
\q1 You have received gifts from among men,
\q1 even from those who were rebellious,
\q1 so that \add you¦254698\add*, \add ≈Yahweh\add* God, might live there.
\q1
\v 19 Blessed be my master¦254715, who carries¦254719 a load for us each day—
\q1 the God¦254722 who's our salvation¦254723. \qs (Instrumental¦254724 break¦254724.)\qs*
\q1
\v 20 God is a God \add ≈who saves\add* \add >people\add*.
\q1 My master¦254733 Yahweh¦254733 \add ≈is the one who is able to rescue us\add* from death¦254734.
\q1
\v 21 But God¦254740 will smash¦254741 the \add #heads\add* of his enemies¦254743—
\q1 the hair on the head of those who continue with their guilty¦254747 \add acts\add*.
\q1
\v 22 My master¦254751 said, “I'll bring my enemies back from Bashan¦254752.
\q1 I'll bring them back from the depths¦254755 of the ocean
\q2
\v 23 so that you can crush your enemies—dipping your foot¦254762 in blood¦254763,
\q1 and so that your dogs' tongues¦254764 can have their¦254767 share¦254767 \add too\add* from your enemies.”
\q1
\v 24 People have seen¦254770 your¦254771 processions, God—
\q1 the processions of my God, my King, into the sacred place.
\q1
\v 25 The singers¦254780 went¦254779 first \add ≈with the musicians¦254782 behind¦254781 them\add*,
\q1 and the girls playing¦254785 tambourines¦254785 were in the middle¦254783.
\q1
\v 26 Bless God¦254790 in the large congregation¦254788.
\q1 Praise Yahweh¦254791, you who are from the fountain¦254792 of Israel¦254793.
\q1
\v 27 First there's¦254796 Benyamin¦254797, the smallest tribe,
\q1 then the leaders of Yehudah¦254802 with their¦254803 large numbers,
\q1 \add then\add* the leaders of Zebulun and the leaders of Naphtali¦254807.
\q1
\v 28 \add Israel\add*, your God has predetermined your strength.
\q1 Reveal your power to us, God, as you¦254816 have done in times past
\q1
\v 29 because¦254820 of your¦254820 temple¦254820 in Yerushalem¦254823,
\q1 where kings¦254826 bring¦254825 \add #gifts\add* to you.
\q1
\v 30 Shout in battle against the wild animals¦254831 in the reeds,
\q1 ≈against the peoples, that multitude of bulls¦254834 and calves¦254836.
\q1 Humiliate them and make them bring you gifts.
\q1 Scatter the \add ≈people groups\add* who love to \add ≈attack other countries\add*.
\q1
\v 31 Princes will come¦254848 out of Egypt¦254851 \add (Heb. Mitsrayim)\add*.
\q1 \add ≈Ethiopia\add* \add (Heb. Kush)\add* will \add ≈hurry\add* \add to reach out\add* to God¦254855 with her¦254854 hands¦254854.
\q1
\v 32 Sing¦254858 to God¦254861, you kingdoms¦254858 \add ≈around the world\add*. \qs (Instrumental¦254864 break¦254864.)\qs*
\q1
\v 33 To him who rides¦254867 on the heaven of heavens, which exists from ancient¦254871 times.
\q1 See, he lifts up his voice with strength¦254876.
\q1
\v 34 Acknowledge God's strength¦254880—
\q1 His sovereignty is over Israel¦254884 and¦254886 his power¦254886 in the skies¦254887.
\q1
\v 35 God, you are awesome in your¦254892 sacred place.
\q1 The God of Israel¦254894—he's the one who gives power and¦254899 strength to his people¦254900.
\q1 \add ≈Praise\add* God.
\c 69
\s1 A request for help
\rem /s1 Prayer for Deliverance from Persecution; A Cry for Help
\d For the musical director¦254904: \add a song\add* by David¦254908 \add ≈to be sung to the tune of\add* ‘Lilies’.
\rem /d For the director of music. To the tune of “Lilies.” Of David.; To the leader: according to Lilies. Of David.; For the leader: set to ‘Lilies’: for David; For the choir director: A psalm of David, to be sung to the tune “Lilies.”
\q1
\v 1 Save me, God¦254912, because the waters¦254915 have reached my neck.
\q1
\v 2 I sink in deep mud where there's¦254925 nowhere to stand.
\q1 ≈I have come¦254927 into deep waters¦254930 where the floods¦254931 flow over me.
\q1
\v 3 I'm exhausted from my crying¦254936 \add for help\add*—my throat¦254938 is dry.
\q1 My eyes¦254940 have failed¦254939 while I've been waiting¦254941 for my God¦254942.
\q1
\v 4 \add ≈There's more\add* \add >people\add* who hate¦254949 me \add ≈without¦254950 even knowing why\add*, than there are hairs¦254947 on my¦254949 head.
\q1 ≈I have many enemies¦254953 who want to destroy¦254952 me, \add but\add* for no good reason.
\q1 I'm forced to ‘give back’ what I didn't¦254956 steal \add in the first place\add*.
\q1
\v 5 God¦254963, you know¦254965 \add ≈the silly things that I do\add*,
\q1 and none of my sins can be hidden¦254971 from you.
\q1
\v 6 Don't let those who hope in you be put to shame because of me, my master¦254980, army commander Yahweh¦254980.
\q1 ≈Don't let those who \add ≈need your¦254979 help\add* be humiliated¦254985 because of me, God¦254988 of Israel¦254989.
\q1
\v 7 I've¦254995 \add ≈been ridiculed for following you\add*—
\q1 ≈shame has covered¦254997 my face¦254999.
\q1
\v 8 I've¦255004 become¦255004 a stranger to my siblings—
\q1 ≈\add yes,\add* a foreigner to my mother's¦255008 children
\q1
\v 9 because \add &my\add* zeal for your¦255014 \add ≈temple\add* has eaten me up,
\q1 and¦255016 the rebukes of those who rebuke you¦255017 have fallen¦255018 on me.
\q1
\v 10 When I wept and \add ≈chose not to eat\add*,
\q1 \add ≈they insulted\add* me.
\q1
\v 11 When I \add ≈put on\add* \add rough\add* sackcloth¦255032,
\q1 \add ≈they just turned me into a joke\add*.
\q1
\v 12 Those who sit¦255040 around the \add ≈community court\add* talk about me,
\q1 and¦255042 \add ≈drunkards sing about me\add*.
\q1
\v 13 \add ≈Even so,\add* my prayer¦255048 is to you, Yahweh¦255052,
\q1 \add ≈when you're feeling favourable¦255054 towards me\add*.
\q1 \add ≈From the strength of your loyal commitment\add*,
\q2 answer¦255059 me \add ≈for sure by rescuing me\add*.
\q1
\v 14 Pull me out of the mud, and don't¦255066 let me sink.
\q1 ≈Rescue me from those who hate¦255070 me, and from deep waters¦255073.
\q1
\v 15 Don't let the floods¦255080 of water¦255081 overwhelm me,
\q2 or let the deep swallow¦255084 me up.
\q1 Don't let the pit close¦255088 its mouth¦255092 over me.
\q1
\v 16 Answer me, Yahweh¦255096, because your loyal commitment is good¦255099.
\q1 ≈Turn to me because \add ≈you've shown so much mercy¦255102 towards me\add*.
\q1
\v 17 Don't hide from \add me,\add* your servant¦255111.
\q1 ≈Answer me quickly, because I'm in distress¦255114.
\q1
\v 18 Come to me and redeem¦255125 me.
\q1 Ransom me because of my enemies¦255127.
\q1
\v 19 You know¦255132 my rebuke, my shame¦255134, and my dishonour¦255135.
\q1 All my adversaries¦255139 \add ≈report my failings to\add* you.
\q1
\v 20 \add Their\add* \add ≈insults\add* have broken¦255144 my heart¦255145—I'm full of heaviness.
\q1 I looked for someone to take pity, but no one was there¦255149.
\q1 ≈I looked for \add ≈someone to encourage me\add*, but I didn't¦255151 find anyone.
\q1
\v 21 They gave me poison¦255157 \add ≈to eat\add*.
\q1 ≈\add ≈When I was thirsty¦255158\add*, they gave me vinegar¦255160 to drink¦255159.
\q1
\v 22 Let their table¦255165 become a snare¦255167 \add ≈to catch them in their own schemes\add*.
\q1 ≈When they think they're safe, let it become a trap.
\q1
\v 23 Let their eyes¦255173 be darkened so they¦255172 won't be able to see¦255174 anything,
\q1 and make their \add ≈legs\add* continually¦255176 shake¦255177.
\q1
\v 24 Pour your indignation¦255183 out on them,
\q1 ≈and let the fierceness¦255184 of your anger¦255185 overtake¦255186 them.
\q1
\v 25 Let their place become uninhabited.
\q1 ≈Don't let anyone¦255196 live in their tents¦255193
\q1
\v 26 because they persecuted the one you struck¦255205 down.
\q1 ≈They multiplied the pain of those¦255203 that you had \add already\add* wounded¦255210.
\q1
\v 27 Add sin after sin to their \add record\add*.
\q1 ≈Don't let them \add ≈try to tell you about their ‘innocence’\add*.
\q1
\v 28 Let them be blotted out of the book of \add ≈life¦255228\add*
\q1 ≈and¦255229 not have \add their names\add* written¦255233 down along with \add the names of\add* the godly.
\q1
\v 29 As for me, I'm suffering and in pain.
\q1 \add ≈Yes\add* God¦255240, protect¦255241 me and rescue me.
\q1
\v 30 I'll praise¦255244 God¦255247 with a song
\q1 ≈and¦255249 with thankfulness¦255250, I'll \add ≈tell about his goodness\add*.
\q1
\v 31 That will please¦255253 Yahweh¦255254 better than \add sacrificing\add* a cow,
\q1 ≈or a \add physical\add* bull¦255256 that has horns¦255257 and¦255253 hooves¦255258.
\q1
\v 32 Humble \add >people\add* will see¦255261 it and¦255266 be glad.
\q1 You who \add ≈want to obey\add* God¦255265, let your¦255267 hearts¦255267 live
\q1
\v 33 because Yahweh¦255276 listens¦255272 to the poor,
\q1 and¦255277 he¦255281 doesn't despise¦255281 his \add ≈people when they're imprisoned\add*.
\q1
\v 34 Let heaven¦255285 and earth¦255286 praise¦255284 him¦255284,
\q1 \add including\add* the seas and everything in them that moves¦255290.
\q1
\v 35 For God¦255295 will save¦255297 Tsiyyon¦255298 \add (Zion¦255298)\add*
\q1 and will rebuild¦255299 the cities¦255300 of Yehudah¦255301.
\q1 The people will live there¦255303 and have it¦255304 \add ≈for their own\add*.
\q1
\v 36 The descendants of his people will inherit¦255309 it,
\q1 and those who love¦255310 him will live there safely.
\c 70
\s1 A prayer for help
\rem /s1 Prayer for Deliverance from Enemies; A Prayer for Help
\r (Psa. 40:13-17)
\d For the musical director¦255316: \add a song\add* by David¦255317 for the memorial¦255318 offering¦255318.
\rem /d For the director of music. Of David. A petition.; To the leader. Of David, for the memorial offering.; For the leader: for David: for commemoration; For the choir director: A psalm of David, to bring us to the Lord's remembrance.
\q1
\v 1 Save me, God¦255321.
\q1 ≈Yahweh¦255323, hurry \add here\add* to help¦255324 me.
\q1
\v 2 Let those who try to take my life¦255331 be ashamed¦255328 and humiliated¦255334.
\q1 ≈Let those who take pleasure in my pain be turned¦255332 back and brought to dishonour.
\q1
\v 3 Let those who say¦255344, “Aha, aha,” be turned back because of their¦255343 shame¦255343.
\q1
\v 4 Let all those who \add ≈strive to follow\add* you, celebrate and be glad about you.
\q1 ≈Let those who \add ≈rely on you to rescue them\add* always say¦255357, “May God¦255360 be praised.”
\q1
\v 5 \add ≈But\add* I'm poor and needy¦255368. Hurry to me, God¦255369.
\q1 ≈You're my help¦255373 and you¦255375 rescue me. Yahweh¦255376, don't¦255377 delay¦255379.
\c 71
\s1 Prayer for long-term protection
\rem /s1 The Prayer of an Elderly Person; Prayer for Lifelong Protection and Help
\q1
\v 1 I \add ≈find my safety\add* in you¦255381, Yahweh¦255383.
\q1 Let me never be put to shame.
\q1
\v 2 Rescue me and make me safe in your righteousness¦255390.
\q1 ≈Turn your ear¦255396 to me and save¦255397 me.
\q1
\v 3 Be a rock \add ≈of safety\add* for me, where I can always go.
\q1 ≈You've given¦255406 the command¦255406 to save me because you're my rock and my fortress¦255411.
\q1
\v 4 Rescue me, my God¦255414, out of the \add ≈control\add* of wicked¦255417 \add >people\add*—
\q1 ≈out of the grasp¦255418 of the unrighteous and cruel¦255420
\q1
\v 5 because you're my hope, Yahweh¦255427 my master¦255427.
\q1 ≈I've trusted in you ever since I was a child.
\q1
\v 6 I've been supported¦255434 by you from the womb.
\q1 ≈It was you who took¦255439 me out of my¦255439 mother's¦255437 belly.
\q1 →My praise¦255441 will be always about you.
\q1
\v 7 I'm a marvel to many people.
\q1 You're my \add ≈secure shelter\add*.
\q1
\v 8 My mouth¦255453 will be filled¦255452 with praise¦255454 for you,
\q1 \add ≡filled\add* all day¦255457 with your honour.
\q1
\v 9 Don't throw¦255462 me away in my time¦255463 of old age.
\q1 ≈Don't abandon¦255469 me when my strength¦255466 fails¦255465,
\q1
\v 10 because my enemies¦255474 are talking about me.
\q1 ≈Those who watch¦255476 for my life¦255477 are plotting together¦255479.
\q1
\v 11 They say¦255481, “God's abandoned¦255483 him \add now\add*.
\q1 Pursue him and capture him, because there's¦255488 no one to rescue him.”
\q1
\v 12 Don't \add ≈stay\add* far \add away\add* from me, God.
\q1 ≈My¦255497 God, hurry¦255498 to help¦255497 me.
\q1
\v 13 Let those who're hostile to my life be put to shame and destroyed.
\q1 Let those who seek my hurt be covered¦255505 with rebuke and dishonour.
\q1
\v 14 \add ≈Meanwhile,\add* I'll always \add ≈be expecting you to help me\add*
\q1 and will praise¦255519 you more and more.
\q1
\v 15 \add ≈I'll\add* tell about your righteousness¦255524 and your salvation¦255528 all day¦255527,
\q1 although I \add ≈can't¦255530 count\add* \add your goodness\add*.
\q1
\v 16 I will \add ≈talk about\add* the powerful actions by Yahweh¦255536 my master¦255536.
\q1 ≈I'll \add ≈make mention\add* of your¦255539 righteousness¦255539, yours¦255540 alone.
\q1
\v 17 God¦255542, you have taught¦255543 me from my youth¦255544.
\q1 Even now \add ≈I'm excited to tell about the wonderful things you've done\add*.
\q1
\v 18 Indeed, even when I'm old and gray, God¦255557, don't¦255558 abandon¦255560 me,
\q1 as I've been declaring¦255563 your strength to the next generation¦255565—
\q1 ≈your power to everyone¦255568 who is to come.
\q1
\v 19 \add ≈Your justice and fairness is unable to be challenged\add*.
\q1 ≈You who've done great¦255579 things, God¦255572, who \add else\add* is like you?
\q1
\v 20 You who made me see¦255585 many troubles¦255588, will revive¦255592 us again,
\q1 ≈and will bring¦255597 us back up from the depths¦255594 of the earth¦255595.
\q1
\v 21 May you¦255599 increase¦255599 my honour¦255601.
\q1 ≈\add Turn\add* again¦255602 \add and¦255602\add* comfort¦255603 me.
\q1
\v 22 I'll also praise¦255609 you for your trustworthiness with the harp, my God¦255614.
\q1 ≈I'll make music¦255615 for you with the harp, holy one of Israel¦255619.
\q1
\v 23 When I sing praise to you, my lips¦255622 will shout for joy¦255621,
\q1 along with my soul¦255627 which¦255628 you have \add ≈paid to have released\add*.
\q1
\v 24 ≈My¦255646 tongue¦255633 will also talk about your¦255638 righteousness¦255638 all day¦255636 long,
\q1 →because those¦255645 who sought to hurt me have been put to shame and are confused.
\c 72
\s1 A prayer to bless the king
\rem /s1 Prayer for Guidance and Support for the King; A Prayer for the King
\d A song by Shelomoh \add (Solomon)\add*.
\rem /d Of Solomon.; A psalm of Solomon.; For Solomon
\q1
\v 1 Give the king your righteous decrees, God,
\q1 ≈your righteousness to the king's son.
\q1
\v 2 May he judge your people¦255669 \add ≈fairly\add*
\q1 ≈and¦255670 your poor with justice.
\q1
\v 3 May the mountains \add ≈produce\add* peace for the people¦255677.
\q1 ≈May the hills \add ≡produce\add* \add ≈godliness\add*.
\q1
\v 4 May he \add ≈vindicate\add* the poor among the people.
\q1 ≈May he save the children of the needy
\q1 and crush the \add #oppressors\add*.
\q1
\v 5 May they \add ≈honour\add* you while the sun endures,
\q1 ≈and as long as the moon lasts throughout all the generations.
\q1
\v 6 May he come down like rain on the mown grass,
\q1 ≈like showers that water the earth.
\q1
\v 7 May \add ≈godly\add* \add >people\add* flourish throughout his days \add as king\add*,
\q1 ≈and¦255718 may there be an abundance of peace till the moon is no more.
\q1
\v 8 May he have dominion from sea to sea,
\q1 ≈and¦255728 from the \add ≈Euphrates\add* to the ends of the earth.
\q1
\v 9 May those who live in the wilderness bow down before him.
\q1 ≈May his enemies lick the dust.
\q1
\v 10 May the kings of Tarshish and of the islands \add ≈be forced to pay\add* tribute.
\q1 ≈May the kings of Sheba and Seba offer gifts.
\q1
\v 11 Indeed, may all kings \add ≈bow down to\add* him.
\q1 ≈May all nations serve him
\q1
\v 12 because he helps \add any\add* needy person who cries out
\q1 ≈and the poor person who has no other helper.
\q1
\v 13 He has pity on the poor and needy,
\q1 ≈and he¦255776 saves the lives of needy people.
\q1
\v 14 He redeems their lives from oppression and violence.
\q1 ≈Their \add ≈life\add* is precious \add ≈to him\add*.
\q1
\v 15 May he live—may Sheba's gold be given to him.
\q1 May people always pray for him.
\q1 ≈May God bless him all day \add long\add*.
\q1
\v 16 May there be abundance of grain in the land—on the mountaintops may their crops wave.
\q1 May the fruit of it be like Lebanon.
\q1 May the people flourish in the cities like the grass across the land.
\q1
\v 17 May his \add ≈good reputation\add* endure forever.
\q1 ≈May his \add ≈fame\add* continue as long as the sun.
\q1 May people be blessed in him.
\q1 ≈May all nations call him blessed.
\q1
\v 18 May Yisrael's God, Yahweh, be blessed¦255838.
\q1 He alone does wonderful things.
\q1
\v 19 May his \add ≈wonderful\add* name be blessed forever,
\q1 and may the whole earth be filled with his \add ≈splendour\add*. May it be so.
\q1
\v 20 This ends the prayers of Yesse's son, David.
\c 73
\ms1 Third collection
\mr (Songs 73–89)
\s1 The need for justice
\rem /s1 Plea for Relief from Oppressors; The Justice of God
\d A¦255865 song by Asaf¦255861.
\rem /d A Psalm of Asaph.; A psalm: for Asaph; A psalm of Asaph.
\q1
\v 1 Surely God is good to Yisrael—
\q1 to those with pure \add ≈motives\add*
\q1
\v 2 but as for me, my feet almost slipped.
\q1 My steps were caused to nearly \add ≈slide out from under me\add*
\q1
\v 3 because I was envious of arrogant \add >people\add*
\q1 when I saw \add ≈how wicked people prosper\add*,
\q1
\v 4 because they \add ≈live without pains\add*
\q1 and their \add ≈bodies are strong and healthy\add*.
\q1
\v 5 They are free from \add ≈normal human struggles\add*,
\q1 ≈and they \add ≈don't suffer along with everyone else\add*.
\q1
\v 6 Therefore pride is a necklace for them—
\q1 violence covers them \add ≈like a coat\add*.
\q1
\v 7 Their eyes bulge out from their fatness.
\q1 \add ≈Their heads are full of imaginative\add* \add schemes\add*.
\q1
\v 8 They mock and¦255931 speak with oppressive evil.
\q1 They speak from an elevated place.\f + \fr 73:8 \ft It's not clear from the Hebrew, if this refers to somewhere physical, or to an attitude like ‘arrogance’.\f*
\q1
\v 9 They set their mouth in the heavens,
\q1 and¦255941 their tongue goes through the earth.\f + \fr 73:9 \ft Left literal because meaning/application is unclear.\f*
\q1
\v 10 Therefore his people turn here,
\q1 and¦255951 full waters are drained in/by them.\f + \fr 73:10 \ft Left literal because meaning/application is unclear.\f*
\q1
\v 11 Then they¦255961 say, “How does God know?
\q1 ≈\add ≈Does the highest one notice what's going on\add*?”
\q1
\v 12 Look at these wicked \add >people\add*.
\q1 They're always at ease—increasing in wealth.
\q1
\v 13 Surely \add ≈I wasted my time keeping my mind pure\add*
\q1 and¦255979 washing my hands in innocence,
\q1
\v 14 because I've been stricken throughout the day,
\q1 ≈and punished every morning.
\b
\q1
\v 15 If I'd said that I'd speak like that,
\q1 wow, I would have betrayed your children's generation.
\q1
\v 16 And when I thought about¦256009 how to understand this,
\q1 \add ≈it was very difficult for me to figure it out\add*
\q1
\v 17 until I went into God's sanctuaries,
\q1 then I discerned their end.
\b
\q1
\v 18 Surely you put them onto slippery places.
\q1 ≈You make them fall to destruction¦256020.
\q1
\v 19 How they are \add brought down\add* to \add ≈nothing\add* as in a moment.
\q1 They're finished—they come to a terrifying end
\q1
\v 20 My¦256040 master, when you rouse yourself, you'll despise their image,
\q1 like a dream after \add ≈the person wakes up\add*.
\b
\q1
\v 21 When my heart was embittered,
\q1 and¦256045 \add ≈my organs felt like they had a knife in them\add*,
\q1
\v 22 I was stupid and \add ≈ignorant\add*.
\q1 I \add acted\add* toward you \add like\add* an animal.
\q1
\v 23 Yet I'm with you continuously—
\q1 you take hold of my right hand.
\q2
\v 24 You¦256072 guide me with your counsel,
\q1 and¦256069 afterward you'll receive me with honour.
\q1
\v 25 Who \add ≈else\add* do I have I in heaven \add to help me\add* other than you?
\q1 ≈And there's nothing on the earth that I desire \add ≈more than\add* you.
\q1
\v 26 My \add ≈muscles\add* and my heart fail,
\q1 but God is the \add ≈strength\add* of my heart and my \add ≈fulfilment\add* forever.
\q1
\v 27 \add ≈Yes, listen\add*, those who're far from you \add ≈must\add* die.
\q1 You destroy every one who's unfaithful to you.
\q1
\v 28 As for me, approaching God is good for me.
\q1 I have made my master Yahweh my \add ≈safe place\add*
\q1 so that I can tell \add everyone\add* \add ≈about what you've done\add*.
\c 74
\s1 Requesting God's help
\rem /s1 A Prayer for National Deliverance; Plea for Help in Time of National Humiliation
\d A¦256117 song\f + \fr 74:0 \ft In Hebrew, ‘maskil’, is perhaps the name of this class of song.\f* by Asaf¦256114.
\rem /d A Maskil of Asaph.; A \it maskil\it* of Asaph.; A maskil: for Asaph; A psalm of Asaph.
\q1
\v 1 Why God, have you rejected \add us\add* forever?
\q1 Why \add ≈are you so angry at\add* the sheep in your pasture?
\q1
\v 2 Remember your congregation that you aquired in times \add ≈past\add*,
\q1 which you have redeemed to be the tribe of your inheritance.
\q1 This Mt. Tsiyyon \add (Zion)\add*, where you've lived.
\q1
\v 3 \add ≈Take\add* your feet \add to see\add* the perpetual ruins.
\q1 All the \add ≈damage\add* that the enemy has done to the sanctuary.
\q1
\v 4 Your adversaries have roared in the middle of your meeting place.
\q1 They've set up their banners as signs.
\q1
\v 5 \add ≈They acted like men chopping down a forest with\add* axes.
\q1
\v 6 And now, with axe and hammers,
\q1 they¦256179 \add ≈smash up\add* all its \add ≈carved\add* \add panels\add*.
\q1
\v 7 They have \add ≈burnt\add* your sanctuary to the ground.
\q1 They have profaned the place¦256191 \add ≈where your name is attached\add*.
\q1
\v 8 They said in their hearts, “We'll \add ≈totally crush\add* them.”
\q1 They've burnt all of the meeting places of God in the \add ≈country\add*.
\q1
\v 9 \add ≈There aren't any signs for us to watch\add*.
\q1 There's no longer any prophet,
\q1 ≈and there's no one among us who knows how long this will last.
\q1
\v 10 \add ≈How much longer\add*, God, will the enemy \add ≈be able to mock for\add*?
\q1 ≈Will the enemy \add be able to\add* treat your name with contempt forever?
\q1
\v 11 Why do you withdraw your hand \add ≈of power\add*?
\q1 Take it \add ≈out of your pocket\add* and destroy them.
\q1
\v 12 Yet God is my king from times \add ≈past\add*,
\q1 \add ≈rescuing us in a range of locations\add*.
\q1
\v 13 You divided the sea by your strength.
\q1 ≈You smashed the heads¦256252 of the sea monsters in the waters.
\q1
\v 14 You crushed the sea dragon's heads.\x + \xo 74:14 \xt Job 41:1-34.\x*
\q1 You fed him to those living in the wilderness.
\q1
\v 15 You broke open springs and¦256277 streams.
\q1 You dried up flowing rivers.
\q1
\v 16 The day is yours, and the night is also yours.
\q1 You set the sun and \add ?≈moon\add* in place.
\q1
\v 17 You have set all the borders of the earth.
\q1 You have made summer and¦256298 winter.
\q1
\v 18 Call to mind how the enemy hurled insults at you, Yahweh,
\q1 and that a foolish nation has \add ≈belittled\add* your name.
\q1
\v 19 Don't \add ≈just allow a wild animal to take your dove's life\add*.
\q1 Don't forget the life of your oppressed people forever.
\q1
\v 20 Remember your¦256334 \add promises as part of our\add* agreement,
\q1 because the dark regions of the \add ≈country\add* are full of places of violence.
\q1
\v 21 Don't let the oppressed be turned back in shame.
\q1 Let the poor and oppressed \add have good reason to\add* praise \add ≈you¦256341\add*.
\q1
\v 22 \add ≈Take action\add*, God; defend your own honour.
\q1 \add ≈Take notice of\add* how fools insult you all day \add long\add*.
\q1
\v 23 Don't forget the voice of your enemies
\q1 or the uproar of those who continually defy you.
\c 75
\s1 God the judge
\rem /s1 Thanksgiving for God's Wondrous Deeds; God the Judge
\d For the musical director¦256359: a song by Asaf¦256364 to be sung to the tune of ‘Don't destroy’.
\rem /d To the leader: Do Not Destroy. A Psalm of Asaph. A Song.; For the leader: set to ‘Destroy not’: a psalm: for Asaph: a song; For the choir director: A psalm of Asaph, to be sung to the tune “Do Not Destroy!” A song.; For the director of music. To the tune of “Do Not Destroy.” A psalm of Asaph. A song.
\q1
\v 1 We give thanks to you, God¦256371.
\q1 We thank \add >you\add* \add ≈because you reveal your presence\add*.
\q1 People \add ≈talk about the amazing things you've done\add*.
\q1
\v 2 At the appointed¦256381 time¦256381 I will judge¦256384 fairly.
\q1
\v 3 Although the earth and¦256389 all \add &its\add* inhabitants¦256391 shake in fear,
\q1 I'll steady the earth's \add ≈foundations\add*. \qs (Instrumental¦256395 break¦256395.)\qs*
\q1
\v 4 I told the arrogant, “Stop bragging,”
\q1 and¦256403 the wicked¦256403, “Don't \add ≈blow your own trumpet\add*.
\q1
\v 5 Don't \add ≈raise your head\add* \add ready to charge\add*.
\q1 Don't speak¦256415 with \add ≈your nose in the air\add*.”
\q1
\v 6 It's not from the east or from the west,
\q1 and it is not from the wilderness¦256425 that lifting up comes
\q2
\v 7 because God¦256431 is the judge¦256432.
\q1 He brings¦256434 one down one and¦256435 lifts¦256436 up another
\q1
\v 8 because Yahweh¦256443 has a full cup of foaming¦256445 wine mixed with spices¦256448
\q1 that he holds in his hand¦256441 and pours¦256449 it out.
\q1 Surely all the wicked¦256457 \add >people\add* across the earth¦256459 will drink it to the last drop.
\q1
\v 9 \add ≈But\add* I will continually talk about what you've done;
\q1 I'll sing praises¦256465 to Yakov's God¦256466.
\q1
\v 10 He says, “I'll \add ≈destroy the power\add* of the wicked¦256473,
\q1 but will \add ≈increase the strength\add* of the righteous¦256477.”
\c 76
\s1 God is victorious
\rem /s1 God the Victor; Israel's God—Judge of All the Earth
\d For the musical director¦256479: a song by Asaf¦256482 \add ≈to be accompanied by\add* stringed¦256480 instruments¦256480.
\rem /d For the leader: on stringed instruments: a psalm: for Asaph: a song; To the leader: with stringed instruments. A Psalm of Asaph. A Song.; For the choir director: A psalm of Asaph, to be accompanied by stringed instruments. A song.; For the director of music. With stringed instruments. A psalm of Asaph. A song.
\q1
\v 1 God¦256488 has made himself known¦256486 in Yehudah¦256487 \add (Judah)\add*.
\q1 ≈His \add ≈reputation\add* is great¦256490 in Yisrael \add (Israel¦256489)\add*.
\q1
\v 2 His tent is in Salem¦256495.
\q1 ≈His residence is in Tsiyyon¦256498 \add (Zion¦256498)\add*.
\q1
\v 3 There he¦256502 broke the arrows that were for the bow,
\q1 the shield¦256506, the sword¦256507, and the other weapons¦256508 of war. \qs (Instrumental¦256509 break¦256509.)\qs*
\q1
\v 4 You shine brightly and reveal your \add ≈splendour\add*,
\q1 above the hills \add ?≈where you¦256513 killed your victims\add*.
\q1
\v 5 The brave \add warriors\add* were plundered¦256520.
\q1 They slept their¦256525 \add last\add* sleep¦256525.
\q1 All the \add ≈warriors\add* were \add ≈helpless\add*.
\q1
\v 6 At your¦256537 rebuke¦256537, God¦256538 of Yakov,
\q1 both rider¦256541 and horse¦256542 fell asleep.
\q1
\v 7 You, yes you, are to be feared¦256547.
\q1 ≈Who can stand¦256551 in your¦256554 sight when you are angry¦256554?
\q1
\v 8 You made your judgement¦256559 heard from heaven¦256557.
\q1 The earth¦256560 was afraid¦256561 and¦256562 silent
\q2
\v 9 when you, God¦256568, \add ≈took action\add* to execute judgment
\q1 and to save¦256569 all oppressed \add >people\add* \add ≈across the world\add*. \qs (Instrumental¦256575 break¦256575.)\qs*
\q1
\v 10 Surely your angry judgment against humanity¦256581 will bring you praise¦256582.
\q1 You \add ≈cloak\add* yourself with what's left of your anger¦256580.
\q1
\v 11 Make promises to your God¦256591 Yahweh¦256590, then keep them.
\q1 May all who surround him bring¦256595 gifts to him who \add ≈expects to be obeyed\add*.
\q1
\v 12 He humbles¦256600 the spirit¦256601 of the princes.
\q1 He's feared¦256603 by the kings¦256604 \add ≈across the world\add*.
\c 77
\s1 God's leadership
\rem /s1 God's Mighty Deeds Recalled; Comfort in Time of Distress
\d For the musical director¦256608: a song for Yedutun by Asaf¦256613.
\rem /d For the leader: according to Jeduthun: for Asaph: a psalm; For the director of music. For Jeduthun. Of Asaph. A psalm.; To the leader: according to Jeduthun. Of Asaph. A Psalm.; For Jeduthun, the choir director: A psalm of Asaph.
\q1
\v 1 I will call out to God with my voice.
\q1 I'll call with my voice to God, and my God will hear¦256626 me.
\q1
\v 2 \add ≈When I had troubles¦256631\add*, I \add ≈asked my master¦256632 for help\add*.
\q1 At night¦256636 I stretched¦256637 my hands out, and they didn't¦256638 get tired.
\q1 \add ≈The knot in my stomach wouldn't go away\add*.
\q1
\v 3 I thought of God¦256646 as I groaned.
\q1 I thought about him as I grew faint¦256650. \qs (Instrumental¦256652 break¦256652.)\qs*
\q1
\v 4 You held my eyes¦256657 open.
\q1 I was too troubled¦256658 to speak.
\q1
\v 5 I¦256663 thought¦256663 about the days¦256664 of old,
\q1 ≈about times long past.
\q1
\v 6 I call my song to remembrance¦256670 in the night¦256672.
\q1 I meditate¦256676 within my heart¦256675,
\q1 and¦256677 my spirit makes searches around diligently.
\q1
\v 7 Will my master¦256684 reject¦256682 me forever¦256681?
\q1 ≈Will he never again¦256689 show me favour¦256688?
\q1
\v 8 Was his loyal commitment gone forever?
\q1 ≈Had his promise failed forever?
\q1
\v 9 Had God¦256703 forgotten¦256701 to be gracious?
\q1 ≈Had his anger¦256707 \add ≈masked\add* his compassion? \qs (Instrumental¦256709 break¦256709.)\qs*
\q1
\v 10 I said¦256712, “This is \add ≈what saddens me\add*:
\q1 →the highest \add >one\add* \add ≈no longer using his power\add* \add to help\add* us.”
\q1
\v 11 \add But\add* I will call to mind \add ≈what you've done previously\add*, Yahweh.
\q1 ≈I will think about \add ≈the wonderful¦256729 things that you did in the past\add*.
\q1
\v 12 I¦256737 will ponder all your activities
\q1 ≈and will reflect on them.
\q1
\v 13 Your way, God, is \add ^without imperfection\add*.
\q1 What god compares to our \add ≈terrrific\add* God?
\q1
\v 14 You are the God¦256751 who does miracles.
\q1 You've revealed your¦256756 strength among the peoples¦256755.
\q1
\v 15 You gave your people¦256761 victory by \add use of\add* your great power—
\q1 the descendants¦256762 of Yakov and Yosef¦256765. \qs (Instrumental¦256766 break¦256766.)\qs*
\q1
\v 16 The waters saw you, God¦256772.
\q1 The waters saw you, and they were afraid.
\q1 ≈The \add ocean\add* depths trembled¦256777.
\q1
\v 17 The clouds poured¦256781 down water¦256782.
\q1 The cloudy skies also emitted \add a thunderous\add* sound¦256785.
\q1 ≈Your arrows¦256791 \add of lightning\add* flew about¦256792.
\q1
\v 18 Your thunderous¦256796 voice was heard in the wind.
\q1 The lightning¦256800 lit up the world¦256801.
\q1 The earth¦256804 trembled and shook.
\q1
\v 19 Your path¦256808 went through the sea¦256807
\q1 and your trail through the surging waters¦256811,
\q1 but your footprints¦256813 couldn't be seen.
\q1
\v 20 You led your¦256820 people¦256820 like a flock¦256819
\q1 \add ≈under the supervision\add* of Mosheh¦256823 and Aharon \add (Moses¦256823 and Aaron¦256824)\add*.
\c 78
\s1 God's past goodness
\rem /s1 God and His People; God's Goodness and Israel's Ingratitude
\d A song\f + \fr 78:0 \ft In Hebrew, ‘maskil’ is perhaps the name of this class of song.\f* by Asaf¦256827.
\rem /d A Maskil of Asaph.; A \it maskil\it* of Asaph.; A maskil: for Asaph; A psalm of Asaph.
\q1
\v 1 Hear my teaching, my people.
\q1 ≈Listen to \add ≈what I'm saying\add*.
\q1
\v 2 I will \add ≈speak out\add* in parables;
\q1 ≈I will sing about hidden things about the past.
\q2
\v 3 These¦256863 are things that we have heard and learnt—
\q1 things that our ancestors have told us.
\q1
\v 4 We won't keep them from their¦256882 descendants.
\q1 We'll tell the next generation about Yahweh's praiseworthy actions,
\q1 his strength, and the \add ≈miracles\add* that he has done.
\q1
\v 5 \add ≈Also\add* he established a rule in Yakov
\q1 ≈and appointed a law in Yisrael.
\q1 He commanded our ancestors
\q1 →that they were to teach them to their¦256893 children.
\q1
\v 6 He commanded¦256903 this so that the generation to come might know his decrees—
\q1 the children not yet born who should tell them in turn to their¦256897 own children.
\q1
\v 7 Then¦256906 they¦256907 would place their¦256909 hope in God¦256923
\q1 and not forget \add ≈what he's done\add*
\q1 but \add ≈obey\add* his commands.
\q1
\v 8 Then they¦256933 would not be like their ancestors,
\q1 \add who were\add* a stubborn and rebellious generation—
\q1 a generation who \add ≈didn't control their\add* hearts,
\q1 and whose spirits were not committed and faithful to God.
\q1
\v 9 The Efraimites had \add many\add* archers,
\q1 but they turned back on the day of battle.
\q1
\v 10 They didn't keep \add &their\add* agreement with God,
\q1 and¦256947 they refused to \add ≈obey\add* his law.
\q1
\v 11 They forgot \add ≈about what he'd done\add*—
\q1 the wonderful¦256954 things that he had shown them.
\q1
\v 12 They forgot the marvellous things that he'd done
\q1 in the sight of their ancestors in Egypt \add (Heb. Mitsrayim)\add* in the Tsoan region.
\q1
\v 13 He divided the sea and¦256974 led them across it.
\q1 ≈He made the \add ≈water on each side\add* stand up like walls.
\q1
\v 14 In the daytime he led them with a cloud,
\q1 ^and \add ≈throughout\add* the night with the light from fire.
\q1
\v 15 He split the rocks in the wilderness,
\q1 and¦256990 he gave them \add ≈plenty of\add* water¦256992—\add ≈enough to fill the ocean\add*.
\q1
\v 16 He made streams flow out of the rock
\q1 ≈and made the water flow like rivers.
\q1
\v 17 \add ≈Yet\add* they¦257011 continued to sin against him,
\q1 rebelling against the highest \add >one\add* in the wilderness.
\q1
\v 18 They challenged God¦257014 in their hearts
\q1 by asking for food to satisfy their appetites.
\q1
\v 19 They spoke against God, saying,
\q1 “Can God really lay out \add food on\add* a table for us in the wilderness?
\q1
\v 20 See, when he struck the rock, \add #water\add* gushed out
\q1 ≈and streams overflowed.
\q1 But can he give food also?
\q1 ≈Will he provide meat for his people?”
\q1
\v 21 When Yahweh heard that, he was angry
\q1 and¦257060 his fire burned against Yakov.
\q1 His anger attacked Yisrael,
\q1
\v 22 because they didn't believe in God
\q1 and¦257067 didn't trust \add ≈that he¦257069 would save them\add*.
\q1
\v 23 Yet he¦257078 commanded the skies above
\q1 and¦257075 opened the doors in the sky.
\q2
\v 24 He rained down manna for them to eat.
\q1 ≈He gave them the grain from heaven.
\q1
\v 25 People ate angels' bread.
\q1 He sent them plenty of food.
\q1
\v 26 He caused the east wind to blow in the sky,
\q1 ≈and by his power he guided the south wind.
\q1
\v 27 He rained meat down on them like dust—
\q1 →birds as numerous as the sand \add ≈on the seashore\add*.
\q1
\v 28 They fell in the middle of their camp—
\q1 all around their tents.
\q1
\v 29 So they ate and were full.
\q1 ≈He gave them what they craved.
\q1
\v 30 \add But¦257135\add* they hadn't filled \add their stomachs\add* yet—
\q1 their food was still in their mouths
\q2
\v 31 and then God's anger attacked them
\q1 and killed the strongest of them.
\q1 ≈He brought down Yisrael's young men.
\q1
\v 32 Despite that, they¦257149 continued to sin
\q1 and¦257153 \add ≈wouldn't trust in the wonderful things he would do\add*.
\q1
\v 33 \add ≈So\add* their days were ended uselessly.
\q1 Their years were filled with terror.
\q1
\v 34 Whenever God¦257168 afflicted them, they would start to search for him,
\q1 and they would return and earnestly look for him.
\q1
\v 35 They would call to mind that God was their \add ≈security\add*
\q1 ≈and that the highest God was their rescuer.
\q1
\v 36 But¦257181 they'd flatter him with their mouth,
\q1 ≈and lie to him with their words.
\q1
\v 37 Their hearts weren't firmly fixed on him,
\q1 and they weren't faithful to his agreement.
\q1
\v 38 Yet he, being merciful, forgave their \add ≈disobedience\add* and didn't destroy them.
\q1 \add ≈Yes,\add* many times he held back his anger
\q1 ≈and didn't stir up all his rage.
\q1
\v 39 He called to mind that they were \add only\add* made of flesh—
\q1 a \add breath of\add* wind that passes away and doesn't return.
\q1
\v 40 How¦257228 often they¦257229 rebelled against him in the wilderness,
\q1 ≈and grieved him in \add &those\add* barren regions.
\q1
\v 41 Again and again they¦257234 \add ≈challenged\add* God
\q1 ≈and offended the holy \add one\add* of Israel.
\q1
\v 42 They didn't think about his power,
\q1 ≈\add or\add* \add ≡about\add* how he'd rescued them from \add &their\add* enemy,
\q1
\v 43 when he performed his miracles in Egypt
\q1 ≈and¦257259 his wonders in the Tsoan region.
\q1
\v 44 He turned the Egyptians' rivers into blood
\q1 ≈so that they couldn't drink from their streams.
\q1
\v 45 He sent swarms of flies that \add ≈bit\add* them
\q1 ≈and frogs that overran their land.
\q1
\v 46 He gave their crops to the \add #grasshoppers\add*
\q1 ≈and \add the results of\add* their labour to the \add #locusts\add*.
\q1
\v 47 He destroyed their grapevines with hail
\q1 ≈and their sycamore fig trees with frost.
\q1
\v 48 He rained hail on their cattle
\q1 ≈and hurled lightning bolts at their livestock.
\q1
\v 49 The fierceness of his anger¦257304 lashed out against them.
\q1 He sent rage, fury, and¦257310 trouble
\q1 like agents to bring disaster.
\q1
\v 50 He leveled a path for his anger.
\q1 He didn't spare them from death
\q1 but gave them over to the plague.
\q1
\v 51 He killed all the firstborn in Egypt—
\q1 the firstborn of their \add reproductive\add* strength in Ham's tents.
\q1
\v 52 He led his own people out like sheep
\q1 and guided them through the wilderness like a flock.
\q1
\v 53 He led them secure and unafraid,
\q1 \add ≈but\add* the sea overwhelmed their enemies.
\q1
\v 54 Then¦257363 he brought them to the border of his holy land—
\q1 to this mountain that he acquired \add ≈with his power\add*.
\q1
\v 55 He drove out the nations ahead of them
\q1 and assigned them their inheritance.
\q1 He settled the Israeli tribes in their tents.\x + \xo 78:55: \xt Josh 11:16-23.\x*
\q1
\v 56 \add ≈Yet\add* they¦257378 challenged and defied the highest God
\q1 and didn't \add ≈obey\add* his solemn commands.
\q1
\v 57 They were unfaithful and acted treacherously like their ancestors.
\q1 They were as unreliable as a faulty bow.
\q1
\v 58 They made him angry¦257389 with their \add ≈hilltop shrines\add*
\q1 ≈and provoked him to jealous anger with their idols.
\q1
\v 59 When God heard this, he was angry
\q1 and completely rejected Israel.
\q1
\v 60 He abandoned the sanctuary at Shiloh—
\q1 the tent where he had lived among people.\x + \xo 78:60: \xt Josh 18:1; Jer 7:12-14; 26:6.\x*
\q1
\v 61 He allowed his strength\f + \fr 78:61 \ft Probably referring to the sacred chest containing the tablets with the Sinai agreement written on them. But there's also connotations of Shimshon's/Samson's capture in this line.\f* to be captured
\q1 and¦257412 gave¦257409 \add ≈control of his splendour to the enemy\add*.
\q1
\v 62 He handed his people over to the sword,
\q1 and¦257419 he was angry with his heritage.
\q1
\v 63 Fire devoured their young men,
\q1 and their young women had no wedding songs.
\q1
\v 64 Their priests fell by the sword,
\q1 and their widows \add ≈had no opportunity to\add* weep.
\q1
\v 65 Then¦257438 my master awakened like someone who'd been asleep—
\q1 like a warrior who shouts because \add ≈he's been drinking\add*.
\q1
\v 66 He drove his opponents back.
\q1 He put them to perpetual shame.
\q1
\v 67 He rejected Yosef's tent,
\q1 and he didn't chose¦257455 the tribe¦257458 of Efraim.
\q1
\v 68 He chose the tribe of Yehudah
\q1 and Mt. Tsiyyon \add (Zion)\add* that he loved.
\q1
\v 69 He¦257477 built his sanctuary like the heavens—
\q1 ≈like the earth that he has established forever.
\q1
\v 70 He chose his servant David,
\q1 ≈and¦257489 took him¦257485 from the sheep pens.
\q1
\v 71 He took him from following the ewes with their young,
\q1 and he brought him to shepherd¦257492 Yakov, his people,
\q2 ≈and Yisrael, his heritage.
\q1
\v 72 David shepherded them with \add ≈sincere\add* integrity,
\q1 and he guided them with his \add ≈skillful\add* hands.
\c 79
\s1 A prayer for national restoration
\rem /s1 A Prayer for the Nation's Deliverance; Plea for Mercy for Jerusalem
\d A song by Asaf¦257500.
\rem /d A Psalm of Asaph.; A psalm: for Asaph; A psalm of Asaph.
\q1
\v 1 God, foreign nations have come into \add the land you gave¦257518 as an\add* inheritance.
\q1 They have defiled your holy temple.
\q1 They have turned Yerushalem \add (Jerusalem)\add* into a heap of ruins.
\q1
\v 2 They¦257537 have given the dead bodies of your servants as food to the birds in the skies—
\q1 the bodies of your faithful ones to the animals on the ground.
\q1
\v 3 They've shed their blood around¦257546 Yerushalem like water,
\q1 and¦257545 there wasn't anyone to bury them.
\q1
\v 4 We have become a reproach for our neighbours—
\q1 mocked and scorned by those around us.
\q1
\v 5 How long, Yahweh? Will you¦257568 stay angry forever?
\q1 For how long will your jealous anger¦257561 burn like fire?
\q1
\v 6 Pour¦257580 out your rage on the nations that don't know you
\q1 and¦257581 on the kingdoms that don't \add ≈pray to you\add*,
\q1
\v 7 because they've devoured Yakov \add (Jacob/Israel)\add*
\q1 and destroyed his villages.
\q1
\v 8 Don't hold the sins¦257614 of our ancestors against us.
\q1 May \add ≈we experience your¦257616 acts of mercy\add*, because we're very \add ≈discouraged\add*.
\q1
\v 9 Help us, God¦257623 of our salvation, for the sake of the glory of your name.
\q1 ≈Save us and forgive our sins for the sake of your \add ≈reputation\add*.
\q1
\v 10 Why should the nations say, “Where is their God?”
\q1 Let your servants' blood that was shed
\q1 be avenged on the nations before our eyes.
\q1
\v 11 May the groans of the prisoners come before you¦257652.
\q1 Keep \add ≈those condemned to\add* death alive with the greatness of your power.
\q1
\v 12 Pay back seven times as much into the laps of our neighbouring countries
\q1 as \add repayment for\add* the insults with which they have insulted you¦257661, Lord.
\q1
\v 13 So we your people, and sheep of your pasture,
\q1 will give you thanks forever.
\q1 ≈We will tell your praises to all generations.
\c 80
\s1 A prayer for national restoration
\rem /s1 Prayer for Israel's Restoration; A Prayer for the Nation's Restoration
\d For the musical director¦257668: a song by Asaf¦257673 to be sung to the tune of ‘Lilies of Agreement.’
\rem /d For the leader: set to ‘Lilies’: a testimony: for Asaph: a psalm; For the director of music. To the tune of “The Lilies of the Covenant.” Of Asaph. A psalm.; To the leader: on Lilies, a Covenant. Of Asaph. A Psalm.; For the choir director: A psalm of Asaph, to be sung to the tune “Lilies of the Covenant.”
\q1
\v 1 Pay attention, Yisrael's shepherd¦257677.
\q1 You who lead Yosef¦257683 \add (Joseph/Israel¦257678)\add* like a flock¦257682;
\q1 You who sit¦257684 above the winged creatures \add on the sacred chest\add*, shine¦257686 on us!
\q1
\v 2 In the sight of Efraim¦257690 and Benyamin¦257692 and Menashsheh, stir up your¦257697 power¦257697.
\q1 Come and save¦257699 us.
\q1
\v 3 God¦257703, restore¦257704 us;
\q1 \add ≈Show us your¦257706 favour\add* and then we'll be saved¦257707.
\q1
\v 4 Army commander Yahweh¦257710,
\q1 how long will you¦257716 be angry at your¦257718 people¦257718 when they pray?
\q1
\v 5 You have fed them with bread¦257722 \add ≈made from\add* tears
\q1 and¦257724 given¦257724 them tears to drink¦257724 in great quantities.
\q1
\v 6 You make us something for our neighbours¦257731 to argue over,
\q1 and our enemies¦257732 \add ≈laugh about\add* us among¦257735 themselves¦257735.
\q1
\v 7 Army commander God¦257738, restore¦257740 us.
\q1 \add ≈Show us your¦257742 favour\add* and then we'll be saved¦257743.
\q1
\v 8 You brought a grapevine¦257746 out of Egypt¦257747.
\q1 You drove¦257749 out nations¦257750 then transplanted it¦257751.
\q1
\v 9 You cleared¦257754 the land for it¦257755,
\q1 →and \add @the grapevine\add* took¦257756 root and filled¦257758 the land.
\q1
\v 10 The mountains¦257764 were covered with its shade¦257765.
\q1 ≈God's cedars¦257767 \add ≡were covered\add* by its branches¦257766.
\q1
\v 11 It sent out its branches¦257773 as far as the sea¦257776
\q1 ≈and its shoots¦257780 to the \add Euphrates\add* River.
\q1
\v 12 Why have you¦257784 broken¦257784 down \add ≈the walls¦257785 around it¦257786\add*
\q1 →so that all who pass¦257789 by along the road¦257790 pick its¦257785 fruit?
\q1
\v 13 The boars out of the forest ruin it,
\q1 ≈and the animals in the countryside¦257798 feed on it.
\q1
\v 14 Turn back, army commander God¦257802.
\q1 Look down from heaven¦257808 and take notice and take care of this grapevine¦257811.
\q1
\v 15 This is the root that you planted¦257818 \add ≈by your power\add*—
\q1 the shoot that you made grow.
\q1
\v 16 It has been cut down and burnt.
\q1 They perish¦257832 at your¦257831 rebuke¦257830.
\q1
\v 17 May your hand be on the man \add ≈you've given your power to\add*—
\q1 on the son of humanity¦257846 who you made strong¦257847 for yourself¦257848.
\q1
\v 18 Then we won't¦257851 turn¦257853 away from you.
\q1 Revive us, and we'll \add always\add* \add ≈pray to you\add*.
\q1
\v 19 Army command Yahweh¦257860 God¦257861, restore¦257863 us.
\q1 \add ≈Show us your¦257865 favour\add* and¦257866 then we'll be saved¦257866.
\c 81
\s1 Thanking God for relief
\rem /s1 A Song for a Festival; God's Appeal to Stubborn Israel
\d For the musical director¦257868: a song by Asaf¦257873 \add ≈to be accompanied by\add* stringed instrument.\f + \fr 81:0 \ft In Hebrew, ‘Gitit’ could be an instrument or type of voice.\f*
\rem /d To the leader: according to The Gittith. Of Asaph.; For the director of music. According to \it gittith.\it* Of Asaph.; For the choir director: A psalm of Asaph, to be accompanied by a stringed instrument.; For the leader: according to the gittith: for Asaph
\q1
\v 1 Sing aloud to God our¦257878 strength¦257878.
\q1 ≈Shout out to Yacob's¦257881 God with happiness.
\q1
\v 2 Sing a song and¦257887 play the tambourine¦257889—
\q1 the pleasant¦257891 lyre with the harp.
\q1
\v 3 Blow the trumpet on the day of the new moon,
\q1 ≈on the day of the full moon, when our celebration begins,
\q1
\v 4 because it's a statute for Israel¦257907—
\q1 ≈a decree¦257906 given by Yakov's¦257911 God¦257910.
\q1
\v 5 He issued it¦257917 as a regulation in Yosef¦257916 \add (Joseph, but referring to Yisrael)\add*
\q1 when he went against Egypt¦257922,
\q1 where I heard¦257927 a voice that I didn't¦257924 recognize:
\q1
\v 6 “I removed¦257930 the burden¦257931 from his shoulder¦257932.
\q1 His hands¦257933 were freed from \add having to hold\add* the basket¦257934.
\q1
\v 7 In your distress¦257938 you called¦257939 out, and I helped you.
\q1 I answered¦257941 you from a dark thundercloud¦257943.
\q1 I tested¦257944 you at the waters¦257947 of Meribah¦257948. \qs (Instrumental¦257949 break¦257949.)\qs*
\q1
\v 8 Listen, my people¦257953, \add ≈yes,\add* I'll warn you, Israel¦257956.
\q1 If you would only listen to me.
\q1
\v 9 There mustn't be any foreign god among you.
\q1 ≈You mustn't worship any foreign god.
\q1
\v 10 I'm your God¦257979 Yahweh¦257978 who brought¦257980 you¦257980 out of Egypt¦257982.
\q1 Open your mouth¦257985 wide, and I'll fill¦257986 it¦257986.
\q1
\v 11 \add ≈But\add* my people¦257992 didn't listen¦257991 to my words.
\q1 ≈Yisrael didn't obey me.
\q1
\v 12 So I \add ≈let them go\add* their own stubborn¦258002 way
\q1 so that they¦258004 could do whatever seemed okay to them.
\q1
\v 13 If only my people would listen¦258010 to me.
\q1 If only my people would \add ≈follow\add* my ways.
\q1
\v 14 \add If they did,\add* I'd quickly¦258017 subdue¦258019 their enemies¦258018
\q1 and \add ≈use my strength\add* against¦258020 \add ≈those who oppress them\add*.
\q1
\v 15 May those¦258026 who hate¦258026 Yahweh¦258027 cringe¦258028 in fear before him.
\q1 ≈May they¦258028 be humiliated forever¦258033.
\q1
\v 16 I would feed Yisrael with the finest¦258037 \add ≈bread\add*.
\q1 ≈I would satisfy¦258041 you¦258041 with honey¦258040 out of the rock¦258039.”
\c 82
\s1 God the defender
\rem /s1 A Plea for Justice; God the Supreme Ruler
\d A song by Asaf¦258044.
\rem /d A Psalm of Asaph.; A psalm: for Asaph; A psalm of Asaph.
\q1
\v 1 God stands in the divine assembly.
\q1 He renders judgment among the gods.
\q1
\v 2 For how long will you judge¦258067 unjustly
\q1 and show favouritism to the wicked? \qs (Instrumental break.)\qs*
\q1
\v 3 Defend the poor and the fatherless.
\q1 ≈Maintain the rights of those who're afflicted and destitute.
\q1
\v 4 Rescue the poor and needy—
\q1 ≈\add ≈help them escape from the control of the wicked\add* \add >people\add*.
\q1
\v 5 They neither know nor understand.
\q1 They wander around in the darkness.
\q1 All the earth's foundations crumble.
\q1
\v 6 I said, “You are ‘gods’,
\q1 and¦258108 all of you¦258110 are sons of the highest \add >one\add*.
\q1
\v 7 Nevertheless¦258113 you will die like men
\q1 and fall like one of the \add ≈leaders\add*.”
\q1
\v 8 \add ≈Take action\add*, God, judge the earth,
\q1 because you have an inheritance in all the nations.
\c 83
\s1 Praying for victory over enemies
\rem /s1 A Prayer for the Defeat of Israel's Enemies; Prayer for Judgment on Israel's Foes
\d A song by Asaf¦258126.
\rem /d A psalm of Asaph. A song.; A Song. A Psalm of Asaph.; A song. A psalm of Asaph.; A song: a psalm: for Asaph
\q1
\v 1 God, don't¦258130 be silent¦258137.
\q1 ≈Don't ignore us and¦258138 remain unmoved, God.
\q1
\v 2 Look, your¦258147 enemies¦258147 are making a commotion,
\q1 ≈and¦258149 those who hate¦258149 you¦258149 \add ≈starting to cause trouble\add*.
\q1
\v 3 They conspire against your people¦258156,
\q1 ≈and plan together¦258159 against your protected ones.
\q1
\v 4 They've said¦258165, “Come, and let's destroy them as a nation¦258168,
\q1 →then the name¦258172 of Yisrael will \add ^soon be forgotten\add*.”
\q1
\v 5 They schemed together¦258181 with \add ≈a unified\add* strategy.
\q1 ≈they made an alliance against¦258182 you¦258182—
\q1
\v 6 the tents¦258187 of Edom¦258188 and the Ishmaelites¦258189,
\q1 ≈of Moab¦258190 and the Hagrites¦258191,
\q2
\v 7 Gebal¦258194, Ammon¦258195, Amalek¦258196,
\q1 and also Philistia¦258197 and the inhabitants¦258200 of Tsor¦258201.
\q2
\v 8 Assyria¦258206 also has joined¦258207 with them.
\q1 They have become¦258209 an arm for the descendants of Lot¦258213. \qs (Instrumental¦258214 break¦258214.)\qs*
\q1
\v 9 Do to them as you did to Midyan,\x + \xo 83:9 \xt Jdg 7–8.\x*
\q1 as you did to Sisera¦258221 and to Yabin¦258222 at the Kishon¦258224 River.\x + \xo 83:9 \xt Jdg 4–5.\x*
\q2
\v 10 They perished at Eyndor
\q1 →and became¦258231 like dung on the ground¦258233.
\q1
\v 11 Make their nobles¦258237 like Orev and Zeev,
\q1 and all their princes¦258244 like Zevah and Tsalmunna¦258241.
\q1
\v 12 They said¦258248, “Let's take¦258249 God's pastures¦258252 for ourselves¦258250.”
\q1
\v 13 My God¦258256, make them like the whirling dust.
\q1 ≈\add ≡Make them\add* like chaff¦258259 \add ≈blown around by\add* the wind¦258262,
\q1
\v 14 like the fire that burns¦258266 a forest¦258268,
\q1 ≈\add ≈or\add* like a flame¦258269 that sets mountains¦258271 on fire.
\q1
\v 15 Chase them with your strong wind,
\q1 ≈and terrify¦258278 them with your windstorm.
\q1
\v 16 \add ≈Cause them to be very ashamed\add*
\q1 so that they might \add ≈want to find out more about you\add*, Yahweh¦258286.
\q1
\v 17 May they be put to shame and be terrified forever.
\q1 May they perish¦258295 in disgrace¦258294.
\q1
\v 18 Then they will know¦258298 that you alone, Yahweh¦258303,
\q1 are to be honoured as the highest \add >one\add* over all the earth¦258310.
\c 84
\s1 Longing to be in Yahweh's courtyards
\rem /s1 The Joy of Worship in the Temple; Longing for God's House
\d For the musical director¦258312: a song by Korah's¦258318 descendants \add ≈to be accompanied by\add* stringed instrument.\f + \fr 84:0 \ft In Hebrew, ‘Gitit’ could be an instrument or type of voice.\f*
\rem /d To the leader: according to The Gittith. Of the Korahites. A Psalm.; For the choir director: A psalm of the descendants of Korah, to be accompanied by a stringed instrument.; For the leader: according to the gittith: for the Korahites: a psalm; For the director of music. According to \it gittith.\it* Of the Sons of Korah. A psalm.
\q1
\v 1 How lovely¦258324 is the place¦258325 where you live,
\q1 army commander Yahweh¦258326.
\q1
\v 2 I long \add to be in\add* Yahweh's \add temple\add* courtyards¦258336—my desire for them has made me exhausted¦258333.
\q1 My heart¦258338 and all of my being call out to the living¦258344 God¦258342.
\q1
\v 3 Even the sparrow has found¦258351 herself a house
\q1 ≈and the swallow¦258353 a nest for herself where she may lay her¦258360 young¦258360
\q1 near your¦258363 altars¦258363, army commander Yahweh¦258364, my King, and my God¦258367.
\q1
\v 4 Blessed are they who live in your¦258372 house¦258372;
\q1 They praise¦258374 you¦258374 continually. \qs (Instrumental¦258375 break¦258375.)\qs*
\q1
\v 5 Blessed is the person¦258379 who \add ≈trusts you¦258383 for their strength¦258380\add*—
\q1 who \add ≈thinks about how to travel\add* to \add Mt.\add* Tsiyyon \add (Zion)\add*.
\q1
\v 6 Passing through the Valley of Tears, they find springs¦258392 of water to drink.
\q1 The early¦258398 rains cover¦258397 it with blessings¦258396
\q1
\v 7 They go¦258401 from strength to strength.
\q1 Every one of them appears before God¦258409 in Tsiyyon¦258410.
\q1
\v 8 Army commander God Yahweh¦258413, hear¦258416 my prayer¦258417.
\q1 ≈God of Yakov, listen¦258418 to what I'm saying. \qs (Instrumental¦258421 break¦258421.)\qs*
\q1
\v 9 God¦258426, watch over our \add ≈defender\add*.
\q1 Show concern for your¦258429 anointed¦258429 \add >one\add*.
\q1
\v 10 \add ≈Yes,\add* one day¦258435 in your¦258436 courtyards¦258436 is better than a thousand¦258437 elsewhere.
\q1 I would rather be a doorkeeper in my God's house¦258440,
\q1 than to live in the tents¦258443 of the wicked¦258445,
\q1
\v 11 because Yahweh God¦258453 is our sun¦258449 and shield¦258451.
\q1 Yahweh will give grace and glory.
\q1 He doesn't withhold¦258459 any good¦258461 thing from those¦258462 who walk¦258462 in integrity¦258463.
\q1
\v 12 Army commander Yahweh¦258466,
\q1 blessed¦258468 is the person who trusts¦258470 in you.
\c 85
\s1 Prayer for national peace
\rem /s1 Prayer for the Restoration of God's Favour; A Prayer for the Nation's Welfare
\d For the musical director¦258473: a song by Korah's¦258477 descendants.
\rem /d For the director of music. Of the Sons of Korah. A psalm.; To the leader. Of the Korahites. A Psalm.; For the choir director: A psalm of the descendants of Korah.; For the leader: for the Korahites: a psalm
\q1
\v 1 Yahweh¦258482, you've showed¦258481 favour¦258481 to your¦258483 \add ≈country\add*.
\q1 ≈You have restored Yakov's well-being.
\q1
\v 2 You have forgiven your¦258492 people's¦258492 \add ≈disobedience\add*.
\q1 ≈You've covered¦258493 over all their¦258496 sin¦258496. \qs (Instrumental¦258497 break¦258497.)\qs*
\q1
\v 3 You have withdrawn¦258500 all your rage.
\q1 ≈You've turned¦258504 back from your hot anger.
\q1
\v 4 Restore us, God¦258510 \add ≈who saves us\add*,
\q1 and¦258512 \add ≈don't stay upset\add* with us.
\q1
\v 5 Will you be angry with us forever¦258517?
\q1 ≈Will you remain angry throughout future generations?
\q1
\v 6 Won't you revive¦258531 us again,
\q1 then your people¦258532 could be happy about you.
\q1
\v 7 Show us your loyal commitment, Yahweh¦258539.
\q1 ≈Grant us your salvation¦258541.
\q1
\v 8 I¦258547 will listen¦258547 to what Yahweh¦258553 God¦258551 says,
\q1 because he will make peace¦258557 with his people¦258560—his faithful¦258563 ones,
\q1 yet they mustn't turn \add back\add* again to \add ≈doing foolish things\add*.
\q1
\v 9 \add ≈Certainly he must be close to rescuing those who strive to obey\add* him¦258573,
\q1 then glory\f + \fr 85:9 \ft Many translations add ‘his’ to explain that it's God's glory, but we've left it ambiguous because it could also refer to the people's glory/honour.\f* will remain in our¦258577 land.
\q1
\v 10 Loyal commitment and trustworthiness have met together.
\q1 ≈Righteousness and peace¦258585 have kissed each other.
\q1
\v 11 Trustworthiness springs¦258591 up from the ground,
\q1 ≈and¦258592 righteousness¦258592 looks¦258594 down from the sky.
\q1
\v 12 Yes, Yahweh¦258599 will give his good blessings,
\q1 →and then our land will yield its crops.
\q1
\v 13 Righteousness will go¦258609 before¦258608 \add @Yahweh\add*,
\q1 →and make a way¦258611 for his footsteps.
\c 86
\s1 God's great love
\rem /s1 A Prayer for Help; Supplication for Help against Enemies
\d A prayer¦258614 of David's¦258615.
\rem /d A prayer: for David; A prayer of David.; A Prayer of David.
\q1
\v 1 \add ≈Turn this way\add* and listen, Yahweh,
\q1 and answer me because I'm weak and needy.
\q1
\v 2 Protect me, because I'm faithful.
\q1 My God, save your servant who trusts in you¦258644.
\q1
\v 3 Be merciful to me, my master¦258655,
\q1 because I call out to you¦258654 \add for help\add* all day long.
\q1
\v 4 Make your¦258670 servant glad,
\q1 because I \add ≈sincerely offer myself\add* to you, my master¦258662.
\q1
\v 5 You, my master, are good, and ready to forgive,
\q1 and you show loyal commitment to \add ≈everyone who calls\add* out to you \add for help\add*.
\q1
\v 6 Yahweh, listen to my prayer.
\q1 Hear the sound of my pleas.
\q1
\v 7 In my \add ≈times\add* of trouble, I call to you¦258687 \add for help\add*,
\q1 because you'll answer me.
\q1
\v 8 There isn't \add ≈any other god who's comparable with you\add*, my master¦258704.
\q1 \add ≈No one else does the things that you do\add*.
\q1
\v 9 All the nations that you've made will come and bow before you, my master.
\q1 They will honour your name
\q1
\v 10 because you are powerful and do wonderful things.
\q1 You alone are God.
\q1
\v 11 Teach me your ways, Yahweh¦258731, then I'll walk in your truth.
\q1 \add ≈Give me an undivided\add* heart¦258735 to revere \add ≈you¦258729\add*.
\q1
\v 12 My master God, I'll praise you with my \add ≈entire being\add*.
\q1 I'll \add ≈praise you\add* forever
\q1
\v 13 because your loyal commitment to me is \add so\add* great.
\q1 You have rescued my life¦258759 from the depths of the grave.
\q1
\v 14 God¦258766, the arrogant have risen up against me.
\q1 A gang of violent men seek my life—
\q1 they \add ≈don't care what you might do to them\add*.
\q1
\v 15 But you, my master, are a merciful and gracious¦258779 God,
\q1 slow to \add ≈get angry\add*, and \add ≈generous with\add* loyal commitment and trustworthiness.
\q1
\v 16 Turn toward me and have mercy on me.
\q1 Give your strength to your servant.
\q1 Save the son of your servant woman.
\q1
\v 17 Show me a sign of your favour,
\q1 then those who hate me will see it and be put to shame
\q1 because you, Yahweh, have helped me and comforted me.
\c 87
\s1 Praising Tsiyyon (Zion)
\rem /s1 In Praise of Jerusalem; The Joy of Living in Zion
\d A song by Korah's¦258806 descendants.
\rem /d Of the Korahites. A Psalm. A Song.; A psalm of the descendants of Korah. A song.; For the Korahites: a psalm: a song; Of the Sons of Korah. A psalm. A song.
\q1
\v 1 On the sacred hill stands the city he founded.
\q1
\v 2 Yahweh loves Tsiyyon's \add (Zion's)\add* gates
\q1 more than all of Yakov's tents.
\q1
\v 3 Wonderful things are said about you, city of God. \qs (Instrumental break.)\qs*
\q1
\v 4 “I mention Rahab and Babylon to my followers.
\q1 See, there are Philistia, and Tsor \add (Tyre)\add*, along with Kush—
\q1 and will say, ‘This one was born there.’ ”
\q1
\v 5 It will be said about Tsiyyon, “Each of those was born in her,
\q1 and the highest \add >one\add* himself will establish her.”
\q1
\v 6 Yahweh writes in the census book of the nations,
\q1 “That one was born there.” \qs (Instrumental break.)\qs*
\q1
\v 7 So also the singers and the dancers say together,
\q1 “All my fountains are in you.”
\c 88
\s1 A depressed cry for help
\rem /s1 Prayer for Help in Despondency; A Cry for Help
\d For the musical director¦258879: a song by Korah's¦258878 descendants. To be sung to the tune of ‘Mahalat leannot¦258883’ a song\f + \fr 88:0 \ft In Hebrew, ‘maskil’ is perhaps the name of this class of song.\f* by Heyman, \add ≈one of Ezra's descendants\add*.
\rem /d For the choir director: A psalm of the descendants of Korah, to be sung to the tune “The Suffering of Affliction.” A psalm of Heman the Ezrahite. A song.; A song. A psalm of the Sons of Korah. For the director of music. According to \it mahalath leannoth.\it* A \it maskil\it* of Heman the Ezrahite.; A Song. A Psalm of the Korahites. To the leader: according to Mahalath Leannoth. A Maskil of Heman the Ezrahite.; A song: a psalm: for the Korahites: for the leader: set to ‘Mahalath le-annoth’: a maskil: for Heman the Ezrahite
\q1
\v 1 Yahweh¦258889 God¦258890 \add ≈who rescues me\add*,
\q1 I¦258894 call out day¦258892 and night¦258895 to you¦258896 \add for help\add*.
\q1
\v 2 Let my prayer¦258901 \add ≈be noticed by\add* you.
\q1 ≈Pay attention to my cry¦258905
\q1
\v 3 because I'm filled with troubles¦258911,
\q1 ≈and¦258913 my life¦258913 is approaching¦258915 the grave.
\q1
\v 4 People treat me like those¦258921 who're going down into the pit.
\q1 ≈I'm a man¦258924 with no strength¦258927 \add left\add*.
\q1
\v 5 I'm abandoned among the dead.
\q1 ≈I'm like the dead who lie in the grave¦258936,
\q1 about whom you \add ≈don't¦258938 care any more\add*
\q1 because they're cut off from your power.
\q1
\v 6 You place me in the lowest¦258948 part of the pit—
\q1 ≈in the dark and deep places¦258949.
\q1
\v 7 Your rage lies heavy on me,
\q1 ≈and all your waves¦258958 crash over me. \qs (Instrumental¦258960 break¦258960.)\qs*
\q1
\v 8 Because of you¦258963, my acquaintances¦258964 avoid me.
\q1 You have made me a shocking sight to them.
\q1 I am hemmed in and¦258970 I cannot escape.
\q1
\v 9 My eyes grow weary from trouble.
\q1 All day¦258982 long I call out to you \add for help\add*, Yahweh¦258979—
\q1 I spread¦258983 out my hands¦258985 to you.
\q1
\v 10 Will you do wonders¦258991 for the dead¦258988?
\q1 ≈Will those who've died rise and praise¦258997 you? \qs (Instrumental¦258998 break¦258998.)\qs*
\q1
\v 11 Will your loyal commitment be proclaimed in the grave¦259002—
\q1 ≈your loyalty in the place of the dead?
\q1
\v 12 Will your wonderful¦259010 activities be known¦259008 in the darkness¦259009,
\q1 ≈or your righteousness¦259011 in the place of forgetfulness¦259013?
\q1
\v 13 But I cry¦259020 to you \add for help¦259020\add*, Yahweh¦259019—
\q1 in the morning¦259021 my prayer¦259022 goes before¦259023 you.
\q1
\v 14 Yahweh¦259027, why do you reject¦259028 me?
\q1 ≈Why do you hide \add ≈yourself\add* from me?
\q1
\v 15 Since my youth¦259038, I've always been afflicted¦259035 and¦259037 close¦259037 to death¦259037.
\q1 ≈I have suffered from your¦259040 terrors¦259040—I'm in despair.
\q1
\v 16 Your severe¦259046 anger¦259046 has \add ≈swept\add* over me,
\q1 ≈and your terrifying deeds have annihilated me.
\q1
\v 17 They surround¦259051 me like water¦259052 all the day¦259055 long.
\q1 ≈They've all encircled me.
\q1
\v 18 You've taken all my friends¦259064 and¦259064 acquaintances away from me.
\q1 \add Now\add* my only acquaintance is the darkness.
\c 89
\s1 To be sung my the goodness of God
\rem /s1 God's Covenant with David; A Hymn in Time of National Trouble
\d A song\f + \fr 89:0 \ft In Hebrew, ‘maskil’ is perhaps the name of this class of song.\f* of Eytan, \add ≈one of Ezra's descendants\add*.
\rem /d A Maskil of Ethan the Ezrahite.; A \it maskil\it* of Ethan the Ezrahite.; A psalm of Ethan the Ezrahite.; A maskil: for Ethan the Ezrahite
\q1
\v 1 I will sing of Yahweh's acts of loyal¦259073 commitment forever¦259075.
\q1 ≈I will proclaim your¦259081 truthfulness to future generations.
\q1
\v 2 because I've said¦259087, “Loyal commitment has been established forever¦259088.
\q1 ≈You have established your¦259094 truthfulness in the heavens¦259091.”
\q1
\v 3 “I have made an agreement¦259099 with my chosen¦259100 one,
\q1 ≈I've made a promise to my servant¦259103 David¦259102.
\q1
\v 4 I will establish your descendants¦259110 forever,
\q1 ≈and I will establish your throne¦259115 through all generations.”\x + \xo 89:4: \xt 2Sam 7:12-16; 1Ch 17:11-14; Psa 132:11; Acts 2:30.\x* \qs (Instrumental¦259116 break¦259116.)\qs*
\q1
\v 5 ≈The heavens¦259120 praise¦259119 your wonders¦259121, Yahweh¦259122.
\q1 Your truthfulness is praised in the assembly¦259126 of the holy ones
\q1
\v 6 because who in the heavens can be compared¦259133 to Yahweh?
\q1 ≈Who among the sons¦259137 of the gods¦259138 is like Yahweh?
\q1
\v 7 He's a God¦259142 who is greatly honoured in the council¦259144 of the holy ones
\q1 ≈and¦259148 is awesome among all who are around¦259153 him¦259153.
\q1
\v 8 Army commander Yahweh, God¦259158,
\q1 who is strong like you, Yahweh?
\q1 Your¦259167 truthfulness surrounds¦259167 you.
\q1
\v 9 You rule the raging¦259172 sea¦259173—
\q1 ≈when the waves¦259175 surge, you calm them.
\q1
\v 10 You crushed¦259181 the proud one,\f + \fr 89:10 \ft Heb. ‘Rahav’. The second part of this line implies that it's not referring to a person here, but probably ‘Egypt’ (or possibly even ‘the huge sea monster’).\f* like someone that's killed.
\q1 ≈You scattered¦259186 your enemies¦259187 with your strong arm.
\q1
\v 11 The heavens¦259191 belong to you¦259198, and the earth¦259195 as well.
\q1 ≈You made the world¦259196 and all it¦259197 contains.
\q1
\v 12 You created¦259205 the north¦259202 and the south¦259203.
\q1 \add Mt.\add* Tabor¦259206 and \add Mt.\add* Hermon¦259207 happily shout¦259209 your¦259208 name¦259208.
\q1
\v 13 You have a powerful \add fighting\add* arm
\q1 ≈and a strong¦259217 hand, and your \add ≈sword\add* hand is held high.
\q1
\v 14 Righteousness and justice¦259224 are the foundation¦259225 of your¦259226 throne¦259226.
\q1 ≈Loyal commitment and trustworthiness come¦259229 before you.
\q1
\v 15 The people¦259234 who know¦259235 the happy shout¦259236 \add ≈are fortunate\add*.
\q1 Yahweh¦259237, they \add ≈live knowing that you are always watching over them\add*.
\q1
\v 16 They \add ≈celebrate your reputation\add* all day¦259248 long,
\q1 ≈and they¦259250 \add ≈praise you for always doing what is right¦259249\add*.
\q1
\v 17 You are their¦259256 majestic strength,
\q1 ≈and by your¦259258 favour¦259258 our \add ≈strength turns into victory\add*.
\q1
\v 18 because our shield¦259266 belongs to Yahweh¦259265—
\q1 ≈our king¦259269 belongs to Israel's¦259268 holy \add >one\add*.
\q1
\rem /s1 God's Promise to David
\v 19 Long ago you¦259273 spoke¦259273 in a vision¦259275 to your¦259276 faithful¦259276 \add >ones\add*.
\q1 You said¦259277, “I've \add ≈helped\add* a warrior¦259282.”
\q1 ≈I've raised¦259283 up one chosen¦259284 from among the people¦259285.
\q1
\v 20 I have chosen David¦259289 my servant¦259290—
\q1 ≈I've anointed¦259293 him¦259293 with my sacred¦259292 oil.
\q1
\v 21 My hand¦259297 will support him.
\q1 ≈My arm will also be with him to strengthen¦259303 him.
\q1
\v 22 No enemy¦259309 will deceive¦259308 him.
\q1 ≈No \add ≈wicked man¦259311\add* will oppress him.
\q1
\v 23 I will crush¦259318 his¦259319 enemies \add ≈in front of\add* him.
\q1 ≈I will kill those who hate¦259321 him.
\q1
\v 24 My truth and my loyal commitment will be with him.
\q1 He will win victories \add ≈with my help\add*.
\q1
\v 25 I will place his hand over the sea
\q1 and his right¦259337 hand over the rivers¦259336.
\q1
\v 26 He will call out to me, ‘You are my father¦259342,
\q1 my God¦259344, and¦259345 the \add ≈reliable one who rescues me\add*.’
\q1
\v 27 I¦259351 also will place him¦259353 as my firstborn¦259352 son,
\q1 the highest king on the earth¦259357.
\q1
\v 28 I¦259361 will extend my loyal commitment to him forever¦259360,
\q1 and¦259366 my agreement with him will be secure.
\q1
\v 29 I will make his descendants endure forever¦259372
\q1 and his throne¦259374 \add as enduring\add* as the skies¦259376 above.
\q1
\v 30 If his children forsake my law
\q1 and¦259384 don't¦259385 \add ≈follow\add* my regulations,
\q2
\v 31 if they break my rules
\q1 and don't¦259394 keep¦259395 my commands¦259393,
\q2
\v 32 then will I punish¦259398 their rebellion with a rod
\q1 and their \add ≈disobedience\add* with stripes¦259401 \add from a whip\add*.
\q1
\v 33 But I won't¦259406 break¦259408 off my loyal commitment to him¦259409
\q1 or be unfaithful to my promise.
\q1
\v 34 I won't¦259416 break my agreement
\q1 or change¦259423 the words of my lips¦259421.
\q1
\v 35 Once and for all I have \add ≈made an oath\add* by my holiness¦259428—
\q1 I won't lie to David¦259431:
\q1
\v 36 his descendants will continue forever¦259436
\q1 and¦259438 his throne¦259438 as long as the sun¦259439 before¦259440 me.
\q1
\v 37 It will be established¦259444 forever¦259445 like the moon¦259443,
\q1 the faithful witness¦259446 in the sky¦259447.” \qs (Instrumental¦259449 break¦259449.)\qs*
\q1
\rem /s1 Lament over the Defeat of the King
\v 38 But you have refused and rejected¦259454—
\q1 you've been angry with your anointed¦259458 king.
\q1
\v 39 You have renounced the agreement with your¦259463 servant¦259463.
\q1 You have desecrated his crown¦259466 in the dust.
\q1
\v 40 You have broken¦259469 down all his walls¦259472.
\q1 ≈You have ruined his fortresses.
\q1
\v 41 Everyone who goes past on the road¦259483 rob him¦259479.
\q1 He's become¦259484 an object of disgust to his neighbours¦259486.
\q1
\v 42 You have \add ≈given strength to\add* his enemies;
\q1 ≈You've made all his enemies \add ≈celebrate\add*.
\q1
\v 43 You turn¦259500 back the edge of his sword¦259502
\q1 ≈and¦259503 haven't supported¦259504 him¦259504 in the battle¦259505.
\q1
\v 44 You have brought his splendour¦259509 to an end.
\q1 ≈You've thrown¦259512 his throne¦259510 down to the ground¦259511.
\q1
\v 45 You have shortened¦259515 the days¦259516 of his youth¦259517.
\q1 You have covered him with shame¦259520. \qs (Instrumental¦259521 break¦259521.)\qs*
\q1
\rem /s1 A Prayer for Deliverance
\v 46 How long, Yahweh¦259527? Will you¦259528 hide yourself¦259528 forever¦259529?
\q1 ≈How long will your¦259534 anger¦259534 burn¦259530 like fire¦259533?
\q1
\v 47 Oh¦259539, think about how short my time is,
\q1 ≈and for what emptiness¦259547 you've created¦259548 all of humanity's¦259553 children¦259551.
\q1
\v 48 Who¦259567 can live¦259558 and¦259559 not see¦259560 death¦259562,
\q1 ≈or rescue his own life from the \add ≈clutch of the grave\add*? \qs (Instrumental¦259568 break¦259568.)\qs*
\q1
\v 49 Lord, where¦259571 are your former¦259574 acts of loyal commitment
\q1 that you¦259577 \add ≈sincerely promised\add* to David¦259578?
\q1
\v 50 My master¦259583, call to mind the mocking directed against your¦259585 servants¦259585
\q1 ≈and how I bear so many insults from the nations in my heart.
\q1
\v 51 Your enemies¦259596 hurl insults, Yahweh¦259598.
\q1 They mock the footsteps of your anointed¦259602 \add >one\add*.
\q1
\v 52 Blessed be Yahweh¦259606 forever¦259607. \add ≈Yes, indeed, let it be so.\add*
\c 90
\ms1 Fourth collection
\mr (Songs 90–106)
\s1 The people and the God
\rem /s1 Of God and Human Beings; God's Eternity and Human Frailty
\d A prayer¦259612 by God's man¦259614 Mosheh¦259613 \add (Moses)\add*.
\rem /d A Prayer of Moses, the man of God.; A prayer of Moses, the man of God.; A prayer of Moses the man of God.; A prayer: ascribed to Moses, the man of God
\q1
\v 1 My master, you've been our \add ≈protection\add*
\q1 throughout all generations.
\q1
\v 2 Before the mountains were formed or you formed the earth and¦259645 the world,
\q1 from \add ≈the entire past through to all the future\add*, you are God.
\q1
\v 3 You return man to dust,
\q1 and you say, “Return, you descendants of humanity,”
\q1
\v 4 because a thousand years in your sight
\q1 are \add just\add* like yesterday when it's over,
\q1 ≈and like a watch \add of several hours\add* in the night.
\q1
\v 5 You sweep them away as with a flood and they sleep.
\q1 In the morning¦259669 they are like the grass that sprouts up:
\q1
\v 6 In the morning it blooms and grows up,
\q1 \add but\add* by the evening, it has withered and dried up.
\q1
\v 7 Certainly we're consumed in your anger,
\q1 ≈and in your rage we're terrified.
\q1
\v 8 You've placed our \add ≈disobedience in front of\add* you—
\q1 ≈our hidden sins in the light of your¦259696 presence,
\q1
\v 9 because our life¦259705 passes¦259719 away under your rage—
\q1 our years pass quickly¦259720 like a sigh \add does\add*.
\q1
\v 10 \add ≈We might reach the age of\add* seventy,
\q1 or even eighty if we're healthy,
\q1 but even our best years are marked by trouble and sorrow.
\q1 Yes, they pass quickly, then we ‘fly away’.
\q1
\v 11 Who knows the intensity of your anger,
\q1 and¦259735 your rage that's equal to the \add ≈respect that we should have had for\add* you?
\q1
\v 12 So teach us to consider \add the fragility of\add* our \add #lives\add*
\q1 so that we might live wisely.
\q1
\v 13 Turn back, Yahweh.
\q1 How long will \add ≈this last\add*?
\q1 Have pity on your¦259751 servants.
\q1
\v 14 Satisfy us in the morning with your loyal commitment
\q1 so that we¦259762 can celebrate and be glad for the rest of our lives.
\q1
\v 15 Make us glad in proportion to the days you \add ≈made us suffer\add*,
\q1 and¦259770 to the years we have experienced trouble.
\q1
\v 16 Let your servants see your \add ≈actions\add*,
\q1 and let our children \add ≡see\add* your splendour.
\q1
\v 17 May the favour of my master God be ours.
\q1 Prosper the work of our hands.
\q1 \add ≈Yes\add*, prosper the work \add ≈that we do\add*.
\c 91
\s1 God our protector
\rem /s1 God Our Protector; Assurance of God's Protection
\q1
\v 1 Anyone¦259789 who stays \add ≈where they're sheltered¦259790\add* by the highest one,
\q1 ≈will be able to \add ≈rest safely\add* in the powerful one's shadow¦259792.
\q1
\v 2 I will tell \add >people\add* that Yahweh¦259797 is my safe place and¦259799 my fortress¦259799,
\q1 ≈my God¦259800 that \add ≈I'll put my trust¦259801 in\add*.
\q1
\v 3 He will \add ≈keep you¦259807 safe\add* from the hunter's traps,
\q1 ≈\add and\add* from \add ≈deadly¦259811 diseases\add*.
\q1
\v 4 He'll cover¦259815 you¦259820 with his wings¦259819,
\q2 and you'll feel safe underneath¦259817 \add *them\add*.
\q1 His faithfulness¦259823 is a shield¦259821 and protection.
\q1
\v 5 You won't be afraid¦259827 of the terror¦259828 of the night¦259829,
\q1 ≈or of a flying arrow¦259830 \add hitting you¦259827\add* in the day¦259832.
\q1
\v 6 \add ≡You won't be afraid\add* of the \add ≈forces\add* that \add ≈roam around\add* in the darkness¦259835,
\q1 ≈or of the destruction¦259837 that \add ≈causes devastation¦259838\add* at noon time.
\q1
\v 7 A thousand \add warriors\add* might fall \add dead\add* at your side,
\q1 ≈and ten¦259845 thousand at your right¦259846 hand¦259846,
\q1 yet you¦259847 still won't¦259848 be reached \add by the enemy\add*.
\q1
\v 8 Just look¦259853 with your¦259852 \add own\add* eyes¦259852,
\q1 and¦259854 you'll see¦259856 the wicked¦259855 \add >people\add* being punished¦259854.
\q1
\v 9 \add ≈Yes,\add* Yahweh¦259861 is my \add ≈safe place¦259865\add*.
\q1 Make \add every effort to\add* stay with the highest one.
\q1
\v 10 \add Then\add* nothing will \add be able to\add* harm you¦259870.
\q1 ≈No evil will approach your¦259876 \add ≈home\add*
\q1
\v 11 because he'll command¦259880 his messengers¦259879 about you—\x + \xo 91:11: \xt Mat 4:6; Luk 4:10.\x*
\q1 to guard¦259883 you \add ≈wherever you're going\add*.
\q1
\v 12 They'll lift you up in their hands¦259890,\x + \xo 91:12: \xt Mat 4:6; Luk 4:11.\x*
\q1 so that you won't hit your foot¦259896 on a rock¦259895.
\q1
\v 13 You'll \add ≈beat back\add* the lion and the cobra¦259901 \add with your feet\add*.\x + \xo 91:13: \xt Luk 10:19.\x*
\q1 ≈You'll trample¦259903 on the young¦259904 lion and the snake.
\q1
\v 14 I'll rescue \add #those\add* who're devoted to me.
\q1 ≈I'll protect¦259911 \add #them\add* because \add #they\add* know my name¦259915.
\q1
\v 15 When anyone calls out to me, I'll answer¦259919 \add ≈them\add*,
\q1 I'll be with \add ≈them\add* \add in times of\add* trouble¦259923.
\q1 I'll rescue¦259924 and honour¦259925 \add ≈them\add*.
\q1
\v 16 I'll satisfy¦259929 \add ≈them\add* with \add ≈a long life\add*,
\q1 and¦259930 I'll show \add ≈them how I can save them\add*.
\c 92
\s1 A praise song
\rem /s1 Thanksgiving for Vindication; A Song of Praise
\d An accompanied song for \add #Rest Days\add*.
\rem /d A psalm. A song. For the Sabbath day.; A psalm: a song: for the sabbath day; A Psalm. A Song for the Sabbath Day.; A psalm to be sung on the Lord's Day. A song.
\q1
\v 1 It's good¦259939 when people thank¦259940 \add you,\add* Yahweh¦259941,
\q1 ≈and¦259942 sing praises¦259942 to you, the highest one
\q1
\v 2 to proclaim your loyal commitment in the morning¦259948,
\q1 ≈and your truthfulness every night¦259951,
\q1
\v 3 using the ten-stringed instrument,
\q1 ≈and¦259957 the melody¦259961 from a harp.
\q1
\v 4 \add ≈Yes,\add* you, Yahweh¦259967, have made me happy by your actions.
\q1 ≈I will cheerfully sing because of what you've done.
\q1
\v 5 Yahweh¦259978, you do incredible things.
\q1 ≈Your thoughts¦259981 are \add ≈extremely complex\add*.
\q1
\v 6 A stupid¦259986 person¦259984 doesn't know¦259988 that,
\q1 ≈and¦259989 a fool can't¦259987 understand¦259992 it.
\q1
\v 7 Wicked \add people\add* sprout¦259998 \add up\add* like plants¦260002,
\q1 ≈and¦260003 wickedness¦259999 flourishes¦260003.
\q1 They're doomed to eternal destruction¦260008,
\q1
\v 8 \add ≈but\add* you, Yahweh¦260017, \add ≈will always rule on high¦260015\add*.
\b
\q1
\v 9 \add ≈Take note of\add* your enemies, Yahweh¦260024,
\q1 because your enemies will perish¦260029.
\q1 All those¦260033 who do evil¦260034 will be \add ≈forced to flee\add*.
\q1
\v 10 \add You've\add* \add ≈made me as powerful\add* as a wild bull.
\q1 I've been anointed¦260040 with fresh¦260042 oil.
\q1
\v 11 With my \add own\add* eyes¦260046, I've looked at my enemies¦260047.
\q1 ≈With my \add own\add* ears¦260052, I've heard¦260051 the opposition against¦260049 me.
\b
\q1
\v 12 A godly person flourishes¦260057 like a palm tree.
\q1 ≈\add @That person\add* will grow like a cedar¦260058 tree in Lebanon¦260059.
\q1
\v 13 They'll be planted¦260063 in Yahweh's house¦260064.
\q1 ≈They'll flourish¦260068 in God's courtyards¦260066.
\q2
\v 14 They'll still¦260071 bear fruit¦260072 even when they're old.
\q1 ≈They'll be fresh and¦260075 vigorous.
\q1
\v 15 They'll proclaim that Yahweh¦260083 is an honest \add judge\add*.
\q1 ≈\add ≈He's reliable\add* and¦260085 \add ^can only ever do what is right\add*.
\c 93
\s1 The God King
\rem /s1 The Majesty of God's Rule; God the King
\q1
\v 1 Yahweh reigns¦260092—he's robed in majesty¦260093.
\q1 ≈Yahweh has clothed and girded¦260098 himself¦260098 with strength¦260097.
\q1 The world¦260102 is \add firmly¦260101\add* established¦260101—
\q1 ≈it won't¦260103 be shaken¦260105.
\q1
\v 2 Your \add ≈rule\add* was established¦260107 long¦260110 ago.
\q1 ≈You \add ≈have always existed\add*.
\b
\q1
\v 3 The rivers have \add ≈filled up\add*, Yahweh¦260116.
\q1 \add *Their\add* \add ≈roar has become very loud\add*.
\q1 They've lifted¦260117 up their pounding¦260122 waves¦260122.
\q1
\v 4 The breaking¦260129 ocean waves are even greater than the noisy rivers.
\q1 Yahweh¦260134 is majestic on his high¦260133 \add throne\add*.
\b
\q1
\v 5 Your commands are very trustworthy.
\q1 Your \add ≈temple is enhanced by your holy presence\add*, Yahweh¦260144, \add ≈forever\add*.
\c 94
\s1 God the judge of all
\rem /s1 God the Avenger of the Righteous; God the Judge of All
\q1
\v 1 Yahweh¦260151, God who avenges,
\q1 God of vengeance, \add let your radiance\add* shine¦260154.
\q1
\v 2 Rise up, judge¦260157 of the earth¦260158.
\q1 Give the proud¦260163 what they deserve¦260160.
\q1
\v 3 How long will the wicked \add last\add*, Yahweh¦260170,
\q1 ≈How long will the wicked rejoice?
\q1
\v 4 They \add ≈blabber\add* out their arrogant¦260179 words¦260178.
\q1 ≈All those¦260183 who do wicked¦260184 \add things\add* boast¦260180.
\b
\q1
\v 5 They crush¦260188 your people, Yahweh¦260187.
\q1 ≈They oppress¦260190 \add ≈the nation that belongs to you\add*.
\q1
\v 6 They kill¦260194 \add #widows and strangers¦260193\add*,
\q1 ≈and they murder¦260196 the fatherless¦260195.
\q1
\v 7 They say, “Yahweh¦260202 won't see¦260200 \add >it\add*.
\q1 ≈Yacob's¦260207 God¦260206 \add ≈won't take any notice of it\add*.”
\b
\q1
\v 8 Understand¦260209, you stupid¦260210 people¦260211.
\q1 ≈You¦260210 fools¦260212, when will you \add ≈ever learn\add*?
\q1
\v 9 Can't the one who made ears, hear¦260220?
\q1 ≈Why can't¦260219 the one who formed¦260223 the eye¦260224, see¦260226?
\q1
\v 10 Can't the one who disciplines the nations¦260229, correct them?
\q1 He's the one who gives knowledge¦260234 to humankind¦260233.
\q1
\v 11 Yahweh¦260236 knows \add ≈people's\add* thoughts¦260238—
\q1 that they're \add just\add* vapour.\x + \xo 94:11: \xt 1Cor 3:20.\x*
\b
\q1
\v 12 Anyone who you discipline¦260250, Yahweh¦260251, is \add ≈fortunate\add*—
\q1 ≈those who you teach¦260253 from your¦260252 instructions.
\q1
\v 13 They get relief¦260255 in \add ≈times\add* of trouble¦260259
\q2 until¦260260 a pit gets dug for wicked¦260262 \add >people\add*,
\q1
\v 14 because Yahweh¦260270 won't¦260267 reject his people¦260271,
\q1 ≈or abandon \add ≈those who belong to him\add*.
\q1
\v 15 Because \add ≈justice will be honest and fair again¦260281\add*,
\q1 and all the \add ≈people who desire to do what's right¦260280 will appreciate that\add*.
\b
\q1
\v 16 Who will \add ≈come and\add* defend me against \add ≈those¦260303 who do evil things\add*?
\q1 ≈Who will stand¦260299 up for me against wicked¦260304 \add >people\add*?
\q1
\v 17 \add ≈If Yahweh¦260307 hadn't helped me\add*,
\q1 my soul¦260314 \add ≈would have been living in\add* silence¦260313 \add at the cemetery by now\add*.
\q1
\v 18 When I \add ≈called out\add*, “\add ≈Hey, I'm starting to slip\add*,”
\q1 your¦260321 loyal commitment, Yahweh¦260322, supported¦260323 me.
\q1
\v 19 \add ≈Whenever I'm very worried\add*
\q1 your¦260328 \add ≈comfort encourages me\add*.
\b
\q1
\v 20 \add ≈Can a corrupt¦260334 king be your ally\add*?
\q1 Someone who \add ≈makes it legal to do what's wrong\add*?
\q1
\v 21 They work together¦260341 \add ≈to take the lives of good citizens\add*,
\q1 and they¦260348 \add ≈give the death¦260346 sentence\add* to innocent¦260347 \add >people\add*.
\q1
\v 22 But¦260350 Yahweh¦260351 has been like a fortress for me,
\q1 ≈and¦260354 God¦260354 has been \add ≈a place of safety\add*.
\q1
\v 23 He will \add ≈turn their own disobedience back\add* on them
\q1 ≈and will \add ≈destroy them because of\add* their own wickedness.
\q1 \add Yes,\add* our¦260368 God¦260368 Yahweh¦260367 will \add ≈wipe them out\add*.
\c 95
\s1 A praise song
\rem /s1 A Call to Worship and Obedience; A Song of Praise
\q1
\v 1 Come \add and join\add* \add ≈us in singing\add* to Yahweh¦260372.
\q1 ≈Let's happily sing to \add ≈our protector and our rescuer\add*.
\q1
\v 2 Let's thank¦260379 him as we come¦260377 \add ≈in and face him\add*.
\q1 ≈Let's sing praise songs to him
\q1
\v 3 because Yahweh¦260387 is a \add ≈powerful\add* God¦260385,
\q1 ≈and¦260388 a \add ≈powerful\add* king¦260388 \add ≈superior\add* to all gods¦260394.
\q1
\v 4 The deepest \add valleys\add* in the earth¦260400 \add ≈are under his control\add*,
\q1 ≈and the mountain¦260402 peaks¦260401 are \add also\add* his.
\q1
\v 5 The oceans are his because he \add ≈created\add* them.
\q1 ≈His hands¦260412 formed¦260413 \add all\add* the dry land.
\q1
\v 6 Come on, let's bow down and¦260417 worship¦260416 \add >him\add*.
\q1 ≈Let's kneel¦260418 in front¦260419 of our¦260422 creator, Yahweh¦260421,
\q2
\v 7 because he's our¦260426 God¦260426.
\q1 We are the people¦260428 \add ≈he shepherds\add*.
\q1 ≈\add ≡We are\add* the sheep¦260430 \add ≈in his care\add*.\x + \xo 95:7-11: \xt Heb 3:7-11.\x*
\b
\q1 If only all of you would listen¦260436 to his voice¦260435 today.
\q1
\v 8 Don't \add ≈become stubborn\add* \add like your¦260441 ancestors did\add* at Meribah¦260442,\x + \xo 95:8-9: \xt Exo 17:1-7; Num 20:2-13.\x*
\q1 ≈and like they did in the wilderness¦260445 at Massah¦260444.
\q1
\v 9 Your ancestors¦260449 \add ≈tried¦260450 my patience\add*
\q1 even though they'd seen¦260453 \add ≈me perform miracles\add*.
\q1
\v 10 I was angry with that generation¦260460 and said¦260461,
\q1 ‘\add ≈These people¦260462 are very happy to do their own thing\add*.
\q1 \add ≈They're not really interested in following my instructions\add*.’
\q1
\v 11 \add ≈So I got angry at them and made a decision\add*
\q1 that they would never \add be allowed to\add* enter¦260478 \add ≈the region where I would have given them peace\add*.\x + \xo 95:11: a \xt Num 14:20-23; Deu 1:34-36; Heb 4:3-5; \xo b \xt Deu 12:9-10.\x*
\c 96
\s1 Praise God—he deserves it
\rem /s1 God the Supreme King; Praise to God Who Comes in Judgment
\r (1 Chr. 16:23-33)
\q1
\v 1 Sing a new song to Yahweh.
\q1 ≈Let \add ≈the whole world\add* sing to Yahweh.
\q1
\v 2 Sing to Yahweh¦260494 and praise \add ≈him\add*.
\q1 ≈\add ≈Tell others\add* every day about \add ≈how he saves\add* \add us\add*.
\q1
\v 3 \add ≈Talk about his greatness\add* to those in other countries¦260504.
\q1 ≈\add ≡Tell\add* all the peoples¦260508 about the incredible things that he's done,
\q1
\v 4 because Yahweh¦260513 is wonderful and¦260514 should be highly praised¦260514.
\q1 ≈He¦260522 should be revered more than all other gods¦260522,
\q1
\v 5 because all the gods¦260528 of the other nations are \add just\add* idols¦260530,
\q1 but it's Yahweh¦260531 who made the \add ≈universe\add*.
\q1
\v 6 There's splendour and majesty¦260537 in his presence.
\q1 ≈Strength and beauty¦260540 are in his sanctuary¦260541.
\q1
\v 7 Give \add honour\add* to God all you various clans¦260545.\x + \xo 96:7-9: \xt Psa 29:1-2.\x*
\q1 Praise Yahweh¦260544 for his splendour and¦260550 strength¦260550.
\q1
\v 8 Give Yahweh¦260553 the honour that his reputation deserves.
\q1 Bring an offering¦260558 and¦260559 come¦260559 into his courtyards¦260560.
\q1
\v 9 Bow down to Yahweh¦260563 in \add ≈your best clothes\add*.
\q1 Tremble in front of him¦260568, all the earth¦260571. TOO LITERAL
\q1
\v 10 Tell \add all\add* the nations¦260574 that Yahweh¦260576 reigns¦260577.
\q1 He \add ≈put the planet in its place and nothing will shake¦260584 it\add*.
\q1 He will judge¦260585 each people¦260586 group with fairness.
\q1
\v 11 Let the skies¦260590 be glad and let the land be happy.
\q1 ≈Let the \add #oceans\add* and everything in \add #them\add* roar.
\q1
\v 12 Let the countryside¦260598 and¦260599 everything in it \add ≈celebrate\add*.
\q1 ≈Let the trees¦260608 in the forest¦260610 shout¦260605 with joy¦260605
\q2
\v 13 for Yahweh¦260613 \add ≈to see as he arrives\add*,
\q1 because he's coming to judge the earth¦260620.
\q1 He'll judge the world¦260623 with \add ≈total fairness\add*
\q2 and \add ≡judge\add* \add ≈all the people¦260625\add* with faithfulness¦260626.
\c 97
\s1 God's splendour
\rem /s1 The Glory of God's Reign; God the Supreme Ruler
\q1
\v 1 Yahweh¦260628 reigns¦260629.
\q1 Let the earth¦260631 be glad.
\q1 Let the many islands¦260633 be happy.
\q1
\v 2 Clouds¦260636 and thick¦260637 darkness¦260637 surround¦260638 him¦260638.
\q1 \add ≈Doing what's right¦260639 and being fair\add* are the foundation¦260641 of his¦260638 throne¦260642.
\q1
\v 3 Fire goes¦260646 ahead of him¦260645,
\q1 and¦260647 burns¦260647 up his¦260645 enemies \add from\add* all around¦260648.
\q1
\v 4 His lightning lights up the world¦260653.
\q1 The earth¦260656 sees¦260654 \add >it\add* and trembles¦260655.
\q1
\v 5 The¦260662 mountains melt like wax \add ≈when Yahweh¦260664 comes\add*—
\q1 the master¦260664 of the whole earth¦260667.
\q1
\v 6 The heavens¦260670 declare¦260669 \add ≈that he does what is right¦260671\add*,
\q1 and all the nations can see¦260672 his \add ≈splendour\add*.
\q1
\v 7 All those who worship¦260686 carved figures will be shamed¦260678—
\q1 ≈those who boast¦260684 about worthless idols¦260685.
\q1 Bow down to him, all you ‘gods¦260691’.
\q1
\v 8 Tsiyyon¦260696 \add (Zion¦260696)\add* heard and was glad,
\q1 ≈and Yehudah's¦260699 towns celebrated
\q1 because¦260700 your¦260701 decrees \add ≈are fair and right\add*, Yahweh¦260702.
\q1
\v 9 For you, Yahweh¦260707, are \add ≈the most powerful in\add* all the earth¦260713.
\q1 ≈You are far \add ≈greater than any other\add* ‘gods¦260720’.
\q1
\v 10 All you who love¦260722 Yahweh¦260723, hate¦260724 evil¦260725.
\q1 He protects¦260726 the lives¦260728 of his faithful¦260729 ones—
\q1 he \add ≈rescues them from the schemes\add* of wicked¦260731 \add >people\add*.
\q1
\v 11 Light¦260734 \add ≈comes\add* for godly \add >people\add*
\q1 ≈and¦260738 gladness for those with honest hearts¦260740.
\q1
\v 12 Be glad in Yahweh, you \add ≈godly people\add*
\q1 and¦260746 \add ≈thank¦260746 him for his sinless purity\add*.
\c 98
\s1 Praising the master
\rem /s1 Praise the Judge of the World; God the Ruler of the World
\d A¦260753 song.
\rem /d A Psalm.; A psalm; A psalm.
\q1
\v 1 Sing a new song to Yahweh¦260769 because he's done wonderful \add >things\add*.
\q1 His \add ≈power and his purity\add* have given him the victory.
\q1
\v 2 Yahweh has \add ≈displayed how he saves\add* \add >people\add*.
\q1 ≈He has revealed his justice to \add all\add* the nations.
\q1
\v 3 He calls to mind his loyal commitment and faithfulness towards \add the Jewish people\add*.
\q1 Every part of the world has seen how he saves \add them\add*.
\q1
\v 4 Shout to Yahweh¦260802 with happiness, all the earth.
\q1 ≈Burst into happy singing and¦260805 sing praises¦260801.
\q1
\v 5 Make music to Yahweh¦260815 using the harp.
\q1 ≈\add Yes,\add* use the harp and¦260809 melodic sounds¦260809.
\q1
\v 6 Use trumpets and the sound of the horn.
\q1 Shout happily to Yahweh, our king.
\q1
\v 7 Let the sea and everything in it roar,
\q1 \add along with\add* the world and \add everyone\add* living in it.
\q1
\v 8 Let the rivers clap their hands.
\q1 ≈Let the mountains sing with happiness
\q1
\v 9 to Yahweh who's coming to judge the earth.
\q1 He'll judge the world with impartiality,
\q1 ≈and judge the people groups with fairness.
\c 99
\s1 The holiness of our God
\rem /s1 God the Supreme King; Praise to God for His Holiness
\q1
\v 1 Yahweh¦260846 reigns¦260847—let the nations tremble¦260848.
\q1 He sits above those winged creatures\x + \xo 99:1: \xt Exo 25:22.\x*—the earth¦260853 quakes¦260852.
\q1
\v 2 Yahweh¦260855 is powerful in Tsiyyon¦260856 \add (Zion¦260856)\add*.
\q1 He's more important than all the nations. NOT SURE
\q1
\v 3 Let them praise your¦260867 great¦260868 and¦260869 awesome¦260869 name¦260867.
\q1 He is holy.
\q1
\v 4 He's a powerful king¦260874 who loves¦260876 justice.
\q1 You have established¦260878 fairness.
\q1 You have done \add ≈what is right¦260881 and¦260881 fair\add* \add in dealing\add* with Israel.
\q1
\v 5 Praise our¦260889 God¦260889, Yahweh¦260888,
\q1 and¦260890 worship¦260890 \add ≈him in front of his throne\add*.
\q1 He is holy.
\b
\q1
\v 6 Mosheh¦260896 and Aharon \add (Moses and Aaron¦260897)\add* were among his priests¦260899,
\q1 and Shemuel \add (Samuel¦260900)\add* was among those who \add ≈prayed to him\add*.
\q1 They \add ≈asked Yahweh¦260906 for help\add* and he¦260907 answered¦260908 them.
\q1
\v 7 He spoke¦260912 to them from the pillar¦260910 of cloud¦260911.\x + \xo 99:7: \xt Exo 33:9.\x*
\q1 They \add ≈followed\add* his instructions
\q1 and¦260916 \add ≈obeyed\add* the \add #rules\add* that he gave¦260917 them.
\b
\q1
\v 8 You answered¦260924 them, Yahweh¦260921 our¦260922 God.
\q1 You were a forgiving¦260926 God to them,
\q1 \add ≈but\add* one who \add ≈punished\add* them for their¦260932 \add ≈disobedience\add*.
\q1
\v 9 Praise our God Yahweh,
\q1 and worship¦260937 at his sacred¦260939 hill,
\q1 because our God Yahweh is \add ≈sinless\add*.
\c 100
\s1 Let's thank and praise Yahweh
\rem /s1 A Hymn of Praise; All Lands Summoned to Praise God
\d The¦260950 song of thanking¦260947.
\rem /d A Psalm of thanksgiving.; A psalm of thanksgiving.; A psalm. For giving thanks.; A psalm: for thanksgiving
\q1
\v 1 Cheerfully shout to Yahweh¦260958, \add ≈everybody\add*.
\q1
\v 2 Serve Yahweh¦260967 with gladness.
\q1 Enter his presence with cheerful songs.
\q1
\v 3 Know that Yahweh is God.
\q1 He \add ≈created\add* us, and we are his.
\q1 ≈We are his people and \add ≈he cares for us like a shepherd cares for his sheep\add*.
\q1
\v 4 Thank him \add aloud\add* as you enter his gates.
\q1 ≈Praise him as you enter his courtyards.
\q1 Thank him and bless him
\q1
\v 5 because Yahweh is good.
\q1 His loyal commitment \add to us\add* continues forever,\x + \xo 100:5: \xt 1Ch 16:34; 2Ch 5:13; 7:3; Ezr 3:11; Psa 106:1; 107:1; 118:1; 136:1; Jer 33:11.\x*
\q1 ≈and his truthfulness \add ≡continues\add* through the generations.
\c 101
\s1 A good king's pledge
\rem /s1 A Sovereign's Pledge of Integrity and Justice; A King's Promise
\d A song by David.
\rem /d Of David. A Psalm.; Of David. A psalm.; A psalm of David.; For David: a psalm
\q1
\v 1 I will sing about¦261022 \add your\add* loyal commitment and justice.
\q1 I'll sing praises to you¦261020, Yahweh.
\q1
\v 2 I will \add choose to\add* \add ≈live a blameless life\add*.
\q1 When will you come to me?
\q1 I'll walk with integrity within my \add ≈own home\add*.
\q1
\v 3 I won't \add ≈feast\add* my eyes on worthless things.
\q1 I hate deceitful activities—\add #they\add* won't cling to me.
\q1
\v 4 \add ≈I will fight my inner perversity\add*.
\q1 I \add ≈refuse to take part in\add* evil.
\q1
\v 5 I'll destroy anyone who slanders their neighbour \add ≈behind their back\add*.
\q1 I won't \add ≈tolerate anyone who has a proud and arrogant attitude\add*.
\q1
\v 6 It's the faithful people in the land \add ≈who'll be my mentors\add*.
\q1 Those who walk in the way of integrity \add will be welcome to\add* serve me.
\q1
\v 7 \add ≈I don't want\add* deceitful \add >people\add* living in my house.
\q1 ≈Those who lie \add ≈aren't welcome\add* in my presence.
\q1
\v 8 \add ≈Morning by morning\add* I'll destroy all the wicked \add >people\add* in the country.
\q1 ≈I'll remove \add ≈everyone who does evil\add* from Yahweh's city.
\c 102
\s1 Prayer for relief from troubles
\rem /s1 Prayer to the Eternal King for Help; The Prayer of a Troubled Youth
\d A prayer¦261115 of an afflicted¦261116 person feeling faint¦261119 and¦261120 who pours¦261122 out their sorrows to Yahweh¦261121.
\rem /d A prayer of one overwhelmed with trouble, pouring out problems before the Lord.; A prayer of an afflicted man. When he is faint and pours out his lament before the Lord.; A prayer of one afflicted, when faint and pleading before the Lord.; A prayer: for the afflicted one when he is faint and pours out his complaint before the Lord
\q1
\v 1 Hear my prayer, Yahweh.
\q1 ≈Let my call for help¦261129 reach you¦261130.
\q1
\v 2 Don't hide your face from me on my day of distress¦261141.
\q1 ≈\add ≈Listen to me\add* when I call you, and answer¦261150 me quickly¦261149,
\q1
\v 3 because my days¦261157 \add are floating away\add* like smoke¦261156,
\q1 ≈and¦261158 my bones¦261158 \add ≈feel like they're on fire\add*.
\q1
\v 4 My heart¦261169 is cut and withered¦261168 like grass¦261167,
\q1 and I \add ≈have no interest in eating\add*.
\q1
\v 5 My skin clings¦261179 to me
\q1 because¦261177 of the loud¦261177 groaning¦261178 of my bones¦261180.
\q1
\v 6 I'm like a vulture in the wilderness¦261186.
\q1 I'm like an owl among the ruins¦261189.
\q1
\v 7 I¦261192 lie awake¦261192
\q1 like a lonely¦261195 bird sitting on the roof¦261198.
\q1
\v 8 My¦261206 enemies¦261205 taunt¦261204 me \add ≈all day¦261203 long\add*.
\q1 They ridicule and curse¦261208 me
\q1
\v 9 because I've eaten¦261215 ashes¦261213 \add ≈for food\add*
\q1 and¦261216 my tears¦261217 have mixed¦261218 into my drink¦261216.
\q1
\v 10 You picked¦261226 me up and threw me away
\q1 because of your indignation¦261223 and anger¦261224.
\q1
\v 11 My days¦261230 are like extending¦261232 \add #shadows\add*,
\q1 and¦261233 I'm withering¦261235 \add away\add* like the grass¦261234.
\q1
\v 12 \add ≈But¦261239\add* you¦261241 sit¦261241 \add on your throne\add* forever¦261240,
\q1 and your reputation \add endures through\add* \add ≈the generations\add*.
\q1
\v 13 \add ≈At the right time\add* you'll feel compassion¦261249 for Tsiyyon¦261250 \add (Zion¦261250)\add*.
\q1 Now is the time to favour¦261254 it because the promised moment has come,
\q1
\v 14 because your¦261264 servants¦261264 admire the stones¦261267 \add that it's built with\add*,
\q1 and¦261268 its¦261270 dust \add ≈makes them want to request help\add*.
\q1
\v 15 The nations¦261275 respect Yahweh's \add ≈reputation\add*,
\q1 and kings¦261282 \add ≈around the world\add* respect your¦261286 splendour.
\q1
\v 16 Yahweh¦261292 will rebuild¦261291 Tsiyyon¦261293.
\q1 He'll appear¦261294 \add there\add* in his splendour
\q1
\v 17 \add after\add* he's turned¦261298 to the \add #prayers\add* of the destitute¦261302.
\q1 ≈\add No,\add* he hasn't despised¦261305 their¦261308 \add #prayers\add*.
\q1
\v 18 Let this be written¦261311 for future generations¦261313 \add to read\add*
\q1 ≈\add ≈so that\add* people¦261315 yet to be created¦261316 will praise¦261317 Yah.
\q1
\v 19 Because he's looked down from his \add place that's\add* high and pure¦261326.
\q1 ≈From heaven¦261328, Yahweh¦261327 has looked \add down\add* to earth¦261332
\q1
\v 20 to hear¦261336 the prisoners¦261338 groaning¦261337—
\q1 to release those who've \add ≈been given the death¦261341 sentence\add*.
\q1
\v 21 Then Yahweh's name¦261346 will be declared¦261344 in Tsiyyon¦261345,
\q1 ≈and¦261348 he'll be praised¦261348 in Yerushalem¦261349
\q1
\v 22 when all the people¦261353 groups are gathered together¦261354,
\q1 ≈and¦261355 the kingdoms¦261355 \add ≡assembled\add* to serve¦261356 Yahweh¦261359.
\q1
\v 23 He's \add ≈sapped\add* my strength¦261364 \add right here\add* in mid-life.
\q1 ≈He's shortened¦261366 my \add ≈life\add*.
\q1
\v 24 I said, “My God¦261371, don't¦261372 take me away \add right\add* in the middle of life.
\q1 You \add ≈live through\add* generation after generation.
\q1
\v 25 You founded¦261384 \add ≈this planet\add* \add right\add* at the beginning¦261382.\x + \xo 102:25-27: \xt Heb 1:10-12.\x*
\q1 You \add ≈made\add* the skies¦261387 with your¦261386 \add own\add* hands¦261386.
\q1
\v 26 You'll remain even when they perish¦261392.
\q1 They'll wear out like \add an old\add* \add ≈shirt\add*—
\q1 like clothes¦261398 you'll change¦261399 them and they'll disappear.
\q1
\v 27 \add ≈But\add* you \add ≈are there\add*,
\q1 ≈and your¦261406 years¦261406 won't¦261407 ever come¦261408 to an end¦261408.
\q1
\v 28 The children¦261411 of your servants¦261413 \add here\add* will live on,
\q1 and their¦261415 descendants¦261415 will \add ≈live\add* in your presence.”
\c 103
\s1 Yahweh's goodness
\rem /s1 Thanksgiving for God's Goodness; The Love of God
\d \add A song\add* by David.
\rem /d For David; A psalm of David.; Of David.
\q1
\v 1 Bless¦261435 Yahweh¦261439 \add ≈with my entire¦261443 self\add*,
\q1 ≈and¦261440 everything that's within me, \add ≡bless\add* \add ≈him because he's sinless\add*.
\q1
\v 2 Bless Yahweh \add ≈with my entire self\add*,
\q1 and don't forget all of his \add ≈kindnesses\add*.
\q1
\v 3 He forgives all your \add ≈acts of disobedience\add*.
\q1 ≈He heals \add you¦261459 from\add* all your diseases.
\q1
\v 4 He \add ≈buys you back\add* from the pit \add ≈to save your life\add*.
\q1 He \add ≈honours\add* you with \add his\add* compassion and loyal commitment.
\q1
\v 5 He \add gives you\add* the good things that satisfy you.
\q1 He \add ≈makes you feel young and¦261473 strong\add* like the eagle.
\b
\q1
\v 6 Yahweh does \add ≈what is right\add*,
\q1 and \add ≈gives\add* justice all those who're oppressed.
\q1
\v 7 He revealed his ways through Mosheh \add (Moses)\add*,
\q1 and his activities to the \add ≈Israelis\add*.
\q1
\v 8 Yahweh is gracious and merciful,\x + \xo 103:8: \xt Jam 5:11.\x*
\q1 \add ≈slow to get\add* angry and \add ≈generous in his\add* loyal commitment \add to us\add*.
\q1
\v 9 He won't¦261506 \add ≈keep bringing cases against us\add*,
\q1 ≈or \add ≈hold them open forever\add*.
\q1
\v 10 He doesn't \add ≈give us what our rebellion deserves\add*,
\q1 ≈or repay us according to \add ≈how much we disobeyed\add*.
\q1
\v 11 Just as the heavens are far above the earth,
\q1 so his loyal commitment is strong towards those who \add ≈obey\add* him.
\q1
\v 12 As¦261538 far as the east is from the west,
\q1 he's removed \add the guilt for\add* \add ≈our disobedience\add* that far away.
\q1
\v 13 Yahweh has compassion on those who \add ≈obey\add* him,
\q1 just like a father has compassion on \add &his\add* children
\q1
\v 14 because he knows \add ≈how we're made\add*—
\q1 remembering that we're \add just\add* dust.
\q1
\v 15 As for humankind, their days are like grass \add that comes and goes\add*.
\q1 ≈\add People are\add* like flowers in the countryside \add that are here today and gone tomorrow\add*
\q1
\v 16 because the wind blows across them and they're \add ≈finished\add*
\q1 ≈then \add the next day\add* \add ≈you can't even tell where they were\add*.
\q1
\v 17 But Yahweh's loyal commitment to those who honour him continues forever,
\q1 ≈and¦261590 he \add ≈gives his favour through\add* to their children's children—
\q1
\v 18 to \add the people\add* who keep his agreement,
\q1 ≈and¦261598 \add all those\add* \add ≈who are careful to obey his instructions\add*.
\q1
\v 19 Yahweh¦261603 has established his throne in the heavens,
\q1 ≈and his kingdom rules over everyone.
\q1
\v 20 Bless¦261613 Yahweh¦261614, you his \add heavenly\add* messengers,
\q1 you \add heavenly\add* warriors,
\q2 obeying \add ≈whatever he says\add*.
\q1
\v 21 Bless¦261622 Yahweh¦261623, all his \add heavenly\add* warriors—
\q1 his servants who do \add ≈whatever he wants\add*.
\q1
\v 22 Bless Yahweh, \add ≈everything he's made\add*,
\q1 in all the places \add ≈where he rules\add*.
\q1 Bless Yahweh, my \add own\add* inner being.
\c 104
\s1 Praising the creator
\rem /s1 God the Creator and Provider
\q1
\v 1 Bless¦261638 Yahweh, my \add own\add* inner being.
\q1 Yahweh my God¦261644, you are very powerful.
\q1 You are clothed¦261649 with splendour¦261647 and¦261648 majesty¦261648.
\q1
\v 2 You wrap yourself¦261651 in light¦261653 as if it's a robe.
\q1 You stretched¦261655 out the heavens¦261656 like a tent.
\q1
\v 3 The floor joists for your rooms are laid across the clouds.
\q1 You make the clouds your chariot¦261665—
\q1 you walk on the wings¦261669 of the wind¦261671.
\q1
\v 4 He makes the winds¦261675 his messengers¦261674,
\q1 \add and\add* \add ≡makes\add* flames¦261678 of fire¦261677 his servants.\x + \xo 104:4: \xt Heb 1:7.\x*
\q1
\v 5 He laid the foundations¦261685 of \add ≈this planet\add*,
\q1 and¦261690 it¦261688 will never be shaken¦261688 \add off\add*.
\q1
\v 6 You covered¦261694 it¦261694 with deep \add water\add* like a \add ≈jacket\add*.
\q1 The waters¦261700 stood¦261698 above¦261695 the mountains¦261697.
\q1
\v 7 \add Then\add* your rebuke¦261704 made \add the waters\add* recede.
\q1 They hurried¦261710 away at the thunderous¦261709 sound¦261708 \add of your voice\add*.
\q1
\v 8 The mountains¦261713 rose up and the valleys¦261715 sunk down—
\q1 \add all\add* into the \add #places\add* that you'd established¦261721 for them.
\q1
\v 9 You set a boundary¦261724 that \add the waters\add* won't¦261727 cross¦261729 again¦261732 to cover¦261733 the earth¦261734.
\q1
\v 10 \add Now\add* he sends springs¦261737 to flow into the valleys¦261738,
\q1 \add and that\add* flow between¦261739 the mountains¦261740.
\q1
\v 11 They \add ≈supply water for\add* all the animals in the countryside¦261747—
\q1 the wild donkeys¦261749 can break¦261748 their¦261750 thirst¦261750.
\q1
\v 12 The birds build their nests beside them.
\q1 They \add ≈chirp away from among¦261757 the greenery\add*.
\q1
\v 13 He waters¦261763 the mountains¦261764 from his rooms above.
\q1 The land becomes satisfied¦261768 because of \add ≈his\add* work.
\q1
\v 14 He makes the grass¦261772 grow for the cattle¦261774,
\q1 and plants¦261775 for people to cultivate¦261776,
\q1 in order to produce food from the land
\q1
\v 15 and wine that makes people's hearts happy,
\q1 \add along with\add* oil that makes faces¦261791 shine¦261790
\q1 and bread¦261793 that sustains¦261797 the \add ≈people's bodies\add*.
\q1
\v 16 Yahweh's trees¦261800 \add ≈have everything they need to prosper\add*—
\q1 \add including\add* Lebanon's¦261803 cedars¦261802 that he planted¦261805,
\q1
\v 17 where the birds¦261810 make their nests¦261811.
\q1 The \add #storks\add* make the cypress trees¦261813 their \add #homes\add*.
\q1
\v 18 The high¦261817 hills are for the wild goats¦261818.
\q1 \add &Their\add* crevices are a safe place for the rock badgers.
\q1
\v 19 He made the moon¦261824 \add to mark\add* the \add ≈months\add*.
\q1 The sun¦261826 knows¦261827 \add ≈when it's time to go down\add*.
\q1
\v 20 You make the darkness¦261832 at night¦261834,
\q1 when all the animals¦261840 in the forest¦261842 move around.
\q1
\v 21 The young¦261844 lions¦261844 roar for their prey,
\q1 and \add ≈expect God¦261848 to supply\add* their food.
\q1
\v 22 They \add ≈slink away\add* when the sun¦261852 \add ≈comes up\add*
\q1 and¦261854 lie down in their¦261856 dens.
\q1
\v 23 \add Meanwhile\add* \add #people\add* \add ≈head off\add* to do \add #their\add* work,
\q1 and¦261862 toil \add away\add* until¦261863 evening¦261865.
\q1
\v 24 Yahweh¦261872, \add ≈you've made so many different kinds of things\add*.
\q1 You \add ≈used your wisdom¦261874 when you made them\add*.
\q1 \add Now\add* the earth¦261877 is full with your \add various\add* creatures¦261878.
\q1
\v 25 The ocean is \add ≈wide\add* and huge¦261883—
\q1 Swimming creatures¦261891 there¦261886 without¦261889 number¦261890—
\q2 both small¦261892 and large¦261895.
\q1
\v 26 Ships \add ≈travel across it\add*.
\q1 The sea dragon that you formed¦261903 plays in it.\x + \xo 104:26: \xt Yob 41:1; Psa 74:14; Isa 27:1.\x*
\q1
\v 27 All of them look¦261910 to you¦261909
\q1 to give¦261911 them their¦261912 food at \add ≈the appropriate time\add*.
\q1
\v 28 They gather¦261917 what you give¦261915 to them.
\q1 ≈When you open your¦261919 hand¦261919, they're satisfied¦261920.
\q1
\v 29 When you hide \add ≈yourself away\add*, they're upset.
\q1 ≈If you take¦261926 away their breath¦261927, they die¦261928 and return¦261932 to dust.
\q1
\v 30 When you send¦261934 out your¦261935 spirit¦261935, they're created¦261936,
\q1 and¦261937 you renew¦261937 the ground's¦261939 surface¦261938.
\q1
\v 31 May Yahweh's splendour last forever¦261944.
\q1 May Yahweh \add ≈find pleasure in everything he's made and done\add*.
\q1
\v 32 He \add just\add* looks¦261949 at the world and it trembles¦261951.
\q1 He touches¦261952 the mountains¦261953 and they \add start\add* smoking.
\q1
\v 33 I will sing to Yahweh¦261957 all my life¦261958.
\q1 I will sing praises¦261959 to my God¦261960 as long as I have \add ≈breath\add*.
\q1
\v 34 May my \add ≈thoughts please¦261963\add* him.
\q1 I'm happy about Yahweh.
\q1
\v 35 May sinners¦261971 be destroyed¦261970 from the world,
\q2 and may there be no more wicked¦261976 \add >people\add*.
\q1 I will bless¦261980 Yahweh¦261984 with my \add ≈entire being\add*.
\q1 Praise Yah.
\c 105
\s1 Yahweh's faithfulness
\rem /s1 God and His People; God's Faithfulness to Israel
\r (1 Chr. 16:8-22)
\q1
\v 1 Give thanks¦261989 to Yahweh¦261990. \add ≈Ask him when you need help\add*.
\q1 Tell \add every\add* people¦261994 group \add ≈about what he's done\add*.
\q1
\v 2 Sing to him. Sing praises¦262001 to him.
\q1 Tell about his wonderful¦262007 \add >miracles\add*.
\q1
\v 3 Boast¦262009 about his sinless \add ≈reputation\add*.
\q1 Let the hearts¦262013 of those¦262015 who \add ≈follow\add* Yahweh¦262016 be glad.
\q1
\v 4 Get \add your\add* help from Yahweh¦262019 and¦262020 his strength¦262020.
\q1 ≈Always be \add ≈requesting his attention\add*.
\q1
\v 5 Remember¦262025 the incredible things that he's done—
\q1 ≈his miracles¦262030 and¦262031 the judgements¦262031 that he's made
\q1
\v 6 you offspring¦262035 of his servant¦262037 Abraham¦262036,
\q1 ≈you descendants¦262038 of Yaakov¦262039 \add (Jacob¦262038)\add*, his chosen¦262040 \add one\add*.
\q1
\v 7 He is Yahweh¦262043, our¦262044 God¦262044.
\q1 His judgements¦262048 \add are felt\add* throughout the entire¦262045 world.
\q1
\v 8 He \add ^never forgets\add* his agreement \add with us\add*—
\q1 \add ≈Any promise he¦262054 made\add* \add will endure\add* for a thousand¦262055 generations¦262056.
\q1
\v 9 \add ≈like\add* \add the one\add* he¦262059 made with Abraham¦262062,\x + \xo 105:9: \xt Gen 12:7; 17:8.\x*
\q1 and¦262063 his oath to Yitsak \add (Isaac¦262064)\add*.\x + \xo 105:9: \xt Gen 26:3.\x*
\q1
\v 10 \add ≈Later\add*, he confirmed¦262066 it¦262066 again to Yaakov \add (Jacob)\add*,\x + \xo 105:10-11: \xt Gen 28:13.\x*
\q1 \add and\add* to Israel¦262069 as an agreement \add ≈with no expiry date\add*,
\q1
\v 11 saying, “I'll¦262075 give¦262075 you all the Canaan¦262080 \add ≈region\add*,
\q1 as your share of your inheritance¦262082.”
\q1
\v 12 \add That was\add* when they were few in number¦262086—
\q1 so few, and¦262088 were strangers¦262088 to \add @the area\add*.
\q1
\v 13 They wandered¦262091 from country to country
\q1 ≈\add and\add* from one kingdom¦262096 to another¦262100.
\q1
\v 14 He didn't allow¦262104 \add ≈others\add* to oppress¦262106 them.
\q1 He \add even\add* scolded kings¦262109 on their¦262108 account¦262108.\x + \xo 105:14-15: \xt Gen 20:3-7.\x*
\q1
\v 15 He told them not to touch¦262113 his chosen \add leaders\add*,
\q1 ≈and¦262115 not to harm his prophets¦262115.
\q1
\v 16 He called¦262120 for a famine¦262121 in that land—\x + \xo 105:16: \xt Gen 41:53-57.\x*
\q1 ≈\add ≈all food supply¦262127 chains\add* were broken¦262130.
\q1
\v 17 He sent¦262132 a man¦262134 on ahead¦262133 of them,\x + \xo 105:17: \xt Gen 37:28; 45:5.\x*
\q1 \add when\add* Yosef¦262137 \add (Joseph)\add* was sold as a slave¦262135.
\q1
\v 18 His feet¦262141 were \add ≈shackled together\add*.\x + \xo 105:18-19: \xt Gen 39:20–40:23.\x*
\q1 ≈His neck was placed in an iron \add collar\add*
\q1
\v 19 until \add ?@Yahweh's¦262154\add*\f + \fr 105:19a \ft It's also possible to interpret the pronoun here as referring to Yosef, as in some other translations.\f* \add ≈order came¦262150\add*.
\q1 Yahweh's \add ?≈promise\add*\f + \fr 105:19b \ft It's not clear what saying of Yahweh is being referred to here, so other translations will likely differ.\f* tested¦262155 \add @Yosef\add*.
\q1
\v 20 \add Then\add* the king¦262158 sent¦262157 servants to release¦262159 him.\x + \xo 105:20: \xt Gen 41:14.\x*
\q1 ≈The people's¦262161 ruler¦262160 set him free.
\q1
\v 21 He made him¦262164 the master¦262165 of his \add ≈household¦262166\add*,\x + \xo 105:21: \xt Gen 41:39-41.\x*
\q1 and¦262167 the ruler¦262167 over all his possessions¦262170—
\q1
\v 22 to instruct¦262172 his officials¦262173 at his pleasure¦262174,
\q1 ≈and¦262175 to teach¦262176 wisdom¦262176 to his elders¦262175.
\q1
\v 23 Then¦262178 Israel¦262179 went¦262178 to Egypt¦262180 \add (Heb. Mitsrayim)\add*,\x + \xo 105:23: a \xt Gen 46:6; \xo b \xt Gen 47:11.\x*
\q1 \add yes,\add* Yaakov \add (Jacob)\add* \add ≈lived¦262182 for a time\add* in the land of Ham¦262185.
\q1
\v 24 Then¦262187 Yahweh made his people¦262190 \add ≈have large families\add*,
\q1 and¦262192 \add ≡made them\add* much more powerful than their¦262193 enemies.
\q1
\v 25 He \add ≈caused them\add* to hate¦262197 his people¦262198—
\q1 ≈to deal craftily¦262199 with his servants¦262200.
\q1
\v 26 He sent¦262202 his servant¦262204 Mosheh¦262203 \add (Moses¦262203)\add*,\x + \xo 105:26: \xt Exo 3:1–4:17.\x*
\q1 ≈\add and\add* Aharon \add (Aaron¦262205)\add* who he'd chosen¦262207
\q1 \add so they would deal\add* with it.
\q1
\v 27 They demonstrated signs¦262215 \add @from Yahweh\add* \add while\add* with \add @the Egyptians\add*,
\q1 ≈and miracles¦262216 in the land of Ham¦262218.
\q1
\v 28 He sent¦262220 darkness¦262221 and \add the place\add* \add ≈went\add* dark.\x + \xo 105:28: \xt Exo 10:21-23.\x*
\q1 They \add ≈couldn't argue against¦262225 his commands\add*.\f + \fr 105:28 \ft It's not clear who is being talked about here, so other translations will likely differ.\f*
\q1
\v 29 He turned¦262232 their water¦262235 into blood¦262236,\x + \xo 105:29: \xt Exo 7:17-21.\x*
\q1 and their fish¦262240 died.
\q1
\v 30 Their land swarmed¦262242 with frogs¦262244,\x + \xo 105:30: \xt Exo 8:1-6.\x*
\q1 \add even\add* in the \add ≈palace bedrooms\add*.
\q1
\v 31 He spoke¦262248 and¦262249 a swarm¦262250 of flies¦262250 came¦262249.\x + \xo 105:31: a \xt Exo 8:20-24; \xo b \xt Exo 8:16-17.\x*
\q1 Gnats \add spread throughout\add* \add ≈the entire¦262252 country¦262254\add*.
\q1
\v 32 He \add ≈replaced the rain with hail\add*,\x + \xo 105:32-33: \xt Exo 9:22-25.\x*
\q1 with fire flaming on their¦262261 land.\f + \fr 105:32 \ft There was no fire mentioned in the Exodus plagues, hence some translations interpret this as lightning.\f*
\q1
\v 33 He \add ≈destroyed\add* their grapevines and fig¦262265 trees—
\q1 shattering¦262266 \add ≈all the other\add* trees.
\q1
\v 34 He¦262272 spoke¦262270 \add out\add* and the locusts¦262273 came¦262271\x + \xo 105:34-35: \xt Exo 10:12-15.\x*
\q1 and grasshoppers \add ≈that simply couldn't be counted\add*,
\q1
\v 35 and devoured all of the vegetation¦262280 in their region—
\q1 they ate up all the \add ≈produce\add* from the \add ≈soil\add*.
\q1
\v 36 He \add ≈killed\add* every¦262287 \add ≈eldest male\add* in their land—\x + \xo 105:36: \xt Exo 12:29.\x*
\q1 the \add ≈star products\add* of their strength¦262294. STUD PRODUCTS???
\q1
\v 37 He brought¦262296 \add @his people\add* out \add ≈carrying\add* gold¦262298 and silver¦262297,\x + \xo 105:37-38: \xt Exo 12:33-36.\x*
\q1 No one among the tribes¦262300 stumbled¦262301 \add as they left\add*.
\q1
\v 38 Egypt¦262304 \add (Heb. Mitsrayim)\add* was glad when they¦262305 departed¦262305,
\q1 because \add ≈they'd come to very much dread¦262309\add* them.
\q1
\v 39 He spread¦262312 out a cloud¦262313 for a covering¦262314\x + \xo 105:39: \xt Exo 13:21-22.\x*
\q1 and¦262315 a fire¦262315 to give¦262316 light¦262316 at night¦262317.
\q1
\v 40 \add #They\add* asked¦262319, and he sent quail¦262321,\x + \xo 105:40: \xt Exo 16:2-15.\x*
\q1 ≈and they filled up on bread¦262322 from the heavens¦262323.
\q1
\v 41 He \add ≈split\add* a rock¦262327 and¦262328 \add #water\add* gushed¦262328 out—\x + \xo 105:41: \xt Exo 17:1-7; Num 20:2-13.\x*
\q1 \add #it\add* \add ≈flowed¦262330\add* in the wilderness¦262331 like a river¦262332,
\q1
\v 42 because he remembered¦262336 his holy promise to his servant¦262344 Abraham¦262343.
\q1
\v 43 His people¦262347 \add ≈were happy as\add* he brought¦262346 them out \add of Egypt\add*.
\q1 His chosen¦262352 \add ones\add* were shouting¦262349 with joy.
\q1
\v 44 He gave¦262354 them the foreigners' lands¦262356,\x + \xo 105:44: \xt Josh 11:16-23.\x*
\q1 and¦262358 they¦262360 took¦262360 possession¦262360 of the peoples' goods,
\q1
\v 45 so that they might follow his instructions
\q2 and¦262366 obey his rules.
\q1 Praise Yah.
\c 106
\s1 Yahweh's goodness
\rem /s1 A Confession of Israel's Sins; The Lord's Goodness to His People
\q1
\v 1 Praise¦262372 Yah. Give thanks¦262376 to Yahweh¦262377 because he's good¦262380,
\q1 because his loyal commitment \add ^never ends\add*.
\q1
\v 2 Who can recount \add everything that\add* \add ≈Yahweh's done\add*?
\q1 Can anyone \add list\add* all his praises¦262392?
\q1
\v 3 Those who promote justice¦262396 will be blessed¦262394,
\q1 as will those¦262395 who always do what is right¦262398.
\q1
\v 4 When you help¦262407 your¦262408 people¦262406, Yahweh¦262404, remember me.
\q1 Help me when you rescue them.
\q2
\v 5 \add I want\add* to see¦262410 your chosen¦262413 \add people\add* \add ≈prosper¦262412\add*—
\q1 be happy that your nation¦262416 is happy
\q1 \add and\add* \add ≈share the splendour\add* of your inheritance¦262420.
\q1
\v 6 We have \add ≈disobeyed God\add* like our¦262425 ancestors¦262425 did.
\q1 ≈We have done things that were wrong¦262426, and have acted¦262427 wickedly¦262427.
\q1
\v 7 Our ancestors¦262429 didn't¦262432 appreciate the miracles you did in Egypt¦262430 \add (Heb. Mitsrayim)\add*.\x + \xo 106:7: \xt Exo 14:10-12.\x*
\q1 They \add just\add* forgot about your \add ≈display\add* of loyal commitment,
\q1 and \add instead\add* they rebelled¦262442 \add down there\add* at the Red Sea.
\q1
\v 8 \add ≈However,\add* he saved¦262450 them for \add ≈the sake of his reputation\add*—
\q1 to make his incredible power¦262456 known¦262453 \add to the world\add*.
\q1
\v 9 He \add ≈commanded the Red\add* Sea and it dried¦262462 up,
\q1 then he led them through \add &its\add* depths as if it was \add ≈ordinary land\add*\x + \xo 106:9-12: \xt Exo 14:21-31.\x*
\q1
\v 10 and saved¦262467 them from the \add ≈forces\add* of those who hated¦262469 them—
\q1 \add ≈yes,\add* he rescued them from \add &their\add* enemy's¦262472 \add ≈power\add*.
\q1
\v 11 The \add #water\add* \add ≈came back over\add* their¦262477 enemies—
\q1 there wasn't a \add single\add* one of them left.
\q1
\v 12 Then¦262483 they \add finally\add* believed¦262483 his words¦262484,\x + \xo 106:12: \xt Exo 15:1-21.\x*
\q1 and they sang \add ≈praises¦262486 to him\add*.
\b
\q1
\v 13 But they soon forgot¦262489 what he'd done.
\q1 They didn't¦262491 \add bother\add* \add ≈waiting\add* for his advice.
\q1
\v 14 They had intense cravings¦262497 \add for meat\add* in the wilderness,\x + \xo 106:14-15: \xt Num 11:4-34.\x*
\q1 ≈and they challenged God¦262501 \add right there\add* in the desert.
\q1
\v 15 \add ≈So¦262504\add* he gave¦262504 them what they¦262506 asked¦262506 for
\q1 \add ≈but\add* he sent¦262507 them a horrible disease¦262508 \add with it\add*.
\b
\q1
\v 16 Then¦262511 in the camp, they became jealous¦262511 of Mosheh¦262512 \add (Moses¦262512)\add*,\x + \xo 106:16-18: \xt Num 16:1-35.\x*
\q1 ≈and Aharon \add (Aaron¦262514)\add*, Yahweh's \add ≈chosen priest\add*.
\q1
\v 17 The earth¦262520 opened¦262518 up and swallowed¦262521 Datan¦262522,
\q1 ≈and covered¦262523 over Aviram's followers.
\q1
\v 18 Then¦262529 fire¦262531 blazed¦262529 among them,
\q1 ≈and the flames¦262533 burnt up the wicked¦262535 \add >people\add*.
\b
\q1
\v 19 They made a \add gold\add* calf at Horev,\x + \xo 106:19-23: \xt Exo 32:1-14.\x*
\q1 ≈and¦262541 worshipped¦262541 \add the metal\add* \add ≈statue\add* \add there\add*.
\q1
\v 20 They traded the splendour of their¦262547 \add God\add*,
\q1 with a \add ≈statue\add* image¦262548 of a bull that eats¦262550 \add ≈grass\add*. ☺
\q1
\v 21 They forgot¦262553 about their¦262555 saviour¦262555 God¦262554
\q1 who'd done incredible \add >miracles\add* in Egypt¦262558 \add (Heb. Mitsrayim)\add*,
\q1
\v 22 ≈\add ≡had done\add* \add ≈amazing feats\add* in the land of Ham¦262562 \add (i.e., Egypt)\add*,
\q1 ≈\add and\add* \add ≈had demonstrated powerful forces\add* at the \add ≈Red\add* Sea.
\q1
\v 23 So¦262570 he said¦262570 that he'd destroy them,
\q1 \add ≈except that\add* his chosen¦262574 \add servant\add* Mosheh¦262573 stood¦262575 \add ≈as intermediary\add*,
\q1 to turn¦262578 him¦262577 away from his severe¦262579 anger¦262579 \add and plan\add* \add ≈to destroy\add*.
\b
\q1
\v 24 Then¦262582 they despised¦262582 that desirable¦262584 \add ≈region—\add*\x + \xo 106:24-26: \xt Num 14:1-35.\x*
\q1 ≈they didn't¦262585 believe¦262587 his \add ≈promise¦262588\add*.
\q1
\v 25 \add ≈Instead\add* they¦262593 grumbled¦262590 in their¦262591 tents¦262591
\q1 and didn't¦262592 listen¦262593 to \add ≈what Yahweh¦262595 said\add*.
\q1
\v 26 \add ≈So¦262597 he made his decision against\add* them:
\q1 that they'd drop \add dead there\add* in the wilderness¦262602,
\q2
\v 27 and he'd disperse¦262604 their¦262605 descendants¦262605 across many countries¦262606\x + \xo 106:27: \xt Lev 26:33.\x*
\q1 ≈and scatter¦262607 them in \add distant\add* lands¦262608.
\b
\q1
\v 28 They \add ≈submitted\add* to the Baal¦262611 of Peor¦262612,\x + \xo 106:28-31: \xt Num 25:1-13.\x*
\q1 and¦262613 ate¦262613 sacrifices¦262614 \add that had been offered to\add* the dead¦262615.
\q1
\v 29 They provoked¦262617 him to anger with their¦262618 actions,
\q1 and¦262619 a plague¦262622 broke¦262619 out among them.
\q1
\v 30 Then¦262624 Pinehas¦262625 \add ≈took a stand\add* and intervened¦262626
\q1 and stopped¦262627 the plague¦262628.
\q1
\v 31 That \add ≈godly action\add* was credited to him,
\q1 \add ≈for all the generations to come\add*.
\b
\q1
\v 32 They also made Yahweh angry at the Merivah springs,\x + \xo 106:32-33: \xt Num 20:2-13.\x*
\q1 and¦262644 \add ≈that led to trouble for\add* Mosheh¦262645 \add (Moses¦262645)\add*,
\q1
\v 33 because they'd rebelled¦262650 against¦262650 his spirit,
\q1 and¦262654 then he \add ended up\add* speaking rashly¦262654.
\b
\q1
\v 34 They didn't destroy¦262659 those people¦262662 groups\x + \xo 106:34-36: \xt Jdg 2:1-3; 3:5-6.\x*
\q1 as Yahweh¦262665 had \add ≈told them to do\add*.
\q1
\v 35 \add ≈Instead\add* they mingled¦262668 with \add those\add* other groups,
\q1 and¦262670 imitated their¦262671 \add ungodly\add* activities
\q1
\v 36 and worshipped their idols¦262676
\q1 \add ≈which then became the reason for their destruction\add*.
\q1
\v 37 They sacrificed¦262681 their sons¦262684 and daughters¦262687 to the demons¦262688.\x + \xo 106:37: \xt 2Ki 17:17.\x*
\q1
\v 38 \add Yes¦262700,\add* they shed innocent¦262692 blood—\x + \xo 106:38: \xt Num 35:33.\x*
\q1 the blood of their sons and daughters¦262696
\q1 that they sacrificed¦262698 to the idols¦262699 and polluted¦262701 the land with blood.
\q1
\v 39 Their actions \add ≈made them unacceptable to worship God\add*,
\q1 having prostituted¦262707 themselves \add to other Gods\add*.
\b
\q1
\v 40 So¦262711 Yahweh¦262714 got angry with his \add own\add* people¦262715,\x + \xo 106:40-46: \xt Jdg 2:14-18.\x*
\q1 ≈and¦262716 he despised his own inheritance¦262719.
\q1
\v 41 He \add ≈allowed other countries¦262724 to control\add* them,
\q1 ≈and those who hated¦262727 them ruled¦262725 over them.
\q1
\v 42 Their enemies¦262730 oppressed¦262729 them,
\q1 ≈and subdued¦262731 them under¦262732 their \add ≈control\add*.
\q1
\v 43 He rescued them many times,
\q1 but they¦262738 kept rebelling¦262739 in their \add ≈minds\add*,
\q1 and were brought¦262741 down by their \add own\add* sin.
\q1
\v 44 \add ≈Nevertheless,\add* he \add ≈paid attention\add* to their distress¦262745
\q1 when he heard¦262747 their cry¦262750 \add for help\add*.
\q1
\v 45 He \add ≈thought about\add* his agreement with them,
\q1 and¦262755 he relented¦262755 because of the strength of his loyal commitment \add to them\add*.
\q1
\v 46 He \add ≈caused\add* their¦262766 conquerors to \add ≈have pity\add* on them.
\b
\q1
\v 47 Save us Yahweh¦262770 our God¦262771,\x + \xo 106:47-48: \xt 1Ch 16:35-36.\x*
\q1 and gather¦262772 us \add back\add* from among \add ≈other\add* nations¦262775
\q1 so that we can give¦262776 thanks¦262776 for your sacred¦262778 reputation,
\q1 and \add ≈praise¦262780 you with real gladness\add*.
\b
\q1
\v 48 May Israel's¦262786 God¦262785 Yahweh¦262784 be praised¦262798 \add ≈throughout the ages\add*,
\q1 and all the people¦262796 said, “\add ≈Yes, let it be so\add*.”
\b
\q1 Praise Yah.
\c 107
\ms1 Fifth collection
\mr (Songs 107–150)
\s1 Thanking for God's goodness
\rem /s1 In Praise of God's Goodness; Thanksgiving for Deliverance from Many Troubles
\q1
\v 1 Give thanks¦262802 to Yahweh¦262803, because he's good¦262806,
\q1 and his loyal commitment endures forever¦262808.
\q1
\v 2 Let \add ≈the people who've been redeemed by\add* Yahweh¦262813 speak out—
\q1 those¦262812 he's rescued from the enemy's \add ≈control\add*.
\q1
\v 3 He has gathered¦262821 them \add ≈back from\add* foreign lands¦262820,
\q1 from the east and from the west,
\q1 ≈from the north¦262824 and from the south¦262825.
\q1
\v 4 They wandered¦262827 through the wilderness¦262828 on a desert road
\q1 and found¦262834 no city¦262831 \add ≈that they¦262834 could settle in\add*.
\q1
\v 5 They were hungry and thirsty¦262839—
\q1 ≈\add ≈fading away\add* \add from exhaustion\add*.
\q1
\v 6 Then¦262844 they called out to Yahweh¦262847 in their \add time of\add* trouble¦262848,
\q1 →and he rescued them out of their distress¦262850.
\q1
\v 7 He led them by a direct path¦262854
\q1 so that they could go¦262856 to a city¦262859 to live in.
\q1
\v 8 Oh that people would praise Yahweh¦262863 for his loyal commitment
\q1 and¦262865 for the amazing things he's done for humanity¦262867,
\q1
\v 9 because he satisfies¦262871 \add ≈the longings¦262873 of those who thirst\add*,
\q1 and the desires of those who hunger, he fills¦262876 up with good¦262878 things¦262878.
\q1
\v 10 Some sat¦262880 in darkness¦262881 and in gloom¦262882—
\q1 prisoners¦262883 chained up and experiencing suffering.
\q1
\v 11 This was because they had rebelled¦262889 against¦262889 God's messages
\q1 and rejected the highest \add >one's\add* instructions.
\q1
\v 12 He \add ≈used hardships to humble¦262897 them\add*.
\q1 They stumbled¦262900 and¦262901 there¦262901 wasn't anyone to help them up.
\q1
\v 13 Then¦262904 they called out to Yahweh¦262907 in their \add time of\add* trouble¦262908,
\q1 and he rescued them out of their distress¦262910.
\q1
\v 14 He broke off their¦262916 chains
\q1 ≈and brought them out of darkness¦262914 and gloom¦262915.
\q1
\v 15 Oh that people would praise Yahweh¦262920 for his loyal commitment
\q1 ≈and¦262922 for the amazing things he's done for humanity¦262924,
\q1
\v 16 because he's broken the bronze¦262930 gates¦262929
\q1 ≈and¦262931 cut through the iron bars.
\q1
\v 17 They were foolish in their rebellious¦262937 ways¦262936
\q1 and \add ≈made to suffer\add* because¦262938 of their sins.
\q1
\v 18 They lost their¦262945 desire to eat any food,
\q1 and¦262946 they came close to death's¦262950 gates¦262949.
\q1
\v 19 Then¦262952 they called out to Yahweh¦262955 in their \add time of\add* trouble¦262956,
\q1 and he rescued them out of their distress¦262958.
\q1
\v 20 He sent¦262961 his message¦262962 and healed¦262963 them,
\q1 and he rescued them from their¦262965 destruction¦262965.
\q2
\v 21 Oh that people would praise Yahweh¦262970 for his loyal commitment
\q1 and¦262972 for the amazing things he's done for humanity¦262974.
\q1
\v 22 Let them offer¦262978 thanksgiving¦262980 sacrifices¦262979
\q1 and \add ≈write songs¦262983 about what he's done\add*.
\q1
\v 23 Some travel across the ocean in ships¦262989
\q1 and do business¦262991 overseas.
\q1
\v 24 Those \add >people\add* saw¦262998 Yahweh's activities
\q1 and¦263001 his miracles on the oceans,
\q1
\v 25 because he \add ≈spoke\add* \add out his command\add*
\q1 and aroused the windstorm that stirred up the waves¦263011.
\q1
\v 26 \add @Their ships\add* \add ≈reached\add* up to the sky,
\q1 \add then\add* they \add ≈sunk\add* down \add ≈into the troughs\add*.
\q1 Their \add ≈courage¦263019\add* melted¦263021 away in anguish.
\q1
\v 27 They swayed and staggered like drunkards¦263025
\q1 and \add ≈had run out of sensible ideas\add*.
\q1
\v 28 Then¦263031 they called out to Yahweh¦263034 in their \add time of\add* trouble¦263035,
\q1 and he rescued them out of their distress¦263037.
\q1
\v 29 He calmed the storm¦263041,
\q1 ≈and¦263043 the waves¦263044 were stilled.
\q1
\v 30 Then¦263046 they¦263049 celebrated because \add ≈it had quietened¦263049 down\add*,
\q1 so he brought them to their¦263054 desired¦263054 harbour¦263053.
\q1
\v 31 Oh that people would praise Yahweh¦263057 for his loyal commitment
\q1 and¦263059 for the amazing things that he's done for humanity¦263061.
\q1
\v 32 Let them \add ≈speak about his goodness to\add* the people's¦263066 assembly¦263067
\q1 and praise¦263069 him at the council of the elders¦263068.
\q1
\v 33 He turns rivers¦263072 into wilderness¦263073,
\q1 ≈and¦263074 springs¦263074 of water¦263075 into dry land,
\q1
\v 34 and a prosperous land into a barren place
\q1 because¦263081 of the wickedness¦263081 of those¦263082 who live there.
\q1
\v 35 He turns the wilderness¦263086 into a pool
\q1 and dry land into springs¦263092 of water.
\q1
\v 36 He settles the hungry¦263097 there¦263096,
\q1 and¦263098 they build a city¦263099 to live¦263095 in.
\q1
\v 37 They sow fields¦263103 and plant¦263104 vineyards¦263105,
\q1 so that they¦263106 can bring in a \add ≈profitable\add* harvest.
\q1
\v 38 He blesses¦263110 them so they are very numerous.
\q1 He doesn't let their¦263113 cattle¦263113 decrease in number.
\q1
\v 39 They \add ≈became less in number and status\add*
\q1 \add ≈through¦263119\add* painful distress and suffering.
\q2
\v 40 He pours contempt¦263126 on the leaders
\q1 and¦263130 makes them wander¦263130 in the wilderness where there's no roads,
\q1
\v 41 but he protects the needy¦263137 from affliction¦263138
\q1 and¦263139 cares for his families¦263141 like a \add shepherd with his\add* flock¦263140.
\q1
\v 42 The godly \add >people\add* will see¦263143 that and celebrate,
\q1 and all wicked \add people\add* \add ≈will be shamed into silence\add*.
\q1
\v 43 Whoever is wise should take note of those things
\q1 and meditate about Yahweh's acts of loyal¦263159 commitment.
\c 108
\s1 Praise, then prayer for victory
\rem /s1 A Prayer for Help against Enemies; Praise and Prayer for Victory
\r (Psa. 57:7-11; 60:5-12)
\d A song by David¦263164.
\rem /d A Song. A Psalm of David.; A song. A psalm of David.; A psalm of David. A song.; A song: a psalm: for David
\q1
\v 1 \add ≈I've made my decision\add*, God¦263169.
\q1 I will sing, yes, I will sing praises¦263171 with \add ≈sincerity\add*.
\q1
\v 2 Wake up, lute and¦263179 harp—
\q1 I'll wake up the dawn.
\q1
\v 3 I will give¦263184 thanks¦263184 to you, Yahweh¦263187, among the people¦263185 \add group\add*s.
\q1 ≈I will sing praises¦263188 to you among the nations¦263191
\q1
\v 4 because your loyal commitment \add ≈extends to\add* the heavens¦263199
\q1 and your trustworthiness reaches to the skies¦263199.
\q1
\v 5 Be \add ≈honoured\add*, God¦263211, above¦263208 the heavens¦263210,
\q1 and may your¦263216 \add ≈splendour be displayed across\add* all the \add ≈world\add*.
\q1
\v 6 \add ≈Use your¦263223 power\add* to answer¦263224 me
\q1 so that those you¦263221 love¦263221 will be rescued¦263220.
\q1
\v 7 God¦263227 has spoken¦263229 from his sanctuary¦263230, “I will celebrate.
\q1 I will divide¦263232 up Shekem and¦263234 apportion out the Sukkot Valley.
\q1
\v 8 Gilead¦263240 is mine, and Menashsheh¦263243 is mine.
\q1 Efraim¦263244 is my helmet \add and\add* Yehudah¦263247 is my scepter¦263248.
\q1
\v 9 Moab¦263251 is my washbasin.
\q1 I'll throw¦263258 my sandal¦263259 over Edom¦263257.
\q1 I'll shout¦263263 in triumph¦263263 over Philistia¦263262.
\q1
\v 10 Who will bring¦263267 me into the fortified¦263269 city¦263268?
\q1 Who will lead me to Edom¦263274?”
\q1
\v 11 \add ≈It seems that you've\add* rejected¦263280 us, God¦263279?
\q1 You don't¦263277 go¦263283 into battle with our¦263285 armies¦263285.
\q1
\v 12 Give us help against¦263292 \add &our\add* enemy,
\q1 because human¦263295 help is worthless¦263293.
\q1
\v 13 We'll win with God's help.
\q1 He will trample down our¦263304 enemies.
\c 109
\s1 My God help me
\rem /s1 Prayer for Vindication and Vengeance; The Complaint of Someone in Trouble
\d A¦263310 song by David¦263307 for the choir¦263306 director¦263306.
\rem /d For the leader: for David: a psalm; For the director of music. Of David. A psalm.; To the leader. Of David. A Psalm.; For the choir director: A psalm of David.
\q1
\v 1 \add You're the \add* God that I praise—
\q1 don't be silent
\q1
\v 2 because the wicked and¦263332 deceitful attack¦263332 me.
\q1 ≈They tell lies about me.
\q1
\v 3 They¦263339 say hateful things \add ≈all around\add* me,
\q1 ≈and¦263339 they attack me \add ≈for no reason\add*.
\q1
\v 4 They \add ≈pay back my love¦263349 with accusations\add*,
\q1 but I pray for them.
\q1
\v 5 They repay me evil for good,
\q1 ≈and they hate my love.
\q1
\v 6 Appoint a wicked man to be over him¦263361,
\q1 then appoint an accuser to stand on his right.
\q1
\v 7 When he's judged, may he be found guilty,
\q1 and may his prayer \add for mercy\add* be considered sinful.
\q1
\v 8 May his days be few—
\q1 ≈may \add ≈someone else\add* take his office.
\q1
\v 9 May his children¦263384 become fatherless,
\q1 ≈and may his wife become a widow.
\q1
\v 10 May his children wander around and¦263396 beg—
\q1 ≈asking for handouts as they leave their ruined home.
\q1
\v 11 May the creditor take all he owns.
\q1 ≈May strangers plunder what he earns.
\q1
\v 12 May no one extend any kindness to him.
\q1 ≈May no one have pity on his fatherless children.
\q1
\v 13 May¦263429 his children be \add ≈eliminated\add*—
\q1 ≈may their \add #names\add* be blotted out in the next generation.
\q1
\v 14 May his ancestors' sins be mentioned to Yahweh¦263439,
\q1 ≈and¦263441 may the sin of his mother not be forgotten.
\q1
\v 15 May their guilt always be \add ≈on Yahweh's mind¦263458\add*.
\q1 May Yahweh \add ≈cause their history to be totally forgotten\add*.
\q1
\v 16 May Yahweh do this because this man never bothered to show any loyal commitment,
\q1 ^but instead harassed the oppressed, the needy, and the disheartened to death.
\q1
\v 17 He loved cursing—may it come back upon him.
\q1 He had no desire to bless \add others\add*—may no blessing come to him.
\q1
\v 18 He wrapped himself¦263485 with cursing like a cloak,
\q1 and¦263486 his curse entered his inner being like water—
\q1 like oil into his bones.
\q1
\v 19 May¦263494 his curses \add ≈cling\add* to him like the clothes he wears to cover himself—
\q1 like the belt he always wears.
\q1
\v 20 May this be my accusers' reward from Yahweh¦263504—
\q1 \add yes\add* for those who say evil things about me.
\q1
\v 21 Yahweh my¦263523 Lord, deal kindly with me for your \add ≈reputation's\add* sake.
\q1 Because your loyal commitment is good, save me,
\q1
\v 22 because I'm oppressed and needy,
\q1 and my heart is wounded within me.
\q1
\v 23 I'm fading away like a shadow \add ≈in the late afternoon\add*.
\q1 I'm shaken off like a locust.
\q1
\v 24 My knees are weak from fasting.
\q1 ≈My \add ≈body is frail from not eating enough\add*.
\q1
\v 25 I'm scorned by my accusers.
\q1 ≈When they see me, they shake their heads.
\q1
\v 26 Help me, Yahweh¦263560 my God.
\q1 ≈\add Exercise\add* your¦263557 loyal commitment \add and\add* save me.
\q1
\v 27 May they know that \add ≈you're involved here\add*—
\q1 that you, Yahweh, have done this.
\q1
\v 28 Though they curse me, please bless me.
\q1 When they attack, may they be put to shame¦263579,
\q1 but may your servant celebrate.
\q1
\v 29 May my opponents be clothed with shame.
\q1 May they wear their shame like a \add ≈coat\add*.
\q1
\v 30 With my mouth, I thank Yahweh \add ≈frequently\add*.
\q1 I'll praise him \add even\add* in the middle of a crowd.
\q1
\v 31 because he'll stand \add ≈beside any needy person\add*
\q1 to save them from those who condemn them.
\c 110
\s1 Yahweh and his chosen king
\rem /s1 The Lord and His Chosen King; Assurance of Victory for God's Priest-King
\d A song by David.
\rem /d Of David. A Psalm.; Of David. A psalm.; A psalm of David.; For David: a psalm
\q1
\v 1 The declaration of Yahweh¦263618 to my lord, “Sit on my right
\q1 until I \add defeat\add* your enemies¦263622.”
\q1
\v 2 Yahweh will \add ≈expand your power¦263627 as king outwards\add* from Tsiyyon—
\q1 you'll rule in the middle of your enemies.
\q1
\v 3 When you \add exert\add* your strength \add in battle\add*,
\q1 your people voluntarily follow in \add ≈full battle dress\add*.
\q1 From the \add ≈place where the dawn is birthed\add*, your youth will be like dew to you.
\q1
\v 4 Yahweh¦263654 has promised, and won't not change his mind:
\q1 “You're a priest forever \add ≈following the pattern\add* of Melchizedek.”
\q1
\v 5 My master is \add ≈helping right beside you\add*.
\q1 He'll crush kings \add ≈once he gets angry\add*.
\q1
\v 6 He will judge the nations \add and\add* fill \add them\add* with corpses.
\q1 He will crush the heads of many \add ≈countries\add*.
\q1
\v 7 He will drink from the stream along the road,
\q1 therefore, he'll \add ≈be reenergised\add*.
\c 111
\s1 Praise for what Yahweh's done
\rem /s1 Praise for God's Wonderful Works; In Praise of the Lord
\q1
\v 1 Praise¦263684 Yah.
\qa \bd א\bd* (Alef)
\q1 I will give¦263687 \add ≈sincere\add* thanks¦263687 to Yahweh¦263688
\qa \bd ב\bd* (Beyt)
\q1 in the assembly¦263694 of the \add ≈godly\add* \add >people\add*—in their gathering.
\qa \bd ג\bd* (Gimel)
\q1
\v 2 \add ≈The things that Yahweh¦263698 does are amazing\add*,
\qa \bd ד\bd* (Dalet)
\q1 eagerly awaited by all those who desire them.
\qa \bd ה\bd* (He)
\q1
\v 3 His work is majestic¦263706 and incredible,
\qa \bd ו\bd* (Vav)
\q1 and his righteousness¦263708 endures¦263709 forever¦263710.
\qa \bd ז\bd* (Zayin)
\q1
\v 4 He does wonderful¦263714 things that will be remembered.
\qa \bd ח\bd* (Het)
\q1 Yahweh¦263717 is gracious¦263715 and¦263716 merciful.
\qa \bd ט\bd* (Tet)
\q1
\v 5 He gives¦263720 food to his faithful followers.
\qa \bd י\bd* (Yod)
\q1 He will always call to mind his agreement.
\qa \bd כ\bd* (Kaf)
\q1
\v 6 He showed his powerful¦263726 works¦263727 to his people¦263729
\qa \bd ל\bd* (Lamed)
\q1 in giving¦263730 them the inheritance¦263732 of \add other\add* nations¦263733.
\qa \bd מ\bd* (Mem)
\q1
\v 7 The works¦263735 of \add @Yahweh's\add* hands¦263736 are trustworthy and¦263738 right.
\qa \bd נ\bd* (Nun)
\q1 All his instructions are reliable¦263739.
\qa \bd ס\bd* (Samek)
\q1
\v 8 They are established forever,
\qa \bd ע\bd* (Ayin)
\q1 to be observed faithfully¦263748 and¦263749 properly.
\qa \bd פ\bd* (Pe)
\q1
\v 9 He sent¦263753 his people¦263754 \add ≈out of slavery\add*.
\qa \bd צ\bd* (Tsade)
\q1 He ordained¦263755 his agreement forever¦263757.
\qa \bd ק\bd* (Qof)
\q1 His name¦263761 is holy and¦263760 awe-inspiring.
\qa \bd ר\bd* (Resh)
\q1
\v 10 Honouring Yahweh¦263767 is the beginning¦263763 of wisdom¦263764.
\qa \bd ש\bd* (Sin/Shin)
\q1 Those who carry out his instructions have good¦263769 understanding¦263768.
\qa \bd ת\bd* (Tav)
\q1 His praise¦263774 endures¦263775 forever.
\c 112
\s1 The blessing for a godly person
\rem /s1 The Happiness of a Good Person; Blessings of the Righteous
\q1
\v 1 Praise¦263778 Yahweh¦263787.
\qa \bd א\bd* (Alef)
\q1 \add ≈Any person¦263783 who respects\add* Yahweh's \add instructions\add* will be blessed¦263781—
\qa \bd ב\bd* (Beyt)
\q1 ≈anyone who greatly delights¦263789 in his commands¦263788.
\qa \bd ג\bd* (Gimel)
\q1
\v 2 Their descendants on earth¦263793 will be powerful.
\qa \bd ד\bd* (Dalet)
\q1 The descendants of the godly person will be blessed¦263798.
\qa \bd ה\bd* (He)
\q1
\v 3 Wealth¦263800 and riches¦263802 are in their house¦263803.
\qa \bd ו\bd* (Vav)
\q1 Their righteousness¦263804 will endure¦263805 forever¦263806.
\qa \bd ז\bd* (Zayin)
\q1
\v 4 Light shines in the darkness¦263809 for the godly person.
\qa \bd ח\bd* (Het)
\q1 \add @That person\add* is gracious¦263813, merciful, and just.
\qa \bd ט\bd* (Tet)
\q1
\v 5 It goes well for the person¦263819 who deals graciously and¦263821 lends¦263821 money,
\qa \bd י\bd* (Yod)
\q1 who conducts their affairs¦263823 with honesty,
\qa \bd כ\bd* (Kaf)
\q1
\v 6 because they'll never be shaken¦263831.
\qa \bd ל\bd* (Lamed)
\q1 The \add ≈godly\add* person will be remembered¦263832 forever¦263828.
\qa \bd מ\bd* (Mem)
\q1
\v 7 \add @That person\add*'s not afraid¦263840 of bad¦263838 news¦263837—
\qa \bd נ\bd* (Nun)
\q1 \add ≈confidently\add* trusting¦263843 in Yahweh¦263844.
\qa \bd ס\bd* (Samek)
\q1
\v 8 Their heart¦263847 is tranquil, without fear,
\qa \bd ע\bd* (Ayin)
\q1 \add ≈ending up\add* looking out in triumph over their adversaries.
\qa \bd פ\bd* (Pe)
\q1
\v 9 \add @That person\add* gives¦263858 generously to the poor.
\qa \bd צ\bd* (Tsade)
\q1 Their righteousness¦263860 endures¦263861 forever¦263862.
\qa \bd ק\bd* (Qof)
\q1 They will be commended with honour¦263865.
\qa \bd ר\bd* (Resh)
\q1
\v 10 The wicked person will see this and be angry.
\qa \bd ש\bd* (Sin/Shin)
\q1 \add @That person\add* will grind his teeth¦263871 in rage and will melt away.
\qa \bd ת\bd* (Tav)
\q1 The desire¦263874 of the wicked people will perish¦263876.
\c 113
\s1 Praising Yahweh's goodness
\rem /s1 God the Helper of the Needy; In Praise of the Lord's Goodness
\q1
\v 1 Praise Yahweh.
\q1 Praise him, you servants¦263882 of Yahweh.
\q1 Praise Yahweh's name¦263887.
\q1
\v 2 May Yahweh's name¦263891 be blessed¦263893
\q1 both now and¦263895 \add ≈forever into the future\add*.
\q1
\v 3 Yahweh's¦263907 name¦263906 should be praised¦263905
\q1 from \add ≈when the sun¦263901 rises until it sets\add* \add again\add*,
\q1
\v 4 Yahweh¦263916 is \add ≈high\add* above all nations¦263914,
\q1 ≈and his glory¦263919 reaches above the skies¦263918.
\q1
\v 5 Who is like our¦263923 God¦263923 Yahweh \add ≈who has his throne\add* on high¦263924—
\q1
\v 6 who looks down at the sky and¦263930 at the earth¦263930?
\q1
\v 7 He raises the poor up out of the dirt
\q1 and lifts¦263936 the needy¦263937 up from the ash heap,
\q1
\v 8 so that he may \add ≈become one of the leaders\add*—
\q1 \add ≈one of the leaders\add* of his people¦263945.
\q1
\v 9 He gives a home¦263950 to the barren¦263949 woman of the house—
\q1 he makes her into a happy mother¦263951 with children¦263953.
\q1 Praise Yahweh.
\c 114
\s1 Praising God's past miracles
\rem /s1 A Passover Song; God's Wonders at the Exodus
\q1
\v 1 When Yisrael \add (Israel¦263960)\add* left Egypt¦263961 \add (Heb. Mitsrayim)\add*
\q1 (Yakov's descendants \add ≡leaving\add* a people¦263964 who spoke¦263965 a foreign¦263965 language¦263965),
\q1
\v 2 Yehudah¦263968 became¦263967 his sacred place,
\q1 ≈\add and\add* Yisrael¦263970 his kingdom.
\q1
\v 3 The \add Red\add* Sea looked and¦263975 fled.\x + \xo 114:3: \xt Exo 14:21.\x*
\q1 ≈The Yordan¦263976 \add river\add* turned¦263977 back.\x + \xo 114:3: \xt Josh 3:16.\x*
\q1
\v 4 The mountains¦263980 skipped like rams,
\q1 ≈\add and\add* the little hills¦263983 like lambs¦263984.
\q1
\v 5 Why did you flee, sea¦263991?
\q1 ≈Yordan¦263994, why did you turn¦263995 back?
\q1
\v 6 Mountains, why did you skip like rams?
\q1 ≈You little hills¦264001, why did you skip like lambs¦264002?
\q1
\v 7 Tremble, earth¦264009, before the master¦264007—
\q1 ≈at the presence of Yakov's God¦264011.
\q1
\v 8 He turned¦264014 the rock into a pool of water,
\q1 ≈\add and\add* the hard rock into a spring¦264020 of water.
\c 115
\s1 Trust in Yahweh
\rem /s1 The One True God; The Impotence of Idols and the Greatness of God
\q1
\v 1 Not to us, Yahweh¦264026, not to us,
\q1 but to your name¦264031 bring honour,
\q1 for your loyal commitment and for your trustworthiness.
\q1
\v 2 Why should the \add other\add* nations¦264043 \add have to\add* \add ≈ask\add*,
\q1 “Where is their¦264047 God¦264047?”
\q1
\v 3 Our God¦264049 is in heaven¦264050—
\q1 he does whatever he wants.
\q1
\v 4 The \add other\add* nations' \add gods\add* are gold¦264059 and¦264059 silver¦264058 idols
\q1 that \add ≈people have made with their¦264057 own\add* hands¦264061.
\q1
\v 5 \add @Those idols\add* have mouths¦264064, \add ≈but\add* they can't¦264067 speak¦264068.
\q1 ≈They have eyes¦264069, \add ≈but\add* they cant see¦264072.
\q1
\v 6 They have ears, \add ≈but\add* they can't hear¦264077.
\q1 ≈They have noses, \add ≈but\add* they can't smell¦264081.
\q1
\v 7 They have hands, \add ≈but\add* can't feel \add anything\add*.
\q1 ≈They have feet¦264087, \add ≈but\add* can't walk¦264089.
\q1 They can't make any sounds¦264092 in their throats¦264093.
\q1
\v 8 \add @The people\add* who make them are \add just\add* like them,
\q1 \add as is\add* everyone¦264098 who trusts¦264101 them \add to help them\add*.
\q1
\v 9 Yisrael \add (Israel)\add*, trust¦264105 in Yahweh—
\q1 he's your help¦264107 and¦264108 \add ≈protection\add*.
\q1
\v 10 \add You priests\add*, descendants of Aharon, trust¦264113 in Yahweh—
\q1 he's your help¦264115 and¦264116 \add ≈protection\add*.
\q1
\v 11 You¦264122 who \add ≈respect and strive to obey\add* Yahweh¦264120, trust¦264121 in \add *him\add*—
\q1 he's your help¦264123 and \add ≈protection\add*.
\q1
\v 12 Yahweh¦264127 \add ≈takes notice\add* of us and will bless us.
\q1 He'll bless the descendants of Yisrael.
\q1 ≈He'll bless the descendants of Aharon.
\q1
\v 13 He¦264143 will bless¦264141 those¦264142 who honour him—
\q1 both young and old.
\q1
\v 14 May Yahweh¦264150 \add ≈give more and more children¦264155 to you all\add*,
\q1 and \add also\add* to your descendants.
\q1
\v 15 May you¦264158 all be blessed¦264157 by Yahweh¦264159
\q1 who made heaven¦264161 and¦264162 earth¦264162.
\q1
\v 16 The heavens, \add ≈yes\add*, the heavens belong to Yahweh¦264166,
\q1 \add ≈but\add* he's given¦264168 the earth¦264167 to \add ≈humanity¦264171\add*.
\q1
\v 17 The dead¦264174 don't¦264178 praise¦264175 Yah,
\q1 nor do any of those¦264181 who go¦264181 down into silence¦264182.
\q1
\v 18 \add ≈But¦264184\add* we \add ≈have decided to\add* bless¦264186 Yahweh
\q1 now and forevermore.
\q1 Praise Yah.
\c 116
\s1 Praise Yahweh who rescued me
\rem /s1 Someone Saved from Death Praises God; Thanksgiving for Recovery from Illness
\q1
\v 1 I love¦264196 Yahweh¦264201 because he¦264199 hears my voice
\q1 and my requests for mercy.
\q1
\v 2 Because he¦264209 listened to me,
\q1 as long as I live¦264212, I'll call him \add for help\add* .
\q1
\v 3 The ropes of death¦264219 surrounded me,
\q1 ≈and the snares of \add ≈the grave\add* confronted me.
\q1 I was confronted by anguish and sorrow¦264224.
\q1
\v 4 Then¦264227 I \add ≈cried out to\add* Yahweh:
\q1 “Please Yahweh, rescue my life¦264234.”
\q1
\v 5 Yahweh¦264237 is merciful and fair—
\q1 our¦264239 God¦264239 is compassionate¦264240.
\q1
\v 6 Yahweh¦264244 protects¦264242 \add ≈those who're helpless\add*.
\q1 I¦264245 was \add ≈in a desparate situation\add*, and¦264246 he¦264247 saved¦264247 me.
\q1
\v 7 My \add ≈mind can relax again\add*
\q1 because Yahweh¦264254 has been generous to me,
\q1
\v 8 because you¦264259 rescued¦264259 my life from death¦264261,
\q1 my eyes¦264264 from tears,
\q1 \add and\add* my feet¦264270 from stumbling¦264271.
\q1
\v 9 I will walk¦264273 \add ≈in front¦264274 of\add* Yahweh¦264275
\q1 in the lands of the living.
\q1
\v 10 I believed¦264279 in him,
\q1 \add ≈even when\add* I said¦264281, “I'm \add ≈suffering badly\add*.”
\q1
\v 11 In my distress I said¦264287, “All people are liars.”
\q1
\v 12 How can I repay Yahweh¦264297 for all his kindnesses to me?
\q1
\v 13 I will raise the cup of salvation¦264305,
\q1 and¦264307 call on Yahweh's name¦264307.
\q1
\v 14 I¦264313 will fulfill my vows to Yahweh¦264312
\q1 now in the presence¦264314 of all his people¦264319.
\q1
\v 15 The death¦264324 of his faithful¦264325 ones
\q1 is costly in Yahweh's view.
\q1
\v 16 Yahweh¦264328, I'm definitely your servant.
\q1 I'm your servant—the son of your servant woman.
\q1 You've released me from my chains.
\q2
\v 17 I will offer thanksgiving¦264346 to you as a sacrifice,
\q1 and¦264347 I'll call out to Yahweh¦264348 \add whenever I need help\add*.
\q1
\v 18 I¦264353 will fulfill my vows to Yahweh¦264352
\q1 now in the presence¦264354 of all his people¦264359,
\q2
\v 19 in the courtyards¦264361 around Yahweh's residence—
\q1 \add there\add* in the middle of Yerushalem¦264366 \add (Jerusalem)\add*.
\q1 Praise Yah.
\c 117
\s1 Praising Yahweh's commitment to us
\rem /s1 Universal Call to Worship; In Praise of the Lord
\q1
\v 1 Praise¦264371 Yahweh¦264374, all you nations¦264377.
\q1 ≈Speak highly of him¦264378, all you people¦264381 \add groups\add*
\q1
\v 2 because his loyal commitment towards¦264385 us is extensive,
\q1 and¦264388 Yahweh's trustworthiness endures forever¦264391.
\q1 Praise Yah.
\c 118
\s1 Not ending the love of God
\rem /s1 A Prayer of Thanks for Victory; A Song of Victory
\q1
\v 1 Give thanks¦264396 to Yahweh¦264397, because he's good¦264400,
\q1 because his loyal commitment endures forever¦264402.
\q1
\v 2 Let Yisrael \add (Israel¦264408)\add* now say¦264405,
\q1 “His loyal commitment endures forever¦264410.”
\q1
\v 3 Let Aharon's descendants now say¦264413,
\q1 “His loyal commitment endures forever¦264420.”
\q1
\v 4 Let Yahweh's loyal followers say¦264423,
\q1 “His loyal commitment endures for ever.”
\q1
\v 5 In my distress¦264434, I called¦264435 out to Yahweh¦264436 \add for help\add*.
\q1 →\add and\add* \add *he\add* answered¦264437 me \add ≈and set me free\add*.
\q1
\v 6 Yahweh¦264441 is with me—I won't¦264443 be afraid¦264444.
\q1 What can anyone¦264449 do to me?
\q1
\v 7 Yahweh's on my side as my helper¦264453.
\q1 I will look¦264455 on at those who hate¦264456 me.
\q1
\v 8 It's better to take¦264459 shelter in Yahweh
\q1 than to put confidence in humanity.
\q1
\v 9 It's better to \add ≈make Yahweh your safe place\add*
\q1 than to put your trust¦264467 in \add ≈your country's leaders\add*.
\q1
\v 10 All the nations¦264472 surrounded¦264473 me \add in battle\add*.
\q1 In Yahweh's name¦264474 I \add ≈destroyed\add* them.
\q1
\v 11 They surrounded me—yes, they surrounded me.
\q1 \add ≈but\add* in Yahweh's name¦264483 I \add ≈destroyed\add* them.
\q1
\v 12 They surrounded me like bees
\q1 \add then\add* disappeared as quickly as fire¦264491 among \add ≈brush\add*—
\q1 \add ≈with Yahweh's help we defeated\add* them.
\q1
\v 13 They attacked me to knock me down,
\q1 but Yahweh helped¦264502 me.
\q1
\v 14 Yahweh¦264506 is my strength and my song,
\q1 and he's the one who rescues me.
\q1
\v 15 The cheerful¦264514 shout¦264514 of victory¦264515 can heard in the tents¦264516 of the \add ≈godly\add* \add >people\add*—
\q1 Yahweh¦264519 \add ≈has demonstrated his power and strength¦264521\add*.
\q1
\v 16 Yahweh's power \add ≈overcame\add*—
\q1 Yahweh \add ≈has demonstrated his power and strength¦264529\add*.
\q1
\v 17 I'm going to live¦264535, not die¦264532,
\q1 and¦264536 \add ≈I'll tell everyone about what Yahweh did\add*.
\q1
\v 18 Yahweh¦264542 has punished me harshly,
\q1 but he hasn't given¦264545 me over to death¦264543.
\q1
\v 19 Open the \add ≈temple\add* gates¦264550 for me—
\q1 I'll enter through them and then give¦264556 thanks¦264556 to Yahweh.
\q1
\v 20 This is Yahweh's gate—
\q1 →the \add ≈godly\add* \add >people\add* enter through it.
\q1
\v 21 I will give thanks¦264567 to you,
\q1 →because you answered¦264569 me \add ≈by rescuing me\add*.
\q1
\v 22 The stone that the builders¦264577 rejected¦264576
\q1 →has become¦264578 the \add ≈very important stone at the corner¦264580\add*.
\q1
\v 23 That's Yahweh's doing—
\q1 →\add ≈we think it's just wonderful¦264587\add*.
\q1
\v 24 Today's the day¦264592 on which¦264593 Yahweh¦264594 has acted.
\q1 →We'll celebrate and¦264596 be happy about it.
\q1
\v 25 Please, Yahweh, give us victory.
\q1 ≈Please, Yahweh, send now success¦264605.
\q1
\v 26 Blessed is \add ≈anyone\add* who comes¦264609 \add ≈with Yahweh's authority\add*.
\q1 We bless¦264608 you¦264612 from Yahweh's residence.
\q1
\v 27 Yahweh¦264618 is God¦264616, and¦264619 he's given¦264619 us light¦264619.
\q1 Tie the sacrifice¦264623 to the \add ≈corner posts\add* of the altar¦264628 with ropes.
\q1
\v 28 You're my God, and I'll give¦264632 thanks¦264632 to you.
\q1 ≈You're my God—I will \add ≈praise\add* you.
\q1
\v 29 \add ≈Yes\add*, give thanks¦264636 to Yahweh¦264637 because he's good¦264640,
\q1 because his loyal commitment endures forever¦264642.
\c 119
\s1 Obeying Yahweh's instructions
\rem /s1 The Glories of God's Law; The Law of the Lord
\qa \bd א\bd* (Alef)
\q1
\v 1 Blessed are those whose \add ≈behaviour is\add* blameless¦264646—
\q1 who \add ≈follow Yahweh's instructions\add*.
\q1
\v 2 Blessed are they who keep \add ≈the rules that he revealed\add*—
\q1 who \add ≈strive to sincerely obey him¦264659\add*.
\q1
\v 3 Surely they \add ≈wouldn't promote\add* injustice¦264665.
\q1 They \add ≈do what he shows them\add*.
\q1
\v 4 You've \add ≈shown your principles through\add* your instructions
\q1 so that we should carefully \add ≈follow\add* them.
\q1
\v 5 If only I could be consistent
\q1 in keeping your¦264679 rules,
\q1
\v 6 then I wouldn't be ashamed¦264684
\q1 when I consider all your¦264690 commands¦264690.
\q1
\v 7 I'll give thanks to you \add ≈because I want to do what's right¦264697\add*
\q1 when I learn¦264695 \add ≈about how you always judge¦264696 fairly\add*.
\q1
\v 8 I'll¦264702 keep¦264702 your¦264701 regulations¦264701.
\q1 Don't totally desert me.
\s1 Internalising Yahweh's principles
\rem /s1 Obedience to the Law of the Lord
\qa \bd ב\bd* (Beyt)
\q1
\v 9 How can a young man keep¦264711 his \add ≈motives\add* pure?
\q1 By obeying your¦264718 message¦264718.
\q1
\v 10 With my whole heart¦264722 I search for you with \add ≈all my being\add*.
\q1 Don't let me stray¦264726 from \add ≈what you commanded¦264727\add*.
\q1
\v 11 I've \add ≈stored your¦264731 message¦264731 away in my memory\add*
\q1 so that I'll \add ≈be less likely to\add* sin¦264734 against you.
\q1
\v 12 You \add ≈deserve praise\add*, Yahweh¦264740.
\q1 Teach me your¦264742 regulations¦264742.
\q1
\v 13 With my lips¦264744 I've proclaimed
\q1 all the judgements¦264747 \add ≈that you've pronounced\add*.
\q1
\v 14 I¦264753 \add ≈get happier about everything you've revealed\add*
\q1 rather than \add ≈any kind of\add* riches.
\q1
\v 15 I¦264760 will meditate¦264760 about your principles
\q1 and keep my eyes on your paths.
\q1
\v 16 I take delight¦264765 in your regulations¦264764—
\q1 I won't¦264766 forget¦264767 \add ≈what you've said\add*.
\s1 Pleased to obey Yahweh's instructions
\rem /s1 Happiness in the Law of the Lord
\qa \bd ג\bd* (Gimel)
\q1
\v 17 Deal kindly with your servant¦264773
\q1 so that I \add ≈can continue to\add* live¦264774 and \add ≈obey what you've told us\add*.
\q1
\v 18 Uncover¦264778 my eyes¦264780 so I can gaze
\q1 on the marvellous \add results\add* from your¦264783 instructions.
\q1
\v 19 I'm¦264786 a foreigner in the land—
\q1 don't¦264788 \add ≈prevent me from hearing\add* your¦264792 commands¦264792.
\q1
\v 20 My inner being is continually crushed¦264794
\q1 with longing¦264796 for your¦264799 regulations.
\q1
\v 21 You rebuke¦264804 the proud, who're cursed¦264806—
\q1 who stray from your¦264808 commands¦264808.
\q1
\v 22 Spare me from disgrace and¦264813 humiliation
\q1 because I've kept \add ≈the requirements that you've revealed\add*.
\q1
\v 23 Even though rulers \add ≈gather together¦264822\add* against me and slander \add >me\add*,
\q1 your servant¦264823 meditates¦264824 about your regulations¦264825.
\q1
\v 24 Also, your¦264829 \add ≈revealed messages\add* are my pleasure.
\q1 They are my counsellors¦264832.
\s1 Choosing Yahweh's way
\rem /s1 Determination to Obey the Law of the Lord
\qa \bd ד\bd* (Dalet)
\q1
\v 25 My \add ≈inner being\add* clings¦264834 to the dust.
\q1 \add ≈Speak out and\add* give me life.
\q1
\v 26 I \add ≈talked about my behaviour\add*, and¦264842 you answered¦264842 me.
\q1 Teach me your¦264844 regulations¦264844.
\q1
\v 27 \add ≈Grant me insight into\add* your principles,
\q1 so I can meditate¦264850 about your wonderful¦264851 actions.
\q1
\v 28 My \add ≈inner being\add* melts away from grief¦264855.
\q1 \add ≈Speak out and\add* strengthen¦264856 me.
\q1
\v 29 Keep me off the path¦264859 of deceit.
\q1 Graciously give me your¦264864 instructions.
\q1
\v 30 I've chosen¦264870 the way¦264867 of faithfulness¦264869.
\q1 ≈I have desired your¦264871 regulations.
\q1
\v 31 I cling to \add ≈what you've revealed\add*—
\q1 Yahweh¦264876, don't¦264877 let me be shamed¦264879.
\q1
\v 32 I¦264884 run¦264884 along the path¦264881 of your¦264883 commands¦264883,
\q1 because you¦264886 \add ?≈have expanded my mind¦264887\add*.
\s1 Prayer for guidance
\rem /s1 A Prayer for Understanding
\qa \bd ה\bd* (He)
\q1
\v 33 Teach¦264889 me, Yahweh¦264890, the way¦264891 of your¦264892 regulations¦264892,
\q1 and¦264893 I'll keep¦264893 them to the end¦264894.
\q1
\v 34 Give me understanding¦264896, and I'll keep¦264897 your¦264898 teaching.
\q1 I'll observe¦264899 it¦264899 with all my heart¦264902.
\q1
\v 35 Guide me in the way of your¦264906 commands¦264906,
\q1 because I delight¦264910 in \add @your way\add*.
\q1
\v 36 \add ≈Help me to want to obey what you've revealed\add*
\q1 and¦264918 not \add ≈just wanting unscrupulous\add* gain.
\q1
\v 37 \add ≈Help me not to waste time\add* looking¦264925 at worthless¦264926 things.
\q1 \add ≈Encourage me to follow\add* your¦264927 ways¦264927.
\q1
\v 38 Fulfill¦264930 your promises¦264932 to your servant¦264931
\q1 so that he will \add ≈respect and obey\add* you¦264934.
\q1
\v 39 \add ≈Help me to be able to avoid\add* the disgrace¦264937 that I dread,
\q1 because your¦264941 judgements are good¦264942.
\q1
\v 40 \add ≈Listen\add*, I long¦264945 for your principles.
\q1 \add ≈Encourage me to follow\add* your \add ≈ways that are right¦264947\add*.
\s1 Trusting Yahweh's instructions
\rem /s1 Trusting the Law of the Lord
\qa \bd ו\bd* (Vav)
\q1
\v 41 May \add ≈I experience\add* your loyal commitment, Yahweh¦264952—
\q1 your salvation¦264953, according¦264954 to your promise¦264954,
\q1
\v 42 then I'll answer¦264956 the one who mocks me with \add #their words\add*,
\q1 because I trust¦264961 in \add ≈what you've told us\add*.
\q1
\v 43 Don't¦264976 totally \add ≈prevent me from talking about your\add* message¦264968 of truth,
\q1 because \add ≈my hope is based on\add* your judgements.
\q1
\v 44 I'll always \add ≈obey what you taught\add*,
\q1 forever and¦264982 ever.
\q1
\v 45 I'll walk¦264984 \add ?≈freely\add*,
\q1 because I \add ≈strive to know\add* your¦264987 principles.
\q1
\v 46 I will \add ≈tell kings¦264993 what you've revealed\add*,
\q1 and¦264994 I won't¦264994 be ashamed¦264995.
\q1
\v 47 I \add ≈take pleasure\add* in \add obeying\add* your¦264998 commands¦264998,
\q1 which¦264999 I love¦265000.
\q1
\v 48 I will \add ?≈respect\add* your commands¦265007, which¦265008 I love¦265009.
\q1 I will meditate¦265010 on your regulations¦265011.
\s1 Comforted by Yahweh's principles
\rem /s1 Confidence in the Law of the Lord
\qa \bd ז\bd* (Zayin)
\q1
\v 49 Remember¦265013 your \add ≈promise\add* to your servant¦265016
\q1 because you have given me hope.
\q1
\v 50 That's my comfort¦265022 in my suffering.
\q1 \add Yes,\add* your¦265025 promise¦265025 \add ≈keeps me alive\add*.
\q1
\v 51 Arrogant¦265028 \add >people\add* mock me terribly,
\q1 \add but\add* I¦265035 haven't turned¦265035 away from your¦265033 instructions.
\q1
\v 52 I remember¦265037 your¦265038 judgements from ancient times, Yahweh¦265041,
\q1 and¦265042 I take¦265042 comfort¦265042 \add in that\add*.
\q1
\v 53 I'm seized¦265045 by a hot anger
\q1 because¦265046 of the wicked¦265046 who reject your¦265048 teaching.
\q1
\v 54 Your regulations¦265054 are songs for me
\q1 in the house¦265055 where I'm staying.
\q1
\v 55 I remember¦265058 your name¦265060 during the night¦265059, Yahweh¦265061,
\q1 and I follow your instruction.
\q1
\v 56 This is for me
\q1 because I accept your¦265070 principles.
\s1 The loving of Law of God
\rem /s1 Devotion to the Law of the Lord
\qa \bd ח\bd* (Het)
\q1
\v 57 Yahweh¦265074 is \add ≈who I've chosen\add*.
\q1 I promise to obey \add ≈what you've said¦265075\add*.
\q1
\v 58 With my whole being, I ask for your favour¦265080.
\q1 Be merciful to me \add ≈like you've promised¦265085 you would be\add*.
\q1
\v 59 I \add ≈carefully evaluate which paths I'll follow\add*
\q1 and¦265089 \add ≈keep myself following what you've revealed\add*.
\q1
\v 60 I hurry and¦265096 don't¦265096 \add ≈put off\add*
\q1 obeying your¦265099 commands¦265099.
\q1
\v 61 The ropes¦265101 of the wicked¦265102 \add >people\add* entangle me.
\q1 I don't¦265105 forget your¦265104 instructions.
\q1
\v 62 I¦265111 get up in the middle¦265108 of the night¦265110 to bring praise to you
\q1 because \add ≈your¦265116 judgements¦265115 are always right¦265116 and fair\add*.
\q1
\v 63 I'm¦265119 a companion¦265118 to all who \add ≈strive to obey\add* you¦265123
\q1 and¦265124 apply your¦265125 principles.
\q1
\v 64 The \add ≈world\add* is full of your loyal commitment, Yahweh¦265128.
\q1 Teach me your regulations¦265131.
\s1 The purpose of Yahweh's instructions
\rem /s1 The Value of the Law of the Lord
\qa \bd ט\bd* (Tet)
\q1
\v 65 You do good to your servant¦265138, Yahweh¦265139,
\q1 \add ≈as you've said you would\add*.
\q1
\v 66 Teach me good discernment¦265143 and¦265144 understanding,
\q1 because I trust¦265148 in \add the wisdom of\add* your¦265147 commands¦265147.
\q1
\v 67 Before¦265150 \add ≈my troubles came\add*, I went astray¦265153,
\q1 \add ≈but\add* now I observe your¦265155 \add ≈promises\add*.
\q1
\v 68 You are good, and you do good.
\q1 Teach me your regulations¦265163.
\q1
\v 69 The arrogant¦265168 smear¦265165 me with lies,
\q1 \add but\add* I myself keep your¦265175 principles with \add ≈sincerity\add*.
\q1
\v 70 Their hearts¦265179 are unfeeling like fat,
\q1 \add but\add* I myself delight¦265182 in your¦265181 instructions.
\q1
\v 71 It is good¦265184 for me that I've suffered
\q1 so that I'd learn¦265191 your¦265192 regulations¦265192.
\q1
\v 72 The instructions \add ≈that comes from\add* mouth¦265199 are good¦265194 for me—
\q1 more than thousands¦265200 of gold¦265201 and¦265202 silver¦265202 \add ≈coins\add*.
\s1 The justice of Yahweh's instructions
\rem /s1 The Justice of the Law of the Lord
\qa \bd י\bd* (Yod)
\q1
\v 73 Your hands created and formed me.
\q1 Give me understanding¦265207 so that I can learn¦265208 your commands¦265209.
\q1
\v 74 May those who \add ≈respect\add* you¦265211 see¦265212 me and¦265213 be happy
\q1 because I \add ≈put my hope in what you've said\add*.
\q1
\v 75 Yahweh¦265219, I know¦265218 that your¦265223 judgements¦265223 are \add ≈fair and right¦265222\add*,
\q1 and \add that it's\add* in faithfulness¦265224 that you make me suffer.
\q1
\v 76 Let your loyal commitment be my comfort¦265231,
\q1 as per your promise¦265232 to your servant¦265233.
\q1
\v 77 May your grace come to me so that I may live¦265237,
\q1 because your instructions are my delight¦265241.
\q1
\v 78 Let the proud be put to shame,
\q1 because they've falsely¦265247 accused me,
\q1 but as for me, I'll meditate¦265250 on your¦265251 principles.
\q1
\v 79 May those who \add ≈respect\add* you¦265255 turn¦265253 to me,
\q1 and¦265256 get to know¦265256 \add ≈what you've revealed\add*.
\q1
\v 80 May my \add ≈conscience\add* be blameless¦265263 with respect to your¦265264 regulations¦265264,
\q1 so that I won't¦265266 be put to shame.
\s1 Requesting Yahweh's intervention
\rem /s1 A Prayer for Deliverance
\qa \bd כ\bd* (Kaf)
\q1
\v 81 My inner being faints with longing for your salvation¦265270.
\q1 I put my hope in \add ≈what you've said\add*.
\q1
\v 82 My eyes¦265276 are exhausted¦265275 \add with longing\add* for your¦265277 promise¦265277,
\q1 saying, "When will you comfort¦265280 me?"
\q1
\v 83 because I've become¦265284 \add brittle\add* like a wineskin¦265285 in the smoke¦265286.
\q1 I don't¦265288 forget your¦265287 regulations¦265287.
\q1
\v 84 How long must your¦265294 servant¦265294 \add wait\add*—
\q1 when will you¦265296 \add ≈punish those who persecute¦265297 me\add*?
\q1
\v 85 The proud have dug pits \add to trap\add* me,
\q1 which¦265305 is not according¦265307 to your¦265307 instructions.
\q1
\v 86 All your¦265311 commands¦265311 are \add ≈sensible\add*.
\q1 \add @Those pround people\add* pursue me \add ≈with false¦265313 accusations\add*—help¦265315 me.
\q1
\v 87 They have almost¦265317 \add ≈finished me off here\add*,
\q1 \add ≈but\add* as for me, I don't¦265321 reject your¦265324 principles.
\q1
\v 88 It's your loyal commitment \add that\add* keeps me alive,
\q1 so that I can obey \add ≈what you've revealed\add*.
\s1 Trusting in Yahweh's principles
\rem /s1 Faith in the Law of the Lord
\qa \bd ל\bd* (Lamed)
\q1
\v 89 Yahweh¦265334, your¦265335 message¦265335 stands¦265336 \add firm\add* in the heavens¦265337.
\q1
\v 90 Your faithfulness¦265341 lasts from generation to generation.
\q1 You've established¦265342 the earth¦265343 and it \add ≈endures\add*.
\q1
\v 91 \add ?@The heavens and the earth\add* \add ?≈implement\add* your regulations
\q1 because all \add things\add* are your servants¦265351.
\q1
\v 92 If your¦265354 instructions hadn't been my delight¦265355
\q1 then I would have \add ≈died as a result of my suffering\add*.
\q1
\v 93 I'll¦265363 never forget¦265363 your¦265364 principles,
\q1 because through them, you've preserved \add ≈my life¦265367\add*.
\q1
\v 94 I'm yours¦265369—save¦265372 me because I \add ≈strive to follow\add* your¦265374 principles.
\q1
\v 95 The wicked¦265379 wait for me in order to \add ≈kill¦265380\add* me,
\q1 \add but\add* I \add ≈strive to understand what you've revealed\add*.
\q1
\v 96 I've¦265386 seen¦265386 \add ≈a limit\add* to all perfection¦265385,
\q1 \add but\add* your¦265389 commands¦265389 are very \add ≈wide-ranging\add*.
\s1 Appreciating Yahweh's principles
\rem /s1 Love for the Law of the Lord
\qa \bd מ\bd* (Mem)
\q1
\v 97 I \add ≈really\add* love¦265394 your¦265395 instructions—
\q1 \add ≈I spend all day¦265398 meditating¦265400 on them\add*.
\q1
\v 98 Your commands¦265404 make me wiser¦265403 than my enemies¦265402,
\q1 because \add ≈I'm always aware of them\add*.
\q1
\v 99 I understand more than my teachers¦265413 do
\q1 because I meditate¦265417 on \add ≈what you've revealed\add*.
\q1
\v 100 I understand¦265421 more than the elders¦265420 do
\q1 because I've followed your¦265423 principles.
\q1
\v 101 I've \add ≈avoided all evil¦265429 behaviour\add*
\q1 so that I \add ≈can obey what you've said\add*.
\q1
\v 102 I¦265439 haven't deviated from your¦265436 regulations,
\q1 because you¦265442 yourself have taught¦265443 me.
\q1
\v 103 Your promises are sweet to my taste¦265448,
\q1 yes, \add even\add* sweeter than honey¦265450 \add ≈on my tongue\add*.
\q1
\v 104 I gain understanding¦265454 through your¦265453 principles
\q1 so I hate¦265458 \add ≈all the different ways that people deceive\add* \add >others\add*.
\s1 The peace/prosperity from law of God
\rem /s1 Light from the Law of the Lord
\qa \bd נ\bd* (Nun)
\q1
\v 105 Your message¦265468 is a lamp \add ≈so I can see where I'm stepping\add*
\q1 and¦265469 a light¦265469 \add ≈to illuminate\add* my path.
\q1
\v 106 I have \add ≈promised\add* and have confirmed¦265473
\q1 that I will honour your¦265476 judgements¦265475 \add ≈that are fair and right¦265476\add*.
\q1
\v 107 I'm \add ≈suffering badly\add*.
\q1 Keep me alive, Yahweh¦265482, \add ≈as you've said you would\add*.
\q1
\v 108 Yahweh¦265491, please¦265490 accept¦265488 the freewill¦265486 offerings¦265486 of my \add ≈praise\add*,
\q1 and¦265492 teach¦265493 me your¦265492 regulations.
\q1
\v 109 My life is in \add ≈continual¦265497 danger\add*,
\q1 \add ≈yet\add* I don't¦265499 forget¦265500 your¦265498 instructions.
\q1
\v 110 The wicked¦265503 have set a trap for me,
\q1 \add ≈but\add* I haven't strayed from your¦265506 principles.
\q1
\v 111 I \add ≈what you've revealed\add* as my heritage forever¦265512,
\q1 because \add ≈it gives me great happiness\add*.
\q1
\v 112 I \add ≈make your¦265522 regulations¦265522 my priority\add* forever¦265523—to the end¦265524.
\s1 Safety in Yahweh's instructions
\rem /s1 Safety in the Law of the Lord
\qa \bd ס\bd* (Samek)
\q1
\v 113 I hate¦265527 \add ≈people¦265526 who say one thing and¦265528 do another\add*,
\q1 \add ≈but\add* I love¦265529 your¦265528 instructions.
\q1
\v 114 You are my \add ≈safe\add* place¦265531 and¦265532 my \add ≈protection\add*—
\q1 I've \add ≈set my hopes on what you've said\add*.
\q1
\v 115 Get away from me, all you \add who choose\add* \add ≈to do evil\add*,
\q1 \add ≈so that\add* I can keep¦265541 my God's commands¦265542.
\q1
\v 116 Sustain¦265545 me like you promised¦265546 you would, so that I may live¦265547
\q1 and don't¦265548 make me ashamed¦265550 of my expectation.
\q1
\v 117 Support me, and I'll be saved,
\q1 and then I'll continually¦265557 be paying attention to your¦265556 regulations¦265556.
\q1
\v 118 You reject¦265559 all those¦265562 who stray from your¦265563 statutes,
\q1 because their¦265567 deceit¦265567 is \add a form of\add* lying.
\q1
\v 119 You remove all the wicked¦265573 from the earth¦265575 like slag \add is scimmed off\add*—
\q1 that's why I love¦265577 \add ≈what you've revealed\add*.
\q1
\v 120 My body¦265582 trembles in fear¦265581 of you¦265581,
\q1 and¦265583 I'm afraid¦265584 of your¦265583 judgements¦265583.
\s1 Obeying Yahweh's instructions
\rem /s1 Obedience to the Law of the Lord
\qa \bd ע\bd* (Ayin)
\q1
\v 121 I've done what's fair and¦265588 right¦265588.
\q1 Don't abandon me to my oppressors¦265592.
\q1
\v 122 Guarantee your¦265595 servant's¦265595 well-being—
\q1 don't¦265597 let the proud oppress¦265599 me.
\q1
\v 123 My eyes are exhausted¦265603 waiting for \add ≈you to rescue me\add*
\q1 and for your promise¦265605 \add ?≈to free me of guilt\add*.
\q1
\v 124 Deal with your servant¦265611 according¦265612 to your loyal commitment,
\q1 and teach¦265614 me your regulations¦265613.
\q1
\v 125 I'm your servant—give¦265619 me understanding
\q1 so that I \add ≈can understand what you've revealed\add*.
\q1
\v 126 It's time¦265623 for Yahweh¦265625 to take action—
\q1 they \add ≈disobey\add* your¦265627 instructions.
\q1
\v 127 That's why I love your commands¦265633 more than gold—
\q1 more than fine gold.
\q1
\v 128 That's why I consider all your principles to be right in everything.
\q1 I hate¦265650 every path \add ≈that leads to lies\add*.
\s1 The desire of obedience of Law of God
\rem /s1 Desire to Obey the Law of the Lord
\qa \bd פ\bd* (Pe)
\q1
\v 129 \add ≈What you've revealed is\add* wonderful¦265652,
\q1 therefore I obey it.
\q1
\v 130 The unfolding of your messages gives light¦265662—
\q1 it gives insight to the untrained.
\q1
\v 131 I open my mouth wide¦265668 and¦265669 pant
\q1 because I long for your¦265671 commands¦265671.
\q1
\v 132 Turn to me and¦265677 be gracious¦265677 to me \add ≈as usual\add*—
\q1 to those who love¦265679 your¦265680 name¦265680.
\q1
\v 133 \add ≈Guide me as you promised\add*
\q1 and¦265685 don't¦265685 let wickedness¦265692 gain power¦265687 over me.
\q1
\v 134 \add Pay the\add* ransom \add to free\add* me from oppression¦265695 by \add ≈others\add*
\q1 so that I may keep¦265697 your¦265698 principles.
\q1
\v 135 \add ≈Look favourably\add* on your servant¦265702,
\q1 and teach¦265703 me your regulations¦265706.
\q1
\v 136 \add ≈Tears stream\add* down from my eyes¦265712
\q1 because¦265713 \add ≈others\add* don't¦265714 \add ≈follow\add* your¦265717 instructions.
\s1 Not/None eglapihan of Law of God
\rem /s1 The Justice of the Law of the Lord
\qa \bd צ\bd* (Tsade)
\q1
\v 137 ◙
\q2 …
\q1
\v 138 ◙
\q2 …
\q1
\v 139 ◙
\q2 …
\q1
\v 140 ◙
\q2 …
\q1
\v 141 ◙
\q2 …
\q1
\v 142 ◙
\q2 …
\q1
\v 143 ◙
\q2 …
\q1
\v 144 ◙
\q2 …
\s1 The praying so that be saved
\rem /s1 A Prayer for Deliverance
\qa \bd ק\bd* (Qof)
\q1
\v 145 ◙
\q2 …
\q1
\v 146 ◙
\q2 …
\q1
\v 147 ◙
\q2 …
\q1
\v 148 ◙
\q2 …
\q1
\v 149 ◙
\q2 …
\q1
\v 150 ◙
\q2 …
\q1
\v 151 ◙
\q2 …
\q1
\v 152 ◙
\q2 …
\s1 The praying so that be saved
\rem /s1 A Plea for Help
\qa \bd ר\bd* (Resh)
\q1
\v 153 ◙
\q2 …
\q1
\v 154 ◙
\q2 …
\q1
\v 155 ◙
\q2 …
\q1
\v 156 ◙
\q2 …
\q1
\v 157 ◙
\q2 …
\q1
\v 158 ◙
\q2 …
\q1
\v 159 ◙
\q1 …
\q1
\v 160 ◙
\q2 …
\s1 The obedience of law of God
\rem /s1 Dedication to the Law of the Lord
\qa \bd ש\bd* (Sin/Shin)
\q1
\v 161 ◙
\q2 …
\q1
\v 162 ◙
\q2 …
\q1
\v 163 ◙
\q2 …
\q1
\v 164 ◙
\q2 …
\q1
\v 165 ◙
\q2 …
\q1
\v 166 ◙
\q2 …
\q1
\v 167 ◙
\q2 …
\q1
\v 168 ◙
\q2 …
\s1 The praying so that helping
\rem /s1 A Prayer for Help
\qa \bd ת\bd* (Tav)
\q1
\v 169 ◙
\q1 …
\q1
\v 170 ◙
\q2 …
\q1
\v 171 ◙
\q2 …
\q1
\v 172 ◙
\q2 …
\q1
\v 173 ◙
\q2 …
\q1
\v 174 ◙
\q2 …
\q1
\v 175 ◙
\q2 …
\q1
\v 176 ◙
\q2 …
\q2 …
\c 120
\s1 The praying so that requesting from God
\rem /s1 Prayer for Deliverance from Slanderers; A Prayer for Help
\d A song for walking uphill to Yerushalem.
\rem /d A song for the ascent to Jerusalem.; A song of ascents.; A Song of Ascents.; A song of the ascents
\q1
\v 1 ◙
\q2 …
\q1
\v 2 ◙
\q2 …
\q1
\v 3 ◙
\q2 …
\q1 …
\q1
\v 4 ◙
\q2 …
\q1
\v 5 ◙
\q2 …
\q1
\v 6 ◙
\q2 …
\q1
\v 7 ◙
\q1 …
\q2 …
\c 121
\s1 Yahweh our protector
\rem /s1 The Lord Our Protector; Assurance of God's Protection
\d A song for walking uphill to Yerushalem.
\rem /d A song for the ascent to Jerusalem.; A song of ascents.; A Song of Ascents.; A song of the ascents.
\q1
\v 1 I \add ≈look up towards\add* the hills.
\q1 Where will my help come from?
\q1
\v 2 My help comes from Yahweh
\q2 who made heaven and earth.
\b
\q1
\v 3 May he not allow your \add #feet\add* to slip.
\q1 May your protector¦266115 \add ≈stay alert\add*.
\b
\q1
\v 4 Listen, Israel's protector doesn't doze or sleep.
\q1
\v 5 Yahweh is your bodyguard.
\q1 ≈Yahweh \add ≈is beside you to shelter you\add*.
\q1
\v 6 \add Now\add* the sun won't harm you¦266136 during the day,
\q2 ≈or the moon at night-time.
\b
\q1
\v 7 Yahweh¦266145 will protect you from all harm.
\q1 ≈He will protect your life.
\q1
\v 8 Yahweh will protect your comings and your goings
\q2 \add both\add* now and then forever.
\c 122
\s1 The Yerushalem
\rem /s1 In Praise of Jerusalem; Song of Praise and Prayer for Jerusalem
\d A song by David¦266157 while walking uphill to Yerushalem.
\rem /d A song of ascents. Of David.; A Song of Ascents. Of David.; A song of the ascents: for David; A song for the ascent to Jerusalem. A psalm of David.
\q1
\v 1 ◙
\q2 …
\q1
\v 2 ◙
\q2 …
\b
\q1
\v 3 ◙
\q2 …
\q1
\v 4 ◙
\q2 …
\q2 …
\q1
\v 5 ◙
\q2 …
\b
\q1
\v 6 ◙
\q2 …
\q1
\v 7 ◙
\q2 …
\q1
\v 8 ◙
\q2 …
\q2 …
\q1
\v 9 ◙
\q2 …
\c 123
\s1 The praying for mercy
\rem /s1 A Prayer for Mercy; Supplication for Mercy
\d A song for walking uphill to Yerushalem.
\rem /d A song for the ascent to Jerusalem.; A song of ascents.; A Song of Ascents.; A song of the ascents
\q1
\v 1 ◙
\q2 …
\q1
\v 2 ◙
\q2 …
\q2 …
\q2 …
\b
\q1
\v 3 ◙
\q2 …
\q1
\v 4 ◙
\q2 …
\c 124
\s1 The God the saviour of his people
\rem /s1 God the Protector of His People; Thanksgiving for Israel's Deliverance
\d A song by David¦266288 while walking uphill to Yerushalem.
\rem /d A song of ascents. Of David.; A Song of Ascents. Of David.; A song of the ascents: for David; A song for the ascent to Jerusalem. A psalm of David.
\q1
\v 1 ◙
\q2 …
\q1 …
\b
\q1
\v 2 ◙
\q2 …
\q1
\v 3 ◙
\q2 …
\q1
\v 4 ◙
\q1 …
\q2
\v 5 ◙
\b
\q1
\v 6 ◙
\q2 …
\q1
\v 7 ◙
\q2 …
\q1
\v 8 ◙
\q2 …
\c 125
\s1 The peace/prosperity of people of God
\rem /s1 The Security of God's People
\d A song for walking uphill to Yerushalem.
\rem /d A song for the ascent to Jerusalem.; A song of ascents.; A Song of Ascents.; A song of the ascents
\q1
\v 1 ◙
\q2 …
\q1
\v 2 ◙
\q2 …
\q1
\v 3 ◙
\q2 …
\q1
\v 4 ◙
\q2 …
\b
\q1
\v 5 ◙
\q2 …
\b
\q1 …
\c 126
\s1 The praying for of peace/prosperity of Israel
\rem /s1 A Harvest of Joy; A Prayer for Deliverance
\d A song for walking uphill to Yerushalem.
\rem /d A song for the ascent to Jerusalem.; A song of ascents.; A Song of Ascents.; A song of the ascents
\q1
\v 1 ◙
\q2 …
\q1
\v 2 ◙
\q1 …
\q2 …
\q1
\v 3 ◙
\q2 …
\b
\q1
\v 4 ◙
\q2 …
\q1
\v 5 ◙
\q2 …
\q1
\v 6 ◙
\q2 …
\c 127
\s1 The thanking of goodness of God
\rem /s1 In Praise of God's Goodness; God's Blessings in the Home
\d A song by Solomon¦266484 while walking uphill to Yerushalem.
\rem /d A song of the ascents: for Solomon; A Song of Ascents. Of Solomon.; A song for the ascent to Jerusalem. A psalm of Solomon.; A song of ascents. Of Solomon.
\q1
\v 1 ◙
\q2 …
\q1 …
\q1
\v 2 ◙
\q2 …
\q2 …
\b
\q1
\v 3 ◙
\q2 …
\q1
\v 4 ◙
\q2 …
\q1
\v 5 ◙
\q1 …
\c 128
\s1 The gift of me obedient of Master
\rem /s1 The Reward of Obedience to the Lord; The Happy Home of the Faithful
\d A song for walking uphill to Yerushalem.
\rem /d A song for the ascent to Jerusalem.; A song of ascents.; A Song of Ascents.; A song of the ascents
\q1
\v 1 ◙
\q2 …
\b
\q1
\v 2 ◙
\q2 …
\q1
\v 3 ◙
\q2 …
\q1
\v 4 ◙
\b
\q1
\v 5 ◙
\q1 …
\q1
\v 6 ◙
\b
\q1 …
\c 129
\s1 The praying distance of enemy
\rem /s1 A Prayer against Israel's Enemies; Prayer for the Downfall of Israel's Enemies
\d A song for walking uphill to Yerushalem.
\rem /d A song for the ascent to Jerusalem.; A song of ascents.; A Song of Ascents.; A song of the ascents
\q1
\v 1 ◙
\q2 …
\q1 …
\q1
\v 2 ◙
\q2 …
\q1 …
\q1
\v 3 ◙
\q2 …
\q1
\v 4 ◙
\q2 …
\b
\q1
\v 5 ◙
\q2 …
\q1
\v 6 ◙
\q2 …
\q1
\v 7 ◙
\q2 …
\q1
\v 8 ◙
\q2 …
\q1 …
\c 130
\s1 The praying for requesting
\rem /s1 A Prayer for Help; Waiting for Divine Redemption
\d A song for walking uphill to Yerushalem.
\rem /d A song for the ascent to Jerusalem.; A song of ascents.; A Song of Ascents.; A song of the ascents
\q1
\v 1 ◙
\q2 …
\q1
\v 2 ◙
\q2 …
\q1
\v 3 ◙
\q2 …
\q1
\v 4 ◙
\q2 …
\b
\q1
\v 5 ◙
\q2 …
\q1
\v 6 ◙
\q2 …
\b
\q1
\v 7 ◙
\q2 …
\q2 …
\q1
\v 8 \x + \xo 130:8: \xt Mat 1:21; Tit 2:14.\x*◙
\q2 …
\c 131
\s1 The mapahetpet praying
\rem /s1 Song of Quiet Trust; A Prayer of Humble Trust
\d A song by David¦266763 while walking uphill to Yerushalem.
\rem /d A song of ascents. Of David.; A Song of Ascents. Of David.; A song of the ascents: for David; A song for the ascent to Jerusalem. A psalm of David.
\q1
\v 1 ◙
\q2 …
\q1 …
\q2 …
\q1
\v 2 ◙
\q2 …
\q2 …
\q1
\v 3 ◙
\q2 …
\c 132
\s1 Praised the temple of God
\rem /s1 In Praise of the Temple; The Eternal Dwelling of God in Zion
\d A song by David¦266813 while walking uphill to Yerushalem.
\rem /d A song for the ascent to Jerusalem.; A song of ascents.; A Song of Ascents.; A song of the ascents
\q1
\v 1 ◙
\q2 …
\q1
\v 2 ◙
\q2 …
\q1
\v 3 ◙
\q2 …
\q2
\v 4 ◙
\q2
\v 5 ◙
\q2 …
\b
\q1
\v 6 \x + \xo 132:6-10: \xt 2Ch 6:41-42.\x*◙
\q2 …
\q1
\v 7 ◙
\q2 …
\b
\q1
\v 8 ◙
\q2 …
\q1
\v 9 ◙
\q2 …
\b
\q1
\v 10 ◙
\q2 …
\q1
\v 11 \x + \xo 132:11: \xt 2Sam 7:12-16; 1Ch 17:11-14; Psa 89:3-4; Acts 2:30.\x*◙
\q1 …
\q2 …
\q1
\v 12 ◙
\q2 …
\b
\q1
\v 13 ◙
\q2 …
\q1
\v 14 ◙
\q2 …
\q1
\v 15 ◙
\q2 …
\q1
\v 16 ◙
\q2 …
\q1
\v 17 \x + \xo 132:17: \xt 1Ki 11:36.\x*◙
\q2 …
\q1
\v 18 ◙
\q2 …
\c 133
\s1 Living peacefully together
\rem /s1 The Blessedness of Unity; In Praise of Living in Peace
\d A song by David¦266983 while walking uphill to Yerushalem.
\rem /d A song of ascents. Of David.; A Song of Ascents.; A song of the ascents: for David; A song for the ascent to Jerusalem. A psalm of David.
\q1
\v 1 \add ≈Listen¦267010\add*, it's \add really\add* good and pleasant
\q1 when \add the nation's\add* \add ≈people get on well\add* together.
\q1
\v 2 It's like having \add ≈expensive\add* oil on the head,
\q1 running down the beard—Aaron's beard,
\q1 \add and\add* which \add then\add* runs down onto the collar of his robes.
\q1
\v 3 It's like the dew on \add Mt.\add* Hermon
\q1 which falls on the mountains of Tsiyyon \add (Zion)\add*,
\q1 because Yahweh commanded the blessing there—eternal life.
\c 134
\s1 The calling of praising of God
\rem /s1 A Call to Praise God; Praise in the Night
\d A song for walking uphill to Yerushalem.
\rem /d A song for the ascent to Jerusalem.; A song of ascents.; A Song of Ascents.; A song of the ascents
\q1
\v 1 ◙
\q2 …
\q2 …
\q1
\v 2 ◙
\q2 …
\b
\q1
\v 3 ◙
\q2 …
\c 135
\s1 A praise song
\rem /s1 A Hymn of Praise; Praise for God's Goodness and Might
\q1
\v 1 ◙
\b
\q1 …
\q2
\v 2 ◙
\q2 …
\q1
\v 3 ◙
\q2 …
\q2 …
\q1
\v 4 ◙
\q2 …
\b
\q1
\v 5 ◙
\q2 …
\q1
\v 6 ◙
\q2 …
\q2 …
\q1
\v 7 ◙
\q2 …
\q2 …
\b
\q1
\v 8 ◙
\q2 …
\q1
\v 9 ◙
\q2 …
\q1
\v 10 ◙
\q2 …
\q1
\v 11 ◙
\q2 …
\q2 …
\q1
\v 12 ◙
\b
\q1
\v 13 ◙
\q2 …
\q1
\v 14 ◙
\q2 …
\b
\q1
\v 15 \x + \xo 135:15-18: \xt Psa 115:4-8; Rev 9:20.\x*◙
\q2 …
\q1
\v 16 ◙
\q2 …
\q1
\v 17 ◙
\q2 …
\q1
\v 18 ◙
\q2 …
\b
\q1
\v 19 ◙
\q2 …
\q1
\v 20 ◙
\q2 …
\q1
\v 21 ◙
\q2 …
\b
\q1 …
\c 136
\s1 A song of thankfulness
\rem /s1 A Hymn of Thanksgiving; God's Work in Creation and in History
\q1
\v 1 Give thanks¦267288 to Yahweh¦267289, because he's good¦267292,\x + \xo 136:1: \xt 1Ch 16:34; 2Ch 5:13; 7:3; Ezr 3:11; Psa 100:5; 106:1; 107:1; 118:1; Jer 33:11.\x*
\q1 because his loyal affection \add continues\add* forever¦267294.
\q1
\v 2 Give¦267299 thanks¦267297 to the God¦267298 of gods,
\q1 because his loyal affection \add continues\add* forever¦267301.
\q1
\v 3 Give thanks¦267304 to the master¦267305 of masters¦267306,
\q1 because his loyal affection \add continues\add* forever.
\b
\q1
\v 4 ◙
\q2 …
\q1
\v 5 \x + \xo 136:5: \xt Gen 1:1.\x*◙
\q2 …
\q1
\v 6 \x + \xo 136:6: \xt Gen 1:2.\x*◙
\q2 …
\q1
\v 7 \x + \xo 136:7-9: \xt Gen 1:16.\x*◙
\q2 …
\q1
\v 8 ◙
\q2 …
\q1
\v 9 ◙
\q2 …
\b
\q1
\v 10 \x + \xo 136:10: \xt Exo 12:29.\x*◙
\q2 …
\q1
\v 11 \x + \xo 136:11: \xt Exo 12:51.\x*◙
\q2 …
\q1
\v 12 ◙
\q2 …
\q1
\v 13 \x + \xo 136:13-15: \xt Exo 14:21-29.\x*◙
\q2 …
\q1
\v 14 ◙
\q2 …
\q1
\v 15 ◙
\q2 …
\b
\q1
\v 16 ◙
\q2 …
\q1
\v 17 ◙
\q2 …
\q1
\v 18 ◙
\q2 …
\q1
\v 19 ◙
\q2 …
\q1
\v 20 ◙
\q2 …
\q1
\v 21 ◙
\q2 …
\q1
\v 22 ◙
\q2 …
\q1
\v 23 ◙
\q2 …
\q1
\v 24 ◙
\q2 …
\q1
\v 25 ◙
\q2 …
\b
\q1
\v 26 ◙
\q2 …
\c 137
\s1 The mourning of demolition of Yerushalem
\rem /s1 A Lament of Israelites in Exile; Lament over the Destruction of Jerusalem
\q1
\v 1 ◙
\q2 …
\q1
\v 2 ◙
\q2 …
\q1
\v 3 ◙
\q2 …
\q2 …
\b
\q1
\v 4 ◙
\q2 …
\q1
\v 5 ◙
\q2 …
\q1
\v 6 ◙
\q2 …
\q2 …
\b
\q1
\v 7 ◙
\q2 …
\q1 …
\q2 …
\b
\q1
\v 8 \x + \xo 137:8: \xt Rev 18:6.\x*◙
\q1 …
\q2 …
\q2
\v 9 ◙
\q2 …
\c 138
\s1 A prayer of thankfulness
\rem /s1 A Prayer of Thanksgiving; Thanksgiving and Praise
\d \add A song\add* by David.
\rem /d For David; A psalm of David.; Of David.
\q1
\v 1 I will thank¦267617 you, \add Yahweh\add*, with my whole \add ≈being\add*.
\q1 I will sing praises to you in front of the \add ≈idols\add*.
\q1
\v 2 ◙
\q2 …
\q2 …
\q1
\v 3 ◙
\q2 …
\b
\q1
\v 4 ◙
\q2 …
\q1
\v 5 ◙
\q2 …
\q1
\v 6 ◙
\q2 …
\q2 …
\b
\q1
\v 7 Even when I'm walking \add ≈with danger all around me\add*,
\q2 you will preserve my life.
\q1 You \add ≈actively oppose\add* the anger of my enemies,
\q2 and you save me with your \add ≈intervention\add*.
\q1
\v 8 Yahweh will avenge \add >them\add* for me.
\q1 Your loyal affection \add continues\add* forever.
\q1 You don't abandon the work \add ≈that you started\add*.
\c 139
\s1 God's complete wisdom and caring
\rem /s1 God's Complete Knowledge and Care; The Inescapable God
\d One¦267707 of David's¦267704 songs for the choir¦267703 director¦267703.
\rem /d For the leader: for David: a psalm; For the director of music. Of David. A psalm.; To the leader. Of David. A Psalm.; For the choir director: A psalm of David.
\q1
\v 1 Yahweh, you have examined me, and you know¦267712 \add >me\add*.
\q1
\v 2 ◙
\q2 …
\q1
\v 3 ◙
\q2 …
\q1
\v 4 ◙
\q2 …
\q1
\v 5 ◙
\q2 …
\q1
\v 6 ◙
\q2 …
\b
\q1
\v 7 ◙
\q1 …
\q1
\v 8 ◙
\q2 …
\q2 …
\q1
\v 9 ◙
\q2 …
\q1
\v 10 ◙
\q2 …
\q1
\v 11 ◙
\q2 …
\q1
\v 12 ◙
\q2 …
\q1 …
\b
\q1
\v 13 ◙
\q2 …
\q1
\v 14 ◙
\q2 …
\q2 …
\q1
\v 15 ◙
\q2 …
\q1
\v 16 ◙
\q1 …
\q2 …
\q2 …
\q1
\v 17 ◙
\q2 …
\q1
\v 18 ◙
\q2 …
\b
\q1
\v 19 ◙
\q2 …
\q1
\v 20 ◙
\q2 …
\q1
\v 21 ◙
\q2 …
\q1
\v 22 ◙
\q2 …
\b
\q1
\v 23 ◙
\q2 …
\q1
\v 24 ◙
\q2 …
\c 140
\s1 The praying for requesting
\rem /s1 A Prayer for Protection; Prayer for Deliverance from Enemies
\d A song by David¦267929 for the choir¦267927 director¦267927.
\rem /d To the leader. A Psalm of David.; For the leader: a psalm: for David; For the choir director: A psalm of David.; For the director of music. A psalm of David.
\q1
\v 1 ◙
\q2 …
\q1
\v 2 ◙
\q2 …
\q1
\v 3 \x + \xo 140:3: \xt Rom 3:13.\x*◙
\q2 …
\b
\q1
\v 4 ◙
\q2 …
\q2 …
\q1
\v 5 ◙
\q2 …
\q2 …
\b
\q1
\v 6 ◙
\q1 …
\q1
\v 7 ◙
\q2 …
\q1
\v 8 ◙
\q2 …
\b
\q1
\v 9 ◙
\q2 …
\q1
\v 10 ◙
\q2 …
\q1
\v 11 ◙
\q2 …
\b
\q1
\v 12 ◙
\q2 …
\q1
\v 13 ◙
\q2 …
\c 141
\s1 The praying at time of night
\rem /s1 Prayer for Preservation from Evil; An Evening Prayer
\d A song by David¦268089.
\rem /d A psalm: for David; A psalm of David.; A Psalm of David.
\q1
\v 1 ◙
\q1 …
\q1
\v 2 \x + \xo 141:2: \xt Rev 5:8.\x*◙
\q2 …
\b
\q1
\v 3 ◙
\q2 …
\q1
\v 4 ◙
\q2 …
\q1 …
\q2 …
\b
\q1
\v 5 ◙
\q2 …
\q2 …
\q1
\v 6 ◙
\q2 …
\q1
\v 7 ◙
\q2 …
\b
\q1
\v 8 ◙
\q1 …
\q2 …
\q1
\v 9 ◙
\q2 …
\q1
\v 10 ◙
\q2 …
\q2 …
\c 142
\s1 The praying for requesting
\rem /s1 Prayer for Deliverance from Persecutors; A Prayer for Help
\d A song\f + \fr 142:0 \ft In Hebrew, ‘maskil’ is perhaps the name of this class of song.\f* and praying for David¦268213 of there he¦268214 of cave.
\rem /d A Maskil of David. When he was in the cave. A Prayer.; A \it maskil\it* of David. When he was in the cave. A prayer.; A maskil: for David (when he was in the cave): a prayer; A psalm of David, regarding his experience in the cave. A prayer.
\q1
\v 1 ◙
\q2 …
\q1
\v 2 ◙
\q2 …
\q1
\v 3 ◙
\q2 …
\q1 …
\q2 …
\q1
\v 4 ◙
\q2 …
\q2 …
\q1 …
\b
\q1
\v 5 ◙
\q2 …
\q2 …
\q1
\v 6 ◙
\q2 …
\q1 …
\q2 …
\q1
\v 7 ◙
\q2 …
\q1 …
\q2 …
\c 143
\s1 The requesting
\rem /s1 Prayer for Deliverance from Enemies; A Prayer for Help
\d A¦268316 song by David¦268314.
\rem /d A psalm: for David; A psalm of David.; A Psalm of David.
\q1
\v 1 ◙
\q2 …
\q1
\v 2 \x + \xo 143:2: \xt Rom 3:20; Gal 2:16.\x*◙
\q2 …
\b
\q1
\v 3 ◙
\q2 …
\q2 …
\q1
\v 4 ◙
\q2 …
\b
\q1
\v 5 ◙
\q2 …
\q2 …
\q1
\v 6 ◙
\q2 …
\b
\q1
\v 7 ◙
\q1 …
\q1 …
\q1
\v 8 ◙
\q2 …
\q1 …
\q2 …
\q1
\v 9 ◙
\q2 …
\q1
\v 10 ◙
\q2 …
\q1 …
\q2 …
\q1
\v 11 ◙
\q2 …
\q1
\v 12 ◙
\q2 …
\c 144
\s1 The thanking due to victory
\rem /s1 A King Thanks God for Victory; Prayer for National Deliverance and Security
\d \add A song\add* by David.
\rem /d For David; A psalm of David.; Of David.
\q1
\v 1 ◙
\q1 …
\q2 …
\q1
\v 2 ◙
\q2 …
\q2 …
\b
\q1
\v 3 \x + \xo 144:3: \xt Yob 7:17-18; Psa 8:4.\x*◙
\q2 …
\q1 …
\q2 …
\q1
\v 4 ◙
\q2 …
\b
\q1
\v 5 ◙
\q1 …
\q1
\v 6 ◙
\q2 …
\q1
\v 7 ◙
\q2 …
\q2 …
\q1
\v 8 ◙
\b
\q1
\v 9 ◙
\q2 …
\q1
\v 10 ◙
\q2 …
\q1
\v 11 ◙
\q1 …
\q1 …
\q1
\v 12 ◙
\q2 …
\q1 …
\q2 …
\q1
\v 13 ◙
\q1 …
\q1
\v 14 ◙
\q1 …
\q2 …
\q1
\v 15 ◙
\q1 …
\c 145
\s1 A praise song
\rem /s1 A Hymn of Praise; The Greatness and the Goodness of God
\d A¦268632 praise \add song\add* by David¦268627.
\rem /d Praise. Of David.; A psalm of praise. Of David.; A psalm of praise of David.; A psalm of praise: for David
\qa \bd א\bd* (Alef)
\q1
\v 1 I will \add ≈highly commend\add* you¦268640, my God, the King.
\q1 I will praise¦268641 your¦268642 name¦268642 \add ^without ending\add*.
\qa \bd ב\bd* (Beyt)
\q1
\v 2 Every day I'll \add make sure to\add* bless you.
\q1 I will praise¦268648 your name forever and ever.
\qa \bd ג\bd* (Gimel)
\q1
\v 3 Yahweh is great and¦268658 \add ≈deserving of a lot of praise\add*—
\q1 \add ≈We can't fully comprehend\add* his greatness.
\qa \bd ד\bd* (Dalet)
\q1
\v 4 Generation¦268666 to generation will celebrate because of \add ≈what you've done\add*
\q1 and they'll \add ≈tell others about your powerful\add* actions.
\qa \bd ה\bd* (He)
\q1
\v 5 I'll meditate on \add ≈your incredible splendour and honour\add*
\q1 ≈as well as \add all\add* \add ≈the marvellous things that you've done\add*.
\qa \bd ו\bd* (Vav)
\q1
\v 6 They'll tell \add ≈about how your awesome actions show your power\add*,
\q1 and I'll speak about your greatness¦268676.
\qa \bd ז\bd* (Zayin)
\q1
\v 7 They'll¦268685 remember the fame of your extravagant goodness,
\q1 and they'll happily sing about your righteousness.
\qa \bd ח\bd* (Het)
\q1
\v 8 Yahweh¦268694 is gracious and merciful,
\q1 slow to anger and \add ≈frequently displaying his\add* loyal commitment.
\qa \bd ט\bd* (Tet)
\q1
\v 9 Yahweh¦268704 is good to everyone,
\q1 and¦268708 \add ≈desires the best\add* for everything he made.
\b
\qa \bd י\bd* (Yod)
\q1
\v 10 Everyone you've made will give thanks to you, Yahweh.
\q1 Your faithful \add supporters\add* will bless you.
\qa \bd כ\bd* (Kaf)
\q1
\v 11 They'll tell about the splendour of your kingdom¦268724,
\q1 and¦268722 they'll speak about of your power,
\qa \bd ל\bd* (Lamed)
\q1
\v 12 making his powerful actions known to humanity's children,
\q1 along with the incredible splendour of his kingdom.
\qa \bd מ\bd* (Mem)
\qa \bd נ\bd* (Nun)
\q1
\v 13 Your¦268738 kingdom \add ≈will continue forever\add*,
\q1 and¦268742 \add ≈you'll rule generation after generation\add*.
\qa \bd ס\bd* (Samek)
\q1
\v 14 Yahweh supports all those who're falling
\q1 and¦268752 raises up all those who're bent over \add ?under heavy loads\add*.
\qa \bd ע\bd* (Ayin)
\q1
\v 15 \add ≈Everyone and everything's\add* eyes are watching out for you¦268761.
\q1 You give them their food at the proper time.
\qa \bd פ\bd* (Pe)
\q1
\v 16 You¦268772 open your hand
\q1 and¦268776 satisfy the desire of every living \add >thing\add*.
\qa \bd צ\bd* (Tsade)
\q1
\v 17 Yahweh¦268782 is righteous in all his¦268785 ways
\q1 and shows kindness in everything he does.
\qa \bd ק\bd* (Qof)
\q1
\v 18 Yahweh is near to all who call to him¦268793—
\q1 to all who \add ≈sincerity request his¦268793 help\add*.
\qa \bd ר\bd* (Resh)
\q1
\v 19 For¦268802 those who \add ≈strive to obey\add* him, he does \add ≈what they desire\add*,
\q1 and he hears their \add ≈call for help\add* and saves them.
\qa \bd ש\bd* (Sin/Shin)
\q1
\v 20 Yahweh¦268815 protects all those who love him,
\q1 \add ≈but\add* he'll destroy all the wicked.
\b
\qa \bd ת\bd* (Tav)
\q1
\v 21 My mouth speaks the praise of Yahweh.
\q1 Let \add ≈everybody\add* bless his holy name forever and ever.
\c 146
\s1 Praise Yahweh the liberator
\rem /s1 Praise for God's Help; In Praise of God the Savior
\q1
\v 1 Praise¦268828 Yah.
\q1 ≈I'll praise¦268831 Yahweh¦268835 \add ≈with my whole being\add*.
\q1
\v 2 I'll praise¦268837 Yahweh¦268838 with my life.
\q1 ≈I'll sing praises¦268840 to my God¦268841 as long¦268842 as I live¦268839.
\b
\q1
\v 3 Don't trust¦268846 in \add ≈polititians\add*
\q1 ≈or in people—\add ≈none of them can save you\add*.
\q1
\v 4 When \add #their\add* breath¦268857 ceases, \add #they\add* return¦268858 to the ground—
\q1 \add all\add* \add #their\add* plans¦268863 \add ≈come to an end at that time\add*.
\b
\q1
\v 5 Blessed are the \add #people\add* who have Yacob's¦268867 God \add ≈to help¦268868\add* \add #them\add*—
\q1 whose hope is in \add #their\add* God Yahweh¦268872:
\q1
\v 6 He's the one who made the heavens¦268877 and earth¦268878, the sea¦268881, and all that is in them.
\q1 He's the one \add ≈remains faithful¦268890\add* forever¦268891.\x + \xo 146:6: \xt Acts 4:24; 14:15.\x*
\q1
\v 7 He's the one who \add ≈executes\add* justice¦268894 for the oppressed¦268896.
\q1 He's the one who gives¦268897 \add ≈food\add* to the hungry¦268899.
\b
\q1 Yahweh¦268900 liberates the prisoners¦268902.
\q1
\v 8 Yahweh opens the eyes of the blind¦268907.
\q1 Yahweh \add ≈straightens up\add* those who're bowed¦268910 down \add under heavy loads\add*.
\q1 Yahweh loves those who \add ≈do what is right¦268913\add*.
\q1
\v 9 Yahweh¦268915 guards the refugees.
\q1 He sustains \add #orphans and widows¦268922\add*,
\q1 \add ≈but\add* he subverts the \add ≈plans\add* of the wicked¦268925.
\q1
\v 10 Yahweh reigns forever¦268931.
\q1 Tsiyyon¦268933 \add (Zion¦268933)\add*, your¦268932 God¦268932 reigns \add ≈throughout the generations\add*.
\b
\q1 Praise Yahweh.
\c 147
\s1 Praise Yahweh who's in control
\rem /s1 Praise for God's Care for Jerusalem; In Praise of God the Almighty
\q1
\v 1 Praise¦268940 Yahweh.
\b
\q1 How good¦268945 it is to sing praises¦268946 to our¦268947 God¦268947,
\q1 ≈How pleasant¦268950 and suitable¦268951 is a praise¦268952 song.
\q1
\v 2 Yahweh¦268956 builds¦268954 up Yerushalem¦268955 \add (Jerusalem)\add*,
\q1 He gathers¦268959 the Israelis¦268957 \add ≈who were taken to other countries\add*.
\q1
\v 3 He heals¦268961 those who're broken-hearted
\q1 and¦268964 \add ≈bandages\add* their¦268965 wounds¦268965.
\b
\q1
\v 4 He counts¦268967 the stars¦268969—
\q1 he calls¦268972 all of them \add ≈by name\add*.
\q1
\v 5 Our master¦268975 is \add ≈wonderful\add* and¦268976 \add ≈very powerful¦268978\add*.
\q1 His understanding¦268979 is \add ≈unlimited\add*.
\q1
\v 6 Yahweh¦268985 \add ≈helps\add* the oppressed up.
\q1 He brings¦268986 down the wicked¦268987 to the ground¦268990.
\b
\q1
\v 7 Sing to Yahweh¦268993 with thanksgiving¦268994.
\q1 ≈Make music¦268995 for our¦268996 God¦268996 with a harp.
\q1
\v 8 He's the one who covers¦268999 the skies¦269000 with clouds¦269002.
\q1 ≈He's the one who prepares¦269003 rain for the earth¦269004.
\q1 He's the one who makes the mountains¦269007 sprout with grass¦269008.
\q1
\v 9 He gives food to the animals¦269011
\q1 ≈and to the ravens' \add ≈chicks\add* when they¦269016 \add ≈squawk\add*.
\b
\q1
\v 10 He doesn't delight¦269021 in the strength¦269019 of a horse¦269020,
\q1 ≈He doesn't enjoy a man's legs.
\q1
\v 11 Yahweh¦269029 enjoys those who fear¦269032 him¦269032—
\q1 those who \add ≈know to expect\add* his¦269032 loyal commitment.
\b
\q1
\v 12 \add ≈Tell about Yahweh's greatness\add*, Yerushalem¦269039.
\q1 ≈Praise your¦269044 God¦269044, Tsiyyon¦269045,
\q1
\v 13 because he strengthens¦269049 the \add locking\add* bars on your gates¦269051.
\q1 He blesses¦269052 your children¦269053 there \add ≈in the city\add*.
\q1
\v 14 He give peace¦269059 on your¦269058 borders¦269058.
\q1 He satisfies¦269062 you¦269062 with \add ≈excellent grain\add*.
\q1
\v 15 He sends¦269064 out his command¦269065 to the soil,
\q1 ≈His message¦269071 \add ≈travels\add* quickly¦269069.
\q1
\v 16 He makes the snow \add coat the ground\add* like wool \add on a sheep\add*.
\q1 ≈He scatters the frost \add across the countryside\add* like \add people scatter\add* ashes¦269077.
\q1
\v 17 He sends out his hail like crumbs¦269082 \add brushed off a table\add*.
\q1 Who can stand¦269086 before his cold¦269084?
\q1
\v 18 He sends¦269088 out his command and melts¦269090 them.
\q1 ≈He makes¦269091 his wind blow, and the waters¦269095 flow.
\b
\q1
\v 19 He declared¦269097 his message¦269098 to Yakob \add (Jacob)\add*—
\q1 ≈his instructions and¦269102 his regulations¦269101 for Yisrael.
\q1
\v 20 He hasn't done that for any other country¦269111,
\q1 ≈and¦269112 as for his instructions, they don't¦269113 know¦269115 them.
\b
\q1 Praise Yahweh.
\c 148
\s1 Praise Yahweh everyone
\rem /s1 A Call for the Universe to Praise God; Praise for God's Universal Glory
\q1
\v 1 Praise Yahweh.
\b
\q1 Praise Yahweh from the skies¦269129.
\q1 ≈Praise him¦269130 in the heights¦269131.
\q1
\v 2 Praise him, all his messengers¦269136.
\q1 ≈Praise him, all his armies.
\b
\q1
\v 3 Praise him, sun¦269144 and moon¦269145.
\q1 ≈Praise him, all you shining stars¦269149.
\q1
\v 4 Praise¦269153 him, highest heavens
\q1 ≈and the waters¦269155 that are above the heavens.\x + \xo 148:4 \xt Gen 1:7.\x*
\b
\q1
\v 5 Let them praise¦269161 Yahweh's name¦269164,
\q1 because he \add ≈gave the command¦269168\add* and then they were created¦269169.\x + \xo 148:5 \xt Gen 1:1-2.\x*
\q1
\v 6 He has established¦269171 them forever and ever.
\q1 He made a decree¦269174 and it¦269178 won't¦269177 \add ever\add* \add ≈become invalid\add*.
\b
\q1
\v 7 Praise¦269180 Yahweh¦269183 from the earth¦269186,
\q1 \add ≈you\add* sea¦269187 monsters¦269187 and all ocean depths,
\q1
\v 8 fire¦269192 and hail, snow and clouds¦269195,
\q1 stormy¦269197 winds doing \add ≈what he commanded¦269199\add*.
\b
\q1
\v 9 The mountains¦269201 and all the hills¦269204,
\q1 the fruit¦269206 trees and all the cedars¦269209,
\q1
\v 10 \add both\add* wild and all the domestic animals¦269211,
\q1 reptiles and winged birds¦269216.
\b
\q1
\v 11 Kings¦269225 \add ≈across the world\add* and all the peoples¦269224,
\q1 princes and all judges \add ≈across the world\add*,
\q1
\v 12 young men and also young women¦269234,
\q1 the elderly along with the children,
\q1
\v 13 let them all praise¦269240 Yahweh's name,
\q1 because his name alone¦269250 is \add ≈famous\add*.
\q1 His \add ≈splendour¦269251\add* extends over the earth¦269254 and \add in\add* the heavens¦269255.
\q1
\v 14 He has \add ≈increased his people's military strength\add*.
\q1 Praise from all his faithful¦269264 ones—
\q1 from the children of Israel¦269266—the people near to him.
\b
\q1 Praise Yahweh.
\c 149
\s1 A song of praise
\rem /s1 A Hymn of Praise; Praise for God's Goodness to Israel
\q1
\v 1 Praise Yahweh.
\b
\q1 Sing a new song to Yahweh.
\q1 Praise him in the assembly¦269282 of the faithful¦269283 ones.
\q1
\v 2 Let Israel's¦269286 \add people\add* be glad about the one who made them.
\q1 ≈Let Tsiyyon's¦269290/Zion's¦269290 children¦269288 be glad about their¦269292 king¦269292.
\q1
\v 3 Let them praise¦269294 him with dancing¦269296—
\q1 making music¦269299 with \add #tambourines\add* and¦269298 \add #harps\add*,
\q1
\v 4 because Yahweh¦269306 appreciates his people,
\q1 and he \add ≈honours humble¦269309 people by saving them\add*.
\q1
\v 5 That honour will make the faithful¦269313 people cheerful¦269315,
\q1 and they'll happily sing \add ≈during the night\add*.
\q1
\v 6 They should use their mouths¦269322 to praise¦269320 God¦269321,
\q1 \add ≈but\add* hold \add ≈sharp\add* swords¦269323 in their hands¦269325
\q1
\v 7 to inflict vengeance¦269328 on the nations¦269329
\q1 ≈and punishment¦269330 on the people¦269333 groups,
\q1
\v 8 to tie their kings¦269336 up with chains¦269337
\q1 ≈and to put their nobles¦269338 into iron shackles.
\q1
\v 9 \add They'll\add* carry out the written¦269346 judgements¦269345 against them.
\q1 That'll be an honour¦269347 for all his faithful¦269351 ones.
\b
\q1 Praise Yahweh.
\c 150
\s1 Praise Yahweh everyone
\rem /s1 Praise for God's Surpassing Greatness; Praise the Lord!
\q1
\v 1 Praise Yahweh.
\b
\q1 Praise God¦269361 in his residence \add ≈of holiness\add*.
\q1 ≈Praise him¦269363 \add ≈for his power\add* in heaven.
\q1
\v 2 Praise him for his powerful deeds.
\q1 ≈Praise him because he's so influential.
\b
\q1
\v 3 Praise him with a trumpet¦269375 blast.
\q1 ≈Praise him with the ukelele and harp.
\q1
\v 4 Praise him with tambourines¦269381 and dancing¦269382.
\q1 ≈Praise him with stringed¦269384 instruments¦269385 and flutes.
\q1
\v 5 Praise him with vibrating cymbals.
\q1 ≈Praise him with clanging cymbals.
\b
\q1
\v 6 Let everything that can breathe¦269396 praise Yahweh.
\b
\q1 Praise Yahweh.<|MERGE_RESOLUTION|>--- conflicted
+++ resolved
@@ -1,8 +1,4 @@
-<<<<<<< HEAD
-\id PSA - Open English Translation—Readers' Version (OET-RV) v0.0.98
-=======
-\id PSA - Open English Translation—Readers' Version (OET-RV) v0.0.99
->>>>>>> f333050c
+\id PSA - Open English Translation—Readers' Version (OET-RV) v0.1.01
 \usfm 3.0
 \ide UTF-8
 \rem ESFM v0.6 PSA
