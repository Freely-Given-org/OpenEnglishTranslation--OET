--- conflicted
+++ resolved
@@ -1,8 +1,4 @@
-<<<<<<< HEAD
 \id PSA - Open English Translation—Readers' Version (OET-RV) v0.2.15
-=======
-\id PSA - Open English Translation—Readers' Version (OET-RV) v0.2.14
->>>>>>> 5acd85cf
 \usfm 3.0
 \ide UTF-8
 \rem ESFM v0.6 PSA
