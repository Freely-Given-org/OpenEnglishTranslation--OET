<<<<<<< HEAD
\id PSA - Open English Translation—Readers' Version (OET-RV) v0.1.11
=======
\id PSA - Open English Translation—Readers' Version (OET-RV) v0.1.13
>>>>>>> 2fd391df
\usfm 3.0
\ide UTF-8
\rem ESFM v0.6 PSA
\rem WORDTABLE OET-LV_OT_word_table.tsv
\h Songs
\toc1 Songs
\toc2 Songs
\toc3 Songs
\mt1 Songs
\is1 Introduction
\ip This collection of \bk Songs\bk* includes songs, poems, chants, and prayers that the Hebrews used in their meditation and worship, and then those eventually got added to this collection. We have chosen not to use the name ‘Psalms’ which comes from the Greek word ‘ψαλμός’ which means ‘a song sung to the harp’, because most English readers don't even know that meaning. The title ‘Songs’ isn't perhaps ideal, but does at least suggest that they were sung, read, or chanted with music.
\ip There are many classes of the songs for believers in God: there are songs of praising and worshipping God, there are prayers for requesting help, and of meaning/salvation, requesting of forgiveness, song of thanking of blessing of God, and requests curse their enemies. These prayers all for of each person and for of entire place; the other, migpakita of peg-ealig of person, the other, explained of me it's necessary and loving of all people of God.
\ip Seven of these songs/poems are acrostic poems, i.e., the first verse starts with the first Hebrew letter (alef) and the second with the second Hebrew letter (beyt), etc. We have chosen to display those Hebrew letters to help the English reader understand that there is that acrostic background to the poem. The seven songs are Song 25, Song 34, Song 37, Song 111, Song 112, the longest Song 119, and Song 145.
\ip Yeshua (Jesus) and other contributors to \bk The Messianic Update\bk* (The New Testament) used these songs, and intumpisan e this collection of worshipping of church of believers from the beginning.
\ip The one hundred and fifty songs are divided into five sub-collections.
\iot Main components of this collection
\io1 Songs 1–41
\io1 Songs 42–72
\io1 Songs 73–89
\io1 Songs 90–106
\io1 Songs 107–150
\im There are a hundred and fifty songs, poems, and prayers in this collection that were used by the Hebrews in their worship. Used their that of worshipping ran there to most, and there to eglunsud-lunsud just worshipping. The other here, used their of time still of King David, what if he indeed the writer here. And/Now the other, and maybe it's written at the completion of David's kingdom. And/Now the that songs and praying, important still today used of worshipping of Hebrew believers. These songs reveal the inner emotions of the person, like anger, egpangkus of happiness, anger, egpangkus of trusting and sorrow egpangkus of hope.
\cl Song
\rem This is still a very early look into the unfinished text of the Open English Translation of the Bible. Please double-check the text in advance before using in public.
\ie
\c 1
\ms1 First collection
\mr (Songs 1–41)
\s1 Wicked and godly roads
\rem /s1 True Happiness; The Two Ways
\p
\v 1 Any person who doesn't take advice¦243189 from wicked¦243190 people,
\q2 and doesn't stand¦243194 by the path¦243191 that sinners¦243192 use,
\q2 and doesn't sit¦243198 and join all the scoffers,
\q2 will reap the benefits.
\q1
\v 2 \add On the contrary,\add* they enjoy Yahweh's instructions
\q2 and think about them day¦243207 and night¦243208.
\q1
\v 3 Those people are like trees that are planted¦243212 by a stream¦243215\x + \xo 1:3: \xt Jer 17:8.\x*
\q2 and which¦243217 produce fruit¦243218 in season¦243221.
\q1 Their leaves don't¦243223 wither¦243225,
\q2 and they prosper¦243230 in everything they do.\x + \xo 1:3 \xt Gen 29:2-3.\x*
\b
\q1
\v 4 \add But\add* wicked¦243235 \add people\add* won't \add prosper\add*—
\q1 they're like straw that gets blown away by the wind¦243243.
\q1
\v 5 The wicked¦243252 \add people\add* won't be able to stand¦243251 when \add God\add* judges¦243253 \add them\add*,
\q1 and sinners¦243254 won't be able to join in the assembly¦243255 of \add all the godly people\add*.
\q1
\v 6 Because Yahweh¦243261 knows the path \add chosen by godly people\add*,
\q1 but the path of wicked¦243265 \add people\add* will be destroyed.
\c 2
\s1 God's chosen king
\rem /s1 God's Promise to His Anointed; God's Chosen King
\q1
\v 1 Why do nations¦243270 make plans,\x + \xo 2:1-2: \xt Acts 4:25-26.\x*
\q2 ≈and¦243271 people¦243271 groups devise¦243272 empty schemes?
\q1
\v 2 The kings¦243278 of \add this\add* world take¦243276 their¦243276 stand¦243276
\q2 ≈and the rulers¦243281 collaborate against¦243288 Yahweh¦243287 and his chosen \add one\add*,
\q1
\v 3 \add saying,\add* “Let's break their \add chains off us\add*.
\q1 ≈Let's throw¦243296 off their ropes.”
\q1
\v 4 \add The one who\add* sits¦243300 in the heavens¦243301 laughs¦243302.
\q1 ≈The master¦243303 ridicules them.
\q1
\v 5 Then he'll speak¦243309 to them in his anger¦243311,
\q1 ≈and¦243312 terrify¦243313 them in his fury.
\q1
\v 6 \add Yahweh says,\add* “I myself have placed my king¦243317 on Tsiyyon¦243320 \add (Zion¦243320)\add*—
\q2 the hill \add I've chosen to be my holy place\add*.”
\q1
\v 7 I'll explain Yahweh's decree¦243327.\x + \xo 2:7: \xt Acts 13:33; Heb 1:5; 5:5.\x*
\q1 He told me, “You're my son. Today I've \add become your father\add*.
\q1
\v 8 Ask me and I'll give the nations¦243340 to you for your inheritance¦243341.
\q1 ≈The whole world will \add be owned by\add* you.
\q1
\v 9 You'll break those nations with an iron bar.\x + \xo 2:9: \xt Rev 2:26-27; 12:5; 19:15.\x*
\q1 ≈You'll smash them to pieces like a clay pot.”
\b
\q1
\v 10 So¦243354 act wisely \add all\add* you kings¦243355.
\q1 ≈Be warned¦243357 \add all\add* you rulers¦243358 of the earth¦243359.
\q1
\v 11 Serve¦243361 Yahweh¦243364 with fear¦243365.
\q1 Be happy \add for his goodness but\add* tremble¦243367 \add because of his power\add*.
\q1
\v 12 \add Honour\add* the son or he¦243374 might get angry¦243374
\q2 and¦243376 you'll perish¦243376 on the way¦243377.
\q1 His severe¦243382 anger¦243382 can ignite any moment¦243381.
\q1 Everyone who goes to him to be safe will reap the benefits.
\c 3
\s1 A prayer when under attack
\rem /s1 Trust in God under Adversity; Morning Prayer for Help
\d A song by David¦243390 when he¦243391 fled from his son Avshalom¦243394 \add (Absalom¦243394)\add*.
\rem /d A psalm of David. When he fled from his son Absalom.; A psalm of David, regarding the time David fled from his son Absalom.; A Psalm of David, when he fled from his son Absalom.; A psalm: for David (when he fled from his son Absalom)
\q1
\v 1 Yahweh¦243398, how did I get so many enemies?
\q1 ≈Many \add people\add* are rising¦243404 up against¦243405 me.
\q1
\v 2 Many \add people\add* are talking¦243409 about me,
\q1 \add ≡saying that\add* God¦243414 won't¦243411 help¦243412 me. \qs (Instrumental¦243415 break¦243415.)\qs*\f + \fr 3:2 \ft Many older translations place the word ‘Selah’ (the transliteration of the Hebrew word ‘סֶֽלָה’ which we're not completely sure of the meaning of) here, but that's meaningless to most modern-English readers so the \+em OET\+em* makes an informed attempt at a translation. ‘Pause and reflect’ would also have been a likely meaning. For more information, see https://en.wikipedia.org/wiki/Selah.\f*
\b
\q1
\v 3 \add ≈But\add* you, Yahweh¦243419, \add ≈protect me like a shield¦243420\add*.
\q1 \add ≈You honour and encourage me\add*.
\q1
\v 4 I¦243431 called¦243431 out with my voice to Yahweh¦243430,
\q1 and¦243432 he answered¦243432 me from his sacred¦243434 mountain. \qs (Instrumental¦243435 break¦243435.)\qs*
\b
\q1
\v 5 I laid down and¦243440 slept.
\q1 I awoke¦243441, because Yahweh¦243443 sustains¦243444 me.
\q1
\v 6 I¦243449 won't¦243447 be afraid¦243449 \add even\add* of tens of thousands¦243450 of people¦243451—
\q1 those all around¦243453 who've taken¦243454 a stand¦243454 against¦243455 me.
\b
\q1
\v 7 \add ≈Take action\add*, Yahweh¦243459.
\q1 ≈Save me, my God¦243462.
\q1 \add ≈Yes,\add* you've slapped all my enemies¦243470 on the cheek¦243471—
\q1 you've broken¦243474 the teeth¦243472 of the wicked¦243473 \add people\add*.
\q1
\v 8 Salvation comes from Yahweh¦243477.
\q1 Your blessing¦243482 goes to your people¦243481. \qs (Instrumental¦243483 break¦243483.)\qs*
\c 4
\s1 A night-time prayer
\rem /s1 Confident Plea for Deliverance from Enemies; Evening Prayer for Help
\d For the musical director¦243485: a song by David¦243488 \add ≈to be accompanied by\add* stringed¦243486 instruments¦243486.
\rem /d For the director of music. With stringed instruments. A psalm of David.; For the choir director: A psalm of David, to be accompanied by stringed instruments.; For the leader: with stringed instruments: a psalm: for David; To the leader: with stringed instruments. A Psalm of David.
\q1
\v 1 God¦243494 of my righteousness¦243495, answer¦243492 me when I call \add out\add*.
\q1 \add ≈You who granted me relief from\add* distress¦243496.
\q1 Be gracious¦243499 to me and¦243500 \add ≈listen¦243500\add* to my prayer¦243501.
\b
\q1
\v 2 \add ≈How long will you mortal people keep shaming me instead of honouring¦243509 me\add*?
\q1 \add Why do you all\add* love¦243511 \add ≈meaninglessness and enjoy dishonesty\add*? \qs (Instrumental¦243515 break¦243515.)\qs*
\b
\q1
\v 3 \add ≈But be aware\add* that Yahweh has \add ≈treats people who are faithful¦243523 to him as special to him\add*.
\q1 Yahweh \add ≈pays attention\add* when I call out to him \add for help\add*.
\b
\q1
\v 4 \add ≈Respect Yahweh\add* and don't¦243532 sin¦243534.\x + \xo 4:4: \xt Eph 4:26.\x*
\q1 Meditate \add ≈silently¦243540\add* on your bed. \qs (Instrumental¦243541 break¦243541.)\qs*
\q1
\v 5 Sacrifice¦243551 \add ≈to him by obeying him\add*,
\q1 and¦243548 \add keep\add* trusting¦243548 him.
\b
\q1
\v 6 Many \add people\add* \add ≈ask\add*, “Who can show us \add anything that's\add* good¦243560?”
\q1 Yahweh¦243566, \add ≈shower your¦243565 favour down\add* on us.
\q1
\v 7 You've \add ≈made me very happy\add*,
\q1 even more so than when \add ≈there's plenty of fine and¦243574 wine\add*.
\q1
\v 8 I¦243580 can lie down and sleep¦243581 in peace¦243578,
\q1 because you, Yahweh¦243585, and only you, \add ≈let me life in safety¦243587\add*.
\c 5
\s1 A prayer for protection
\rem /s1 A Prayer for Protection; Trust in God for Deliverance from Enemies
\d For the musical director¦243590: a song by David¦243595 \add ≈to be accompanied by\add* flutes¦243593.
\rem /d For the leader: with the flutes: a psalm: for David; For the director of music. For flutes. A psalm of David.; For the choir director: A psalm of David, to be accompanied by the flute.; To the leader: for the flutes. A Psalm of David.
\q1
\v 1 \add ≈Listen to what I say\add*, Yahweh¦243601.
\q1 ≈\add ≈Give consideration¦243602 to my groans of distress\add*.
\q1
\v 2 Listen to \add ≈my cry¦243609\add* \add for help\add*,
\q1 my king¦243610 and¦243611 my God¦243611, because it's you¦243614 that I pray to.
\b
\q1
\v 3 Yahweh¦243618, you¦243621 hear¦243621 my voice \add each\add* morning.
\q1 ≈In the morning I \add ≈look in your direction and¦243627 wait\add*.
\b
\q1
\v 4 You're not a God¦243633 who \add ≈takes pleasure in\add* wickedness¦243636.
\q1 ≈Evil \add >people\add* can't¦243632 live with you¦243640.
\q1
\v 5 \add ≈Arrogant\add* \add >people\add* can't¦243644 stand¦243646 \add ≈in your¦243649 presence\add*.
\q1 ≈You hate¦243650 \add ≈everyone\add* who does \add ≈wicked¦243654 things\add*.
\q1
\v 6 You destroy¦243657 those¦243658 who \add ≈tell lies\add*.
\q1 ≈Yahweh¦243666 despises murderers and¦243663 fraudsters.
\b
\q1
\v 7 Because of your loyal commitment, I'm \add able\add* to enter¦243672 your house¦243673.
\q1 ≈I will bow down in awe towards your sacred¦243679 temple¦243677.
\q1
\v 8 Yahweh¦243683, \add ≈help me to do what is right¦243686\add* because¦243687 my enemies¦243688 \add are watching\add*.
\q1 ≈\add ≈Show me clearly how to stay on\add* your path¦243692.
\b
\q1
\v 9 Their \add ≈lips are always flapping\add*.
\q1 ≈Their minds are their destruction¦243700.
\q1 Their throats¦243704 are open graves¦243701\x + \xo 5:9: \xt Rom 3:13.\x*
\q1 ≈Their tongues¦243705 are \add full of\add* flattery¦243706.
\q1
\v 10 My God¦243711, make them feel guilty¦243709.
\q1 May their own \add ≈plans lead to their downfall\add*.
\q1 Drive them out because of their \add ≈frequent disobedience\add*
\q1 because they've rebelled¦243719 against you¦243720.
\b
\q1
\v 11 May those who \add ≈find safety\add* in you be glad.
\q1 ≈Let them shout¦243729 in happiness forever.
\q1 Spread your \add blanket of\add* protection¦243730 over them.
\q1 May those who love¦243734 your \add ≈authority\add* praise you.
\q1
\v 12 Because you, Yahweh¦243743, bless¦243741 \add ≈those who do what's right¦243742\add*.
\q1 You \add ≈protect\add* them with your favour¦243745 like a shield¦243744.
\c 6
\s1 A prayer in time of distress
\rem /s1 A Prayer for Help in Time of Trouble; Prayer for Recovery from Grave Illness
\d A song by David¦243754 for the singing director¦243748 \add ≈to be accompanied by\add* the \add ?≈eight-\add*stringed instrument¦243749.
\rem /d For the leader: with stringed instruments: according to the sheminith: a psalm: for David; To the leader: with stringed instruments—according to The Sheminith. A Psalm of David.; For the director of music. With stringed instruments. According to \it sheminith.\it* A psalm of David.; For the choir director: A psalm of David, to be accompanied by an eight-stringed instrument.
\q1
\v 1 Yahweh¦243757, don't¦243758 rebuke¦243761 me \add ≈in your anger\add*,\x + \xo 6:1: \xt Psa 38:1.\x*
\q1 ≈or discipline¦243765 me in your rage.
\q1
\v 2 Be gracious¦243768 to me, Yahweh, because I'm frail¦243771.
\q1 ≈Heal me, Yahweh, because my bones¦243777 are aching.
\q1
\v 3 I'm \add ≈emotionally distressed\add*.
\q1 \add ≈How much longer\add*, Yahweh¦243785?
\b
\q1
\v 4 Turn \add around\add*, Yahweh¦243792, and save¦243795 my life¦243794
\q1 \add ≈to demonstrate\add* your¦243797 loyal commitment.
\q1
\v 5 \add ≈Once we're dead we can't¦243801 honour\add* you.
\q1 Who will give¦243806 thanks¦243806 to you from Sheol?
\b
\q1
\v 6 I'm worn out from groaning¦243813.
\q1 Every night¦243817 I make my bed swim with my tears¦243819.
\q1 I melt \add away\add* on my couch¦243820.
\q1
\v 7 \add ≈I can barely open\add* my eyes¦243826 because¦243825 of \add &my\add* grief.
\q1 My enemies make me weak \add ≡with grief\add*.
\b
\q1
\v 8 Keep¦243835 away from me, all you who do evil¦243838 things,\x + \xo 6:8: \xt Mat 7:23; Luk 13:27.\x*
\q1 because Yahweh¦243842 has heard¦243841 the sound¦243843 of my weeping¦243844.
\q1
\v 9 Yahweh has heard¦243847 my requests—
\q1 ≈Yahweh will \add ≈answer\add* my prayer¦243851.
\q1
\v 10 Let my enemies¦243861 be shamed and severely dismayed¦243857.
\q1 Let them \add ≈retreat\add* and \add ≈feel ashamed for a while\add*.
\c 7
\s1 A prayer for justice
\rem /s1 A Prayer for Justice; Plea for Help against Persecutors
\d A \add ≈song\add* by David¦243867 which¦243868 he sang to Yahweh¦243871 concerning the Benyamite, Kush.
\rem /d A \it shiggaion\it* of David, which he sang to the Lord concerning Cush, a Benjamite.; A Shiggaion of David, which he sang to the Lord concerning Cush, a Benjaminite.; A shiggaion: for David (which he sang to the Lord because of Cush, a Benjamite); A psalm of David, which he sang to the Lord concerning Cush of the tribe of Benjamin.
\q1
\v 1 I've \add ≈taken\add* refuge¦243885 in you¦243884, Yahweh¦243882, my¦243889 God¦243883.
\q1 Save me from those who're \add ≈trying to get\add* me,
\q1
\v 2 \add ≈or else\add* they'll rip \add ≈me\add* apart like a lion¦243896—
\q1 tearing¦243898 me apart without anyone to rescue¦243900 me.
\b
\q1
\v 3 Yahweh¦243903 my God¦243904, if I'm¦243907 \add ≈the cause of this\add*,
\q1 ≈if it's my hands¦243914 that have \add ≈done wrong¦243913\add*,
\q1
\v 4 if I¦243919 repaid¦243919 my friend¦243920 with evil¦243921 \add instead of good\add*,
\q1 ≈or \add ≈stole from\add* my enemy for no good reason,
\q1
\v 5 allow my enemy¦243928 to chase \add ≈me\add* and overtake¦243931 me,
\q1 and trample¦243932 my life¦243934 into the ground¦243933,
\q1 and \add ≡allow\add* my honour¦243935 \add to disappear into\add* the dust. \qs (Instrumental¦243939 break¦243939.)\qs*
\b
\q1
\v 6 Take action, Yahweh¦243943.
\q1 \add ≈Take out your¦243945 anger¦243945\add* on my enemies¦243948
\q1 Wake up \add ≈for my sake\add*—it's you¦243952 who \add ≈demands\add* justice¦243951.
\q1
\v 7 The countries¦243956 have gathered¦243957 around¦243957 you¦243957—
\q1 return¦243960 \add ≈to ruling them\add* from on high¦243959.
\q1
\v 8 Yahweh¦243963, judge¦243964 \add those\add* \add ≈people¦243965 groups\add*.
\q1 See¦243967 my \add ≈obedience\add* and integrity¦243969,
\q1 \add and\add* \add ≈declare me innocent\add*.
\q1
\v 9 Bring the evil¦243976 \add >activities\add* of wicked¦243978 \add >people\add* to an end¦243973,
\q1 and establish¦243979 \add ≈those who do good\add* \add instead\add*.
\q1 The righteous God¦243984 examines \add ≈inner thoughts and motives\add*.\x + \xo 7:9: \xt Rev 2:23.\x*
\b
\q1
\v 10 \add ≈I trust\add* God¦243991 as my shield¦243988—
\q1 \add ≡the one who\add* rescues people \add ≈who desire to do good\add*.
\b
\q1
\v 11 God¦243998 is a judge¦243999 \add ≈who never does wrong\add*.
\q1 \add ≡He's\add* \add ≈always against\add* \add evil\add*.
\q1
\v 12 If anyone¦244011 doesn't repent¦244011, he'll sharpen¦244013 his bow,
\q1 then bend¦244015 it¦244016 \add back\add* ready¦244016 to use,
\q1
\v 13 because he's prepared¦244020 weapons¦244021 of death¦244023—
\q1 he makes fiery¦244025 arrows¦244024.
\b
\q1
\v 14 Look at \add @that person\add* who's pregnant with wickedness¦244032
\q1 ≈and conceives¦244033 trouble¦244034
\q1 ≈and gives¦244035 birth¦244035 to lies.
\q1
\v 15 He digs a pit \add ≈then makes it deeper\add*,
\q1 \add ≈but\add* he'll fall into the \add very\add* hole that he made.
\q1
\v 16 His trouble¦244048 returns¦244047 on his own head,
\q1 ≈and¦244050 his violence¦244052 \add ≈crushes\add* his own skull¦244051.
\b
\q1
\v 17 I thank¦244056 Yahweh \add ≈for how he always does what's right¦244058\add*,
\q1 and¦244059 sing praises¦244059 to Yahweh the highest \add >one\add*.
\c 8
\s1 God's splendour and mankind's status
\rem /s1 God's Glory and Human Dignity; Divine Majesty and Human Dignity
\d For the musical director¦244065: a song by David¦244070 \add ≈to be accompanied by\add* a stringed instrument.\f + \fr 8:0 \ft Hebrew: ‘gittit’ instrument or style.\f*
\rem /d For the director of music. According to \it gittith.\it* A psalm of David.; For the choir director: A psalm of David, to be accompanied by a stringed instrument.; To the leader: according to The Gittith. A Psalm of David.; For the leader: according to the gittith: a psalm: for David
\q1
\v 1 Our master¦244074 Yahweh¦244074, your \add ≈reputation\add* all over the earth¦244081 is magnificent.
\q1 Your splendour is \add ≈displayed across the sky\add*
\q1
\v 2 for even infants¦244093 and children¦244091 \add to notice\add*.\x + \xo 8:2: \xt Mat 21:16.\x*
\q1 You have established¦244094 strength¦244095 because¦244096 of your¦244097 enemies¦244097—to \add ≈put an end to\add* the enemy¦244099 and the avenger¦244100.
\b
\q1
\v 3 When I look¦244105 \add up\add* at the sky, I see¦244105 your \add ≈handiwork\add*—
\q1 the moon¦244109 and the stars¦244110 that you¦244112 \add ≈placed¦244112 there\add*.
\q1
\v 4 \add ≈How¦244117 come that you even notice humankind¦244123\add*?\f + \fr 8:4 \ft It's important to use singular nouns in this verse, otherwise it would fail to match the singular in the next verse.\f*
\q1 \add ≡Why would you even pay\add* attention to \add ≈any descendant of ours\add*?\x + \xo 8:4: \xt Yob 7:17-18; Psa 144:3; Heb 2:6-8.\x*
\b
\q1
\v 5 You've made him a little¦244129 lower¦244128 than \add ?≈God¦244130 (or ‘gods’)\add*,
\q1 and \add ≈poured splendour and majesty over\add* him.\f + \fr 8:5 \ft Although this is referring directly to humankind, we've strived to keep this segment in the singular, as many students of these songs also see messianic implications here.\f*
\q1
\v 6 You've established him as ruler¦244136 over \add ≈your creation\add*—
\q1 you've put him in charge of everything¦244139:\x + \xo 8:6: \xt 1Cor 15:27; Eph 1:22; Heb 2:8.\x*
\q2
\v 7 All the sheep¦244146 and cows,
\q1 as well as the animals¦244150 in the countryside¦244151,
\q2
\v 8 the birds¦244154 \add ≈that fly\add* and¦244156 the fish¦244156 in the sea¦244157—
\q1 \add everything\add* that moves along¦244158 the \add ≈ocean currents\add*.
\b
\q1
\v 9 Our¦244163 master¦244164, Yahweh¦244164,
\q1 your¦244168 \add ≈magnificent reputation has spread around the whole world\add*.
\c 9
\s1 Thanking Yahweh for his justice
\rem /s1 God's Power and Justice; Thanksgiving to God for His Justice
\d For the musical director¦244173: David's¦244177 song about the death¦244174 of the son
\rem /d For the choir director: A psalm of David, to be sung to the tune “Death of the Son.”; To the leader: according to Muth-labben. A Psalm of David.; For the leader: set to ‘Muth labben’: a psalm: for David; For the director of music. To the tune of “The Death of the Son.” A psalm of David.
\q1
\v 1 I will thank¦244180 Yahweh¦244181 with all \add ≈of my being\add*.
\q1 ≈I will \add ≈tell others\add* all \add ≈about your¦244188 miracles\add*.
\q1
\v 2 I will be happy and¦244192 \add ≈celebrate\add* you¦244193,
\q1 I will sing praise¦244194 to your¦244195 name¦244195, the highest \add >one\add*.
\b
\q1
\v 3 When my enemies¦244201 \add ≈are forced to retreat\add*,
\q1 they stumble¦244203 and \add ≈die as they run away from you¦244205\add*
\q1
\v 4 because you have \add ≈accepted my claim and decided the case in my favour\add*.
\q1 You have sat¦244213 on your throne¦244214—a judge \add ≈who always decides fairly\add*.
\b
\q1
\v 5 You scolded countries¦244220 \add and¦244226\add* destroyed¦244221 the wicked¦244222 \add ones\add*—
\q1 \add ≈making their¦244223 names disappear, never to return\add*.
\q1
\v 6 The enemy¦244229 are finished—\add ≈just ruins¦244232 remaining from now on\add*.
\q1 You \add ≈also uprooted\add* cities¦244234—\add ≈they too will be forgotten\add*.
\b
\q1
\v 7 \add ≈However,\add* Yahweh¦244241 will \add ≈reign\add* forever¦244242.
\q1 He's established¦244244 his throne¦244246 \add ≈as a platform\add* for justice,
\q1
\v 8 \add ≈so\add* he'll judge the world¦244252 \add ≈without bias\add*,
\q1 and he will \add ≈solve cases\add* for the peoples with fairness.
\b
\q1
\v 9 \add ≈Anyone who's oppressed¦244262 can go to Yahweh¦244260 for safety\add*—
\q1 \add he's\add* a \add safe\add* refuge in times¦244264 of trouble¦244265.
\q1
\v 10 Those who know¦244270 your¦244276 \add ≈reputation\add* put their trust¦244268 in you,
\q1 because you don't¦244273 abandon¦244275 those¦244270 who \add make the effort to\add* find you, Yahweh¦244277.
\b
\q1
\v 11 Sing praises¦244280 to Yahweh¦244281 who lives in Tsiyyon¦244283 \add (Zion¦244283)\add*.
\q1 \add ≈Tell all the peoples¦244285 about the good things he's done\add*,
\q1
\v 12 because \add the God\add* \add ≈who avenges those who've been murdered\add*,
\q1 doesn't forget the cries of \add ≈those who suffered\add*.
\b
\q1
\v 13 Have mercy on me, Yahweh¦244304.
\q1 See my¦244307 suffering because of those who hate¦244307 me.
\q1 \add You're the one who\add* \add ≈pulls me away\add* from the gates¦244309 of death¦244310
\q1
\v 14 so that I can \add ≈keep praising¦244317 you\add* at the gates¦244318 of Tsiyyon's¦244321 daughter¦244319.
\q1 I'll \add ≈celebrate the salvation¦244323 that comes from you\add*.
\b
\q1
\v 15 The nations¦244327 have sunk down into the pit they \add themselves\add* made.
\q1 ≈Their foot¦244335 is caught¦244334 in the hidden¦244333 net¦244330 \add that they themselves\add* \add ≈had put there\add*.
\q1
\v 16 Yahweh¦244340 has revealed himself¦244338—he's served justice¦244341—
\q1 the wicked¦244346 \add >people\add* were trapped by \add ≈their¦244344 own actions\add*. \qs (Meditation¦244347 break.)\qs* \qs (Instrumental¦244348 break.)\qs*
\b
\q1
\v 17 Wicked \add >people\add* will turn back to Sheol,
\q1 all nations¦244356 are forgetful¦244357 of God¦244358.
\q1
\v 18 But the needy¦244365 won't \add ≈always be forgotten¦244364\add*,
\q1 and \add ≈those who're suffering won't always find their hopes dashed\add*.
\b
\q1
\v 19 \add ≈Take action\add*, Yahweh¦244374. Don't let \add evil\add* people prevail¦244377.
\q1 Let the nations¦244380 \add ≈face you¦244383 for judgement¦244379\add*.
\q1
\v 20 Put \add ≈some fear in\add* them, Yahweh¦244387.
\q1 \add ≈Remind the nations¦244392\add* that they're human¦244393. \qs (Instrumental¦244395 break¦244395.)\qs*
\c 10
\s1 A prayer for relief from bullies
\rem /s1 A Prayer for Justice; Prayer for Deliverance from Enemies
\q1
\v 1 Why do you \add ≈seem so distant\add*, Yahweh¦244398?
\q1 Why \add ≈can't we see you helping us\add* in times¦244402 of trouble¦244403?
\q1
\v 2 Wicked \add >people\add* \add just\add* arrogantly¦244405 bully the poor and needy.
\q1 May they be caught¦244409 up by the \add very\add* schemes¦244411 that they planned¦244413 \add for others\add*.
\q1
\v 3 Indeed, the wicked¦244418 \add >people\add* boast¦244417 about \add ≈everything they want\add*
\q1 ≈and¦244423 \add ≈they say that the greedy¦244423 person is a fine guy\add*, \add but\add* they despise Yahweh¦244427.
\q1
\v 4 In \add #their\add* pride¦244430, wicked¦244429 \add >people\add* don't¦244432 seek him.
\q1 ≈\add ≈In their minds, they convince themselves that\add* there's¦244435 no God¦244436.
\b
\q1
\v 5 \add #Their\add* \add ≈don't want to change\add* their ways¦244442.
\q1 Your judgements¦244449 are high \add ≈above\add* \add out of their sight\add*.
\q1 As for all \add #their\add* enemies¦244453, \add #they\add* sigh at them.
\q1
\v 6 \add ≈They tell themselves\add*, “\add ≈No one's going to change me\add*.
\q1 ≈\add ≈No one will trouble me, even through¦244462 all the generations\add*.”
\q1
\v 7 \add #Their mouths¦244470 are\add* full of curses¦244469 and lies, and \add ≈they oppress¦244473\add* \add others\add*.
\q1 Mischief and evil¦244477 are under¦244474 \add #their tongues¦244475\add*.\x + \xo 10:7: \xt Rom 3:14.\x*
\b
\q1
\v 8 \add #They sit\add* in ambush¦244481 near the villages¦244482.
\q1 In \add ≈isolated\add* places¦244483 \add #they murder\add* the innocent¦244485.
\q1 \add #Their\add* eyes¦244486 stealthily watch for \add ≈any vulnerable\add* people.
\q1
\v 9 \add #They ambush\add* in a hidden places like a lion¦244493 in cover.
\q1 \add #They hide\add* so they can seize¦244496 \add ≈helpless\add* \add >people\add*.
\q1 \add #They capture\add* the weak by pulling in \add @their nets\add*.
\q1
\v 10 \add #They stoop\add* \add then\add* crouch,
\q1 and¦244506 unfortunate people succumb to \add #their\add* strength.
\q1
\v 11 \add #They\add* \add ≈tell themselves\add*, “God¦244514 has \add ≈gone on strike\add*—
\q1 he \add looks away so he never notices\add*.”
\q1
\v 12 Yahweh¦244523, \add ≈take action\add*.
\q1 ≈God¦244524, \add ≈do something\add*.
\q1 Don't forget¦244529 \add ≈those who're poor¦244530 or needy\add*.
\q1
\v 13 Why do wicked¦244538 \add >people\add* despise God¦244540?
\q1 \add #They\add* \add ≈tell themselves\add*, “You'll \add ≈never come looking for me\add*.”
\q1
\v 14 \add But\add* you have seen¦244546—indeed, you notice mischief¦244551 and grief¦244552 to \add ≈do something about it\add*.
\q1 The \add #victims\add* trust you to \add work on their behalf\add*.
\q1 You are a helper¦244564 for the fatherless¦244560.
\b
\q1
\v 15 Break¦244566 the \add ≈hold\add* of wicked and¦244569 evil people.
\q1 \add ≈Prevent them from being able to implement their wicked schemes\add*.
\b
\q1
\v 16 Yahweh¦244577 is king¦244578 forever¦244579 and ever.
\q1 \add ≈He drove those other nations¦244582 out\add* of his land.
\b
\q1
\v 17 You've heard¦244587 the \add ≈request of those in need\add*, Yahweh¦244588.
\q1 You \add ≈encourage them\add*. You pay \add ≈close\add* attention¦244591
\q2
\v 18 to judge the orphan and oppressed¦244596,
\q1 so that \add ≈mere humans¦244602 will no longer be able to terrify¦244601 them\add*.
\c 11
\s1 Trusting God for fair process
\rem /s1 Confidence in the Lord; Song of Trust in God
\d For the musical director¦244607: \add a song\add* by David¦244608.
\rem /d To the leader. Of David.; For the choir director: A psalm of David.; For the leader: for David; For the director of music. Of David.
\q1
\v 1 I've taken refuge in Yahweh.
\q1 How can you tell me,
\q1 Flutter away to your mountain like a bird?
\q2
\v 2 Because, look, wicked \add >people\add* \add ≈are getting their bows ready\add*.
\q1 They've got their arrows \add ≈lined up\add* on the strings
\q1 to shoot at the \add ≈godly people\add* in the darkness.
\q1
\v 3 If¦244652 the foundations get destroyed,
\q1 what can good people do then?
\q1
\v 4 Yahweh's in his sacred temple.
\q1 His eyes watch—his eyes examine humanity's children.
\q1
\v 5 Yahweh examines both \add ≈good people\add* and the wicked¦244674,
\q1 but he hates those who love \add to inflict\add* violence.
\b
\q1
\v 6 He rains burning coals and sulfur upon the wicked.
\q1 ≈\add ≈He'll send scorching hot winds to punish them\add*
\q1
\v 7 because Yahweh \add ≈loves what is right, and that's what he does\add*.
\q1 \add ≈Godly people will get to stand in front of him\add*.
\c 12
\s1 The requesting of God
\rem /s1 A Prayer for Help; Plea for Help in Evil Times
\d For the musical director¦244693: a song by David¦244698 \add ?≈to be played on the eight-stringed instrument\add*.
\rem /d For the choir director: A psalm of David, to be accompanied by an eight-stringed instrument.; For the leader: according to the sheminith: a psalm: for David; To the leader: according to The Sheminith. A Psalm of David.; For the director of music. According to \it sheminith.\it* A psalm of David.
\q1
\v 1 Help, Yahweh¦244702, because faithful \add >people\add* \add seem to\add* have disappeared.
\q1 ≈Those who have integrity have vanished¦244709 from among humanity¦244712.
\q1
\v 2 Everyone says empty words¦244723 to \add #their neighbours¦244721\add*.
\q1 ≈Everyone speaks with flattering¦244723 lips and¦244725 \add ≈deceitful motives\add*.
\b
\q1
\v 3 Yahweh¦244730, cut off all \add those\add* flattering¦244734 lips¦244733,
\q1 ≈\add and\add* every tongue¦244735 \add ≈that exaggerates\add*.
\q1
\v 4 These are those who have said, “With our tongues¦244743 \add ≈we'll get whatever we want\add*.
\q1 ≈When \em our\em* lips¦244745 speak, who can \add ≈tell us what to do\add*?”
\b
\q1
\v 5 Yahweh¦244759 says¦244758, “I'll \add ≈take action\add*
\q1 because of the violence against the poor \add and\add* the groans¦244754 of the needy¦244755.
\q1 I'll provide the safety¦244761 that¦244762 they've been longing for.”
\b
\q1
\v 6 Yahweh's¦244767 words are pure words,
\q1 like silver¦244770 purified in a furnace¦244772 on the earth—
\q2 refined seven¦244775 times over.
\b
\q1
\v 7 Yahweh¦244780, you¦244778 will protect them.
\q1 \add Yes,\add* forever¦244788 protect us from this \add violent\add* generation¦244786.
\q1
\v 8 Wicked \add >people\add* prowl¦244793 all around¦244791
\q1 when evil is promoted for humanity¦244797.
\c 13
\s1 A prayer for help
\rem /s1 Prayer for Deliverance from Enemies; A Prayer for Help
\d For the musical director¦244799: a song by David¦244801.
\rem /d To the leader. A Psalm of David.; For the leader: a psalm: for David; For the choir director: A psalm of David.; For the director of music. A psalm of David.
\q1
\v 1 Yahweh¦244807, for how long will you keep forgetting¦244808 about me?
\q1 For how long will you hide \add ≈yourself\add* from me?
\q1
\v 2 How long must I worry?
\q1 ≈Must I have grief in my heart¦244828 all day¦244829?
\q1 ≈How long will my enemy¦244835 gloat over me?
\b
\q1
\v 3 Look at me and answer¦244840 me, Yahweh¦244841 my God¦244842.
\q1 \add ≈Restore my strength\add*, or I'll \add ≈die in my sleep¦244847\add*.
\q1
\v 4 Don't let my enemy¦244854 \add ≈boast that they've defeated me\add*,
\q1 \add otherwise\add* my enemies will \add ≈celebrate when I'm defeated\add*.
\b
\q1
\v 5 \add ≈But\add* I've trusted¦244865 in your loyal commitment.
\q1 \add ≈I'm happy inside because you've saved me\add*.
\q1
\v 6 I'll sing to Yahweh because he's been generous to me.
\c 14
\s1 Responding to evil people
\rem /s1 Denunciation of Godlessness; Human Wickedness
\r (Psa. 53)
\d For the musical director¦244876: \add a song\add* by David¦244877.
\rem /d To the leader. Of David.; For the choir director: A psalm of David.; For the leader: for David; For the director of music. Of David.
\q1
\v 1 Godless \add >people\add* \add ≈convince themselves\add* that there¦244901 is no God¦244906.
\q1 They behave corruptly and do evil things.
\q1 No one \add really\add* does what is good.\x + \xo 14:1-3: \xt Rom 3:10-12.\x*
\q1
\v 2 Yahweh looks down at \add ≈humanity\add* from the heavens
\q1 to see if there are any who understand—who \add ≈make an effort to discover\add* him.
\q1
\v 3 They've all turned away.
\q1 Together they've become corrupt.
\q1 There \add ≈isn't¦244932 anyone\add* who does good—no one.
\q1
\v 4 Don't \add ≈those evil people\add* know anything—
\q1 those who eat up my people \add just\add* like they'd eat bread,
\q1 but \add ≈they don't request help from\add* Yahweh?
\q1
\v 5 They tremble with dread,
\q1 because God is with \add ≈those who desire to obey him\add*.
\q1
\v 6 You want to humiliate poor \add #people\add*,
\q1 even though \add ≈they go to Yahweh¦244959 to find safety\add*.
\q1
\v 7 If only \add help\add* would come from Tsiyyon \add (Zion\add* \add ≈to rescue\add* Yisrael.
\q1 When Yahweh brings back his people from \add ≈where they were taken as captives\add*,
\q1 then Yacob \add (Jacob)\add* will rejoice and Yisrael will be glad!
\c 15
\s1 Who does Yahweh like?
\rem /s1 What God Requires; Who Shall Abide in God's Sanctuary?
\d A¦244970 song by David¦244968.
\rem /d A psalm: for David; A psalm of David.; A Psalm of David.
\q1
\v 1 Who's \add ≈allowed to\add* stay in your tent?
\q1 Who can live on your sacred hill?
\q1
\v 2 Whoever's \add ≈innocent because they do\add* what is right
\q1 and¦245001 speaks truth \add ≈with integrity\add*.
\q1
\v 3 \add #Those\add* \add ≈who don't use their tongues to slander\add* \add others\add*.
\q1 \add #Those\add* who don't harm others,
\q1 and who don't insult \add #their neighbours\add*.
\q1
\v 4 \add ≈Those godly people\add* despise \add ≈those rejected by Yahweh\add*,
\q1 \add ≈but\add* \add #they honour\add* those who respect \add *him\add*.
\q1 \add #They\add* \add ≈do what they've promised, even at their own expense\add*.
\q1
\v 5 \add #They\add* don't charge interest when \add #they lend\add* money.
\q1 \add #They\add* don't take bribes to testify against innocent \add >people\add*.
\q1 \add #Those\add* who do those things will never be \add ≈rejected\add*.
\c 16
\s1 Yahweh is my security
\rem /s1 Song of Trust and Security in God; A Prayer of Confidence
\d A song by David¦245043.
\rem /d A Miktam of David.; A miktam: for David; A psalm of David.; A\it miktam\it* of David.
\q1
\v 1 Protect me, God,
\q1 because \add ≈you are the one I trust for my safety\add*.
\q1
\v 2 \add ≈I\add* tell Yahweh, “You are my master. \add ?≈Anything good I do means nothing without\add* you.
\q1
\v 3 As for the \add ≈godly people who live here\add*, they¦245076 are noble people.
\q1 \add ≈I really enjoy being with\add* them.
\q1
\v 4 Their troubles will increase—
\q1 those who \add ≈choose to worship\add* other gods.
\q1 I won't pour out their drink offerings of blood
\q1 or \add ≈even use my lips to name\add* \add their gods\add*.
\q1
\v 5 Yahweh is \add ≈all I want as\add* my inheritance¦245108 and my cup.
\q1 You \add ?≈ensure my future security\add*.
\q1
\v 6 \add ≈I've had a nice piece of land measured out for me\add*—
\q1 it's definitely a good inheritance that I received.
\q1
\v 7 I will praise Yahweh¦245125 who gives me good advice.
\q1 Even at night, my \add ≈conscience\add* teaches me \add what's right¦245129\add*.
\q1
\v 8 I \add ≈made a decision to always keep Yahweh on my mind¦245137\add*.
\q1 \add ≈Nothing will worry me, because he's right here beside me\add*
\q1
\v 9 so I can \add ≈relax and be happy\add*,
\q1 Also \add ≈I\add* can live in safety
\q1
\v 10 because you won't abandon my soul to Sheol.\x + \xo 16:10: \xt Acts 13:35.\x*
\q1 You wouldn't permit your faithful \add >follower\add* to see the pit.
\q1
\v 11 You \add ≈show me the path that leads to\add* life.
\q1 \add ≈I'm always happy in your presence\add*.
\q1 \add ≈I'll have pleasure forever when I'm with you\add*.”\x + \xo 16:8-11: \xt Acts 2:25-28.\x*
\c 17
\s1 A prayer for protection
\rem /s1 Prayer for Deliverance from Persecutors; The Prayer of an Innocent Person
\d A prayer by David¦245174.
\rem /d A prayer: for David; A prayer of David.; A Prayer of David.
\q1
\v 1 Listen to my plea for justice, Yahweh.
\q1 ≈Pay attention to my call for help.
\q1 ≈\add ≈Take notice of\add* my prayer \add coming\add* from \add ≈honest\add* lips.
\q1
\v 2 \add ≈Consider my case and confirm that I'm innocent\add*.
\q1 Let your eyes see what is \add ≈just\add*.
\b
\q1
\v 3 If you test my \add ≈inner motives\add*,
\q1 if you come to me in the night to test me,
\q1 and you won't find any evil plans—
\q1 my mouth won't \add ≈say anything evil\add*.
\q1
\v 4 As for \add ≈people's actions\add*,
\q1 it is at the word from your¦245222 \add ≈mouth\add*
\q1 that I've kept myself from the ways of lawless \add >people\add*.
\q1
\v 5 \add ≈I've kept myself consistently on your¦245237 paths\add*.
\q1 ≈My feet haven't slipped.
\b
\q1
\v 6 I call to you, God, because you answer me.
\q1 \add ≈Take notice of\add* me and listen when I speak.
\q1
\v 7 Show your loyal commitment in a wonderful way,
\q1 you who \add ≈use your power to protect\add*
\q2 those who take refuge in you from their enemies.
\q1
\v 8 Protect me \add ≈as carefully as the pupil is protected in the\add* eye.
\q1 ≈Hide me \add like a chick\add* under the shadow of your wings.
\q1
\v 9 \add ≡Protect me\add* from the wicked \add >people\add* who assault me—
\q1 \add ≡from\add* my enemies who surround me.
\q1
\v 10 They've closed their¦245277 \add ≈minds to pity\add*.
\q1 Their mouths speak with pride.
\q1
\v 11 They have \add ≈closed in on me\add*.
\q1 They \add ≈have decided\add* to throw me to the ground.
\q1
\v 12 They're like a lion \add ≈eager for a victim\add*—
\q1 like a young lion crouching in ambush.
\q1
\v 13 \add ≈Take action\add*, Yahweh¦245303.
\q1 Confront \add #them\add*.
\q1 ≈Knock \add ≈them\add* down.
\q1 Rescue my life¦245307 from wicked \add >people\add* by your¦245301 sword!
\q1
\v 14 \add ≈Use your strength\add*, Yahweh, to rescue me from men—
\q1 from \add ≈people\add* in this world whose prosperity is in this life alone.
\q1 You'll fill the bellies of your treasured ones with riches—
\q1 they'll have many children and will leave their wealth to \add *them\add*.
\q1
\v 15 \add ≈Because I'm obedient\add*, I'll see your face.
\q1 ≈When I wake up, I'll be satisfied \add ≈at seeing\add* you.
\c 18
\s1 David's song of victory
\rem /s1 Royal Thanksgiving for Victory; David's Song of Victory
\r (2 Sam. 22:1-51)
\d For the musical director¦245326: a song by Yahweh's servant¦245328 David¦245330, when he sang the words¦245337 of this song to Yahweh on the day¦245340 that Yahweh rescued him from Shaul¦245350 \add (King Saul¦245350)\add* and all his \add other\add* enemies¦245348.
\rem /d For the leader: for the Lord's servant: for David (who recited the words of this song to the Lord on the day when the Lord rescued him from the power of all his enemies and from the hand of Saul. He said:); To the leader. A Psalm of David the servant of the Lord, who addressed the words of this song to the Lord on the day when the Lord delivered him from the hand of all his enemies, and from the hand of Saul. He said:; For the director of music. Of David the servant of the Lord. He sang to the Lord the words of this song when the Lord delivered him from the hand of all his enemies and from the hand of Saul. He said:; For the choir director: A psalm of David, the servant of the Lord. He sang this song to the Lord on the day the Lord rescued him from all his enemies and from Saul.
\q1
\v 1 He said¦245353:
\q1 I love¦245354 you¦245354, Yahweh¦245355, my \add source of\add* strength¦245356.
\q1
\v 2 Yahweh¦245359 is my rock, my fortress, \add ≈the one who brings me to safety\add*.
\q1 ≈He's my God¦245364, my rock. I take refuge¦245366 in him.
\q1 He's my shield¦245369, the \add ≈power that saves me\add*, my fortress.
\q1
\v 3 I will call \add ≈for help from\add* Yahweh¦245378
\q2 who \add ≈deserves all the praise¦245376 he gets\add*,
\q1 and¦245379 then I'll be rescued from my enemies¦245381.
\q1
\v 4 \add ≈I felt like I was about to die\add*,
\q1 ≈and¦245389 torrents¦245389 of worthlessness¦245390 overwhelmed¦245391 me.
\q1
\v 5 The \add ≈grave seemed to be putting its ropes around\add* me.
\q1 ≈The snares¦245398 of death¦245399 trapped me.
\q1
\v 6 In my distress¦245402 I called¦245406 out to Yahweh¦245407.
\q1 ≈I cried¦245411 for help to my God¦245410.
\q1 He heard¦245412 my voice from his temple¦245413.
\q1 ≈My call for help entered his presence¦245416.
\q1 ≈It \add ≈reached\add* his ears¦245419.
\q1
\v 7 Then the earth¦245425 quaked and shook¦245422.
\q1 ≈The foundations¦245426 of the mountains¦245427 trembled¦245428
\q1 ≈and were shaken because \add @God\add* \add ≈was angry\add*.
\q1
\v 8 Smoke went¦245436 up from out of his nostrils¦245439,
\q1 ≈and blazing fire¦245440 came out of his mouth¦245442.
\q1 Coals were ignited by it.
\q1
\v 9 He opened the skies¦245450 and came¦245451 down,
\q1 and \add ≈heavy\add* darkness¦245452 was under¦245453 his feet¦245454.
\q1
\v 10 He rode on a winged creature and flew.
\q1 ≈He glided on the wings¦245465 of the wind¦245467.
\q1
\v 11 He made darkness \add into\add* a tent around¦245474 him—
\q1 heavy rain clouds in the skies.
\q1
\v 12 Hail and¦245488 \add ≈burning\add* coals¦245488 fell from the brightness¦245483 in front of him¦245484.
\q1
\v 13 Yahweh¦245496 thundered¦245493 from the heavens¦245494.
\q1 The voice¦245499 of the highest \add >one\add* shouted.\f + \fr 18:13 \ft ‘hail and burning coals’ has been omitted from this translation as the Hebrew words are assumed to have been accidentally copied from the previous verse.\f*
\q1
\v 14 He shot his arrows¦245507 and scattered¦245508 his enemies—
\q1 ≈many lightning¦245509 bolts, and \add ≈forced them to disperse\add*.
\q1
\v 15 Then the water¦245517 channels¦245516 appeared.
\q1 ≈The foundations¦245519 of the world¦245520 were exposed
\q2 at your rebuke¦245521, Yahweh¦245522—
\q1 ≈at the blast¦245523 of the breath¦245524 from your nostrils¦245525.
\q1
\v 16 He reached down from above \add and\add* took¦245530 hold of me.
\q1 ≈He pulled me out of the surging waters¦245532.
\q1
\v 17 He rescued me from my¦245539 powerful enemy¦245537—
\q1 from those who hated¦245539 me,
\q1 because they¦245542 were too strong¦245542 for me.
\q1
\v 18 They confronted¦245546 me \add ≈when I was in\add* distress,
\q1 \add ≈but\add* Yahweh¦245552 was my support¦245553.
\q1
\v 19 He brought¦245557 me out to a wide open place¦245558.
\q1 ≈He saved me because he¦245561 was pleased with me.
\q1
\v 20 Yahweh¦245566 has rewarded¦245565 me because \add ≈I've done nothing wrong\add*.
\q1 ≈He has restored me because \add ≈I'm innocent\add*.
\q1
\v 21 because I've \add ≈followed\add* Yahweh's \add ≈instructions\add*
\q1 and¦245579 haven't acted¦245581 wickedly¦245581 towards my God¦245582.
\q1
\v 22 \add ≈I keep all his instructions in mind\add*,
\q1 and¦245590 I haven't \add ≈refused to follow any of his rules\add*.
\q1
\v 23 I've \add ≈done nothing that he could blame¦245598 me for\add*
\q1 and I've kept¦245600 myself from \add ≈disobeying him\add*.
\q1
\v 24 \add ≈So\add* Yahweh¦245606 has restored me because of my \add ≈obedience\add*,
\q1 because \add ≈I was innocent in his sight¦245612\add*.
\q1
\v 25 To the faithful, you show yourself faithful.
\q1 ≈To the blameless, you show yourself blameless.
\q1
\v 26 ≈To the pure, you show yourself pure,
\q1 but you're shrewd towards anyone¦245628 who's crooked,
\q1
\v 27 because you save¦245642 people¦245639 \add ≈who're suffering\add*,
\q1 \add ≈but\add* you bring¦245645 down those with \add proud,\add* uplifted¦245644 eyes¦245643.
\q1
\v 28 You give light¦245651 to my lamp.
\q1 ≈Yahweh¦245653 my God¦245654 lights up my darkness¦245656.
\q1
\v 29 \add ≈With your help\add*, I \add ≈can run¦245662 forward into the invaders\add*.
\q1 ≈\add ≈With my God's assistance\add*, I can leap over a wall.
\q1
\v 30 As for God¦245670, his \add #ways are\add* perfect.
\q1 ≈Yahweh's message¦245673 has been refined¦245676.
\q1 He is a shield¦245677 to everyone who \add ≈goes to him to stay safe\add*,
\q1
\v 31 because who is God except Yahweh¦245689?
\q1 ≈Who is a \add ≈reliable place of safety\add* except our¦245693 God?
\q1
\v 32 It is God¦245696 who puts strength¦245698 onto me like a belt \add around me\add*—
\q1 who makes my¦245697 path¦245701 \add ≈clear of obstacles\add*.
\q1
\v 33 He makes \add ≈me sure-footed\add* like a deer,
\q1 and¦245707 places me in the \add ≈hills\add*.\x + \xo 18:33: \xt Heb 3:19.\x*
\q1
\v 34 He trains¦245712 my hands¦245713 for battle,
\q1 ≈and¦245715 my arms to bend a bronze¦245718 bow.
\q1
\v 35 You \add ≈protect and save me with your\add* shield¦245725.
\q1 You \add ≈use your power to\add* support¦245728 me,
\q1 and your favour has made me \add ≈strong\add*.
\q1
\v 36 You've made the path for my feet \add ≈wide\add* beneath me
\q1 \add ≈so\add* that my \add ≈feet\add* haven't slipped.
\q1
\v 37 I chased my enemies¦245742 and overtook¦245743 them.
\q1 ≈I didn't¦245744 turn back until¦245748 they¦245750 were destroyed.
\q1
\v 38 I smashed them so that they were unable to \add ≈regroup\add*.
\q1 ≈They have fallen under¦245759 my feet¦245760.
\q1
\v 39 You put strength¦245764 on me for battle¦245765 \add ≈like a belt around me\add*.
\q1 You made my enemies bow down to me.
\q1
\v 40 You \add ≈allowed me to kill my¦245775 enemies¦245771\add*.
\q1 ≈I annihilated those who hated¦245775 me.
\q1
\v 41 They called for help¦245779, but no rescuer \add came\add*.
\q1 ≈\add ≡They called out\add* to Yahweh¦245785, but he didn't¦245786 answer¦245787 them.
\q1
\v 42 I \add ≈hammered\add* them into fine pieces like dust in the wind¦245796.
\q1 ≈I emptied¦245799 them out like mud in the streets¦245798.
\q1
\v 43 You rescued me from people's feuds.
\q1 You've made me the head over nations¦245807.
\q1 ≈People serve¦245812 me that I never knew¦245811 \add before\add*.
\q1
\v 44 As soon as they heard¦245815 \add ≈about me\add*, they obeyed me.
\q1 ≈Foreigners \add ≈cower down\add* to me.
\q1
\v 45 The foreigners¦245829 \add ≈lose heart\add*,
\q1 ≈and¦245831 came trembling¦245831 out of their¦245832 strongholds¦245832.
\q1
\v 46 Yahweh¦245837 lives—may my \add ≈place of security\add* be praised.
\q1 ≈Praise the God¦245841 \add ≈who saved me\add*.
\q1
\v 47 He's the God¦245845 who executes vengeance¦245847 \add ≈on my behalf\add*—
\q1 who subdues¦245849 the nations under¦245851 me.
\q1
\v 48 I'm set free from my¦245854 enemies¦245855.
\q1 Indeed, you \add ≈helped me stay ahead of those who opposed me\add*.
\q1 You rescued me from violent¦245862 men.
\q1
\v 49 Therefore I'll give¦245870 thanks¦245870 to you¦245870 among the nations¦245871, Yahweh¦245873,
\q1 ≈I'll sing praises¦245875 to your¦245874 name¦245874.\x + \xo 18:49: \xt Rom 15:9.\x*
\q1
\v 50 \add @God\add* gives great¦245878 victory to his king,
\q1 and he shows¦245882 his loyal¦245883 commitment to his anointed¦245885 \add >one\add*—
\q1 to David¦245886 and to his descendants¦245887 forever.
\c 19
\s1 God's splendour displayed
\rem /s1 God's Glory in Creation; God's Glory in Creation and the Law
\d For the musical director¦245892: a song by David¦245894.
\rem /d To the leader. A Psalm of David.; For the leader: a psalm: for David; For the choir director: A psalm of David.; For the director of music. A psalm of David.
\q1
\v 1 The skies¦245897 declare God's \add ≈talent and splendour\add*,
\q1 ≈and \add ≈outer space\add* shows off his handiwork.
\q1
\v 2 Speech pours¦245910 out day after day.
\q1 ≈Night after night it reveals knowledge¦245916.
\q1
\v 3 There's no speech¦245921 or words¦245923 spoken.
\q1 ≈No voice¦245926 can be heard¦245925
\q1
\v 4 yet their words¦245937 go out over all the earth¦245931,
\q1 ≈and their speech to the end¦245935 of the world¦245936.
\q1 He's \add ≈placed the sun¦245938 in its home\add* \add in the sky\add*.\x + \xo 19:4: \xt Rom 10:18.\x*
\q1
\v 5 The sun is like a bridegroom¦245946 coming out of his room.
\q1 ≈\add ≡It's\add* like a strong¦245950 man who's glad when he¦245945 can run¦245951 along his path.
\q1
\v 6 The sun rises from \add ≈side of our view\add*
\q1 ≈and crosses the sky to the other.
\q1 Nothing escapes its heat.
\q1
\rem /s1 The Law of the Lord
\v 7 Yahweh's \add #instructions are\add* perfect¦245971, restoring¦245972 \add ≈our motivation\add*.
\q1 Yahweh's testimony is reliable¦245976, making¦245977 simple¦245978 \add >people\add* wise.
\q1
\v 8 Yahweh's instructions are right, \add ≈bringing inner fulfillment\add*.
\q1 ≈Yahweh's \add #commands are\add* pure, bringing light to the eyes¦245991.
\q1
\v 9 \add ≈Respect for\add* Yahweh¦245995 is pure, enduring¦245998 forever¦245999.
\q1 ≈Yahweh's rules are correct and always right¦246004.
\q1
\v 10 They're more valuable than gold, even fine gold.
\q1 ≈They're sweeter¦246012 than honey, even the honey that drips from the honeycomb.
\q1
\v 11 Yes, your¦246020 servant¦246020 is warned¦246021 by \add @Yahweh's rules\add*.
\q1 ≈A worthwhile reward comes from obeying them.
\q1
\v 12 Who can discern¦246031 all their own errors¦246028?
\q1 ≈Cleanse me from hidden¦246032 faults.
\b
\q1
\v 13 Also, keep¦246039 your¦246040 servant¦246040 from willful¦246037 sins¦246037—
\q1 ≈don't¦246041 let them not rule over me.
\q1 Then I'll be perfect,
\q1 ≈and¦246048 I will be innocent¦246048 of terrible disobedience.
\q1
\v 14 Let the words¦246056 from my mouth¦246058
\q1 ≈and \add even\add* my inner thoughts
\q1 be acceptable¦246054 in your¦246061 sight, Yahweh¦246062—
\q1 \add ≈the secure place that I can run to\add*,
\q1 ≈and \add ≈the one who paid for my release from slavery\add*.
\c 20
\s1 A prayer for victory
\rem /s1 Prayer for Victory; A Prayer for Victory
\d For the musical director¦246066: a song by David¦246068.
\rem /d To the leader. A Psalm of David.; For the leader: a psalm: for David; For the choir director: A psalm of David.; For the director of music. A psalm of David.
\q1
\v 1 May Yahweh¦246072 help you \add ≈whenever trouble¦246074 comes\add*.
\q1 ≈\add Then\add* may Yakob's \add (Jacob's)\add* God¦246078 protect¦246075 you
\q1
\v 2 and send¦246082 help¦246084 from \add &his\add* sanctuary¦246085,
\q1 ≈to support you from Tsiyyon¦246086 \add (Zion¦246086)\add*.
\q1
\v 3 May he¦246090 call to mind all your offerings¦246093
\q1 and accept¦246095 your burnt¦246094 sacrifice. \qs (Instrumental¦246096 break¦246096.)\qs*
\q1
\v 4 May he give¦246099 you \add ≈your desires that you've thought about the most\add*,
\q1 ≈and \add ≈make all the plans¦246105 that you've hoped for come to pass\add*.
\q1
\v 5 Then we will \add ≈celebrate\add* your victory¦246111,
\q1 ≈and we'll raise¦246115 banners¦246115 in the name¦246112 of our God¦246114.
\q1 May Yahweh¦246117 grant all your requests¦246120.
\q1
\v 6 Now I know¦246124 that Yahweh¦246128 will rescue his anointed¦246129 \add >one\add*.
\q1 He will answer¦246130 him¦246130 from his sacred¦246132 heaven¦246131
\q1 \add ≈and use all his strength to save\add* \add <him\add*.
\q1
\v 7 \add ≈Various leaders trust in various different military units\add*,
\q1 but we will \add ≈put our trust in\add* our God¦246147 Yahweh¦246146.
\q1
\v 8 They will \add ≈stumble\add* and fall,
\q1 but we will \add ≈be strong\add* and stand¦246156 \add ≈firm\add*.
\q1
\v 9 Yahweh¦246159, rescue the king¦246161.
\q1 Answer us when we¦246165 call \add for help\add*.
\c 21
\s1 Praise for victory
\rem /s1 Thanksgiving for Victory; Praise for Victory
\d For the musical director¦246167: a song by David¦246169.
\rem /d To the leader. A Psalm of David.; For the leader: a psalm: for David; For the choir director: A psalm of David.; For the director of music. A psalm of David.
\q1
\v 1 The king's glad about your strength¦246173, Yahweh¦246172.
\q1 ≈He's very happy about the salvation you provide.
\q1
\v 2 You've given¦246188 him \add ≈what he really wanted\add*,
\q1 ≈and¦246190 haven't held back \add ≈from answering his requests¦246190\add*. \qs (Instrumental¦246195 break¦246195.)\qs*
\q1
\v 3 You went to meet him¦246200 with blessings¦246201 of good¦246202 \add >things\add*.
\q1 ≈You placed a crown¦246205 of purest gold¦246206 on his head.
\q1
\v 4 He asked¦246211 you for life \add and\add* you gave it to him.
\q1 You \add ≈extended his life and gave him an eternal dynasty\add*.
\q1
\v 5 \add ≈He receives great¦246221 respect\add* because of your¦246224 victory.
\q1 ≈You've given him splendour and¦246226 majesty.
\q1
\v 6 When you grant him lasting blessings¦246234,
\q1 you make him glad with the \add ≈excitement\add* of your presence¦246240.
\q1
\v 7 The king¦246245 trusts¦246246 in Yahweh.
\q1 He won't¦246250 waver \add ≈as he experiences\add* the loyal commitment of the highest \add >one\add*.
\q1
\v 8 Your \add ≈energy\add* will find all your¦246262 enemies¦246259.
\q1 Your \add ≈strength will reach as far as\add* those who hate¦246262 you¦246262.
\q1
\v 9 \add ≈When you get angry\add*, you'll burn them up like in a flaming furnace¦246267.
\q1 ≈Yahweh¦246271 will consume¦246274 them in his fury, and the fire will devour them.
\q1
\v 10 You'll destroy¦246280 their offspring¦246281 from the earth¦246279
\q1 and their descendants¦246278 from among humankind¦246283
\q1
\v 11 because they intended to do evil against¦246289 you¦246289.
\q1 They conceived a plot, \add but\add* they won't¦246293 succeed¦246295
\q1
\v 12 because you¦246302 will turn¦246299 them back.
\q1 ≈You'll draw your¦246301 bow \add ≈in front of\add* them.
\q1
\v 13 Yahweh¦246309, \add ≈show us\add* your strength¦246310 \add ≈and we'll praise you\add*.
\q1 We'll sing, and praise your power¦246313.
\c 22
\s1 A cry of pain then a praise song
\rem /s1 Plea for Deliverance from Suffering and Hostility; A Cry of Anguish and a Song of Praise
\d For the musical director¦246315: a song by David¦246321 \add to the tune\add* ‘The doe of the dawn’.
\rem /d For the director of music. To the tune of “The Doe of the Morning.” A psalm of David.; For the choir director: A psalm of David, to be sung to the tune “Doe of the Dawn.”; For the leader: set to ‘Hind of the Dawn’: a psalm: for David; To the leader: according to The Deer of the Dawn. A Psalm of David.
\q1
\v 1 My¦246329 God, my God, why have you abandoned¦246327 me?
\q1 Why are you so far from saving me
\q1 ≈\add ≡and far from\add* \add ≈my plea for help\add*?\x + \xo 22:1: \xt Mat 27:46; Mrk 15:34.\x*
\q1
\v 2 My God¦246334, I call out in the daytime \add for help\add*, but you¦246339 don't¦246338 answer¦246339 \add >me\add*,
\q1 ≈and at night¦246340 I'm not silent¦246343 \add either\add*.
\q1
\v 3 \add ≈Yet\add* you are sinless—
\q1 \add ≈accepting\add* Yisrael's praises¦246350.
\q1
\v 4 Our ancestors¦246356 trusted in you.
\q1 They trusted in you, and you rescued them.
\q1
\v 5 They called out to you \add for help\add* and they were rescued.
\q1 They trusted¦246365 in you and were not disappointed.
\q1
\v 6 \add ≈But\add* I'm a worm and not a man¦246375—
\q1 ≈a disgrace to humanity¦246377 and despised¦246378 by the people¦246379.
\q1
\v 7 Everyone who sees me, taunts me.
\q1 ≈They \add ?≈make faces at me\add*.
\q1 ≈They shake¦246389 their heads at me.\x + \xo 22:7: \xt Mat 27:39; Mrk 15:29; Luk 23:35.\x*
\q2
\v 8 Go to Yahweh¦246396—he'll save him.
\q1 ≈He'll rescue¦246398 him because he likes him.\x + \xo 22:8: \xt Mat 27:43.\x*
\q1
\v 9 You brought me out from the womb.
\q1 ≈You made me trust¦246409 you¦246406 when I was at my¦246407 mother's¦246413 breasts¦246412.
\q1
\v 10 I \add ?≈was forced to be dependant\add* on you since birth¦246418.
\q1 ≈You are my God¦246421 since I was in my mother's¦246420 womb.
\q1
\v 11 Don't \add ≈distance yourself\add* from me, because trouble¦246431 is near.
\q1 ≈There's no one \add else who can\add* help.
\q1
\v 12 Many \add enemies\add* surround me \add like angry\add* bulls.
\q1 ≈Strong bulls from Bashan¦246443 have surrounded me.
\q1
\v 13 They open their¦246449 mouths¦246449 wide against¦246448 me
\q1 ≈like a roaring¦246452 lion¦246450 tearing¦246451 its victim apart.
\q1
\v 14 I am being poured¦246456 out like water¦246455 and all my bones¦246460 are out of joint¦246457.
\q1 ≈My heart¦246462 is like wax—it melts away within my chest.
\q1
\v 15 My strength¦246472 has dried¦246469 up like a piece of fired clay.
\q1 ≈My tongue¦246473 sticks to \add ≈the roof of my mouth\add*.
\q1 You're \add ≈about to let me die and return to\add* dust
\q1
\v 16 because dogs have surrounded¦246484 me.
\q1 ≈A band of evil \add >men\add* has encircled¦246488 me.
\q1 They've pierced¦246489 my hands¦246490 and¦246491 my feet¦246491.\f + \fr 22:16 \ft In this last line, we're following the ancient Septuagint translation rather than the difficult-to-understand Hebrew text.\f*
\q1
\v 17 I can count¦246494 all my bones¦246497.
\q1 They \add stand\add* looking, and stare at me.
\q1
\v 18 They divide my clothes¦246510 up among themselves,
\q1 ≈They cast lots for my garments¦246506.\x + \xo 22:18: \xt Mat 27:35; Mrk 15:24; Luk 23:34; Yhn 19:24.\x*
\q1
\v 19 Yahweh¦246516, \add ≈don't¦246517 just stand at a distance¦246519\add*.
\q1 ≈Please hurry to help me, my¦246521 strength.
\q1
\v 20 Save my life from the sword¦246526—
\q1 ≈my \add ≈very existence\add* from the \add ≈clutch\add* of wild dogs.
\q1
\v 21 Save me from the lion's mouth¦246535.
\q1 ≈Rescue me from the horns¦246537 of the wild bulls.
\b
\q1
\v 22 I'll \add ≈promote\add* your¦246543 name¦246543 among my brothers¦246544.
\q1 ≈I'll praise¦246547 you¦246547 in \add ≈front of all the assembled¦246546 people\add*.\x + \xo 22:22: \xt Heb 2:12.\x*
\q1
\v 23 ≈You all who fear Yahweh¦246551, praise¦246553 him.
\q1 ≈All you descendants of Yakob, honour¦246558 him.
\q1 ≈Stand in awe of him, all you descendants of Israel¦246564,
\b
\q1
\v 24 because he hasn't despised¦246570 or detested¦246572 the suffering of \add ≈the one who's going through it\add*.
\q1 ≈Yahweh hasn't hidden¦246577 \add ≈away\add* from him.
\q1 ≈When the suffering one called out to him, he heard¦246582.
\q1
\v 25 \add ≈You're the reason that I offer\add* praise¦246586 \add ≈when all the people gather\add*.
\q1 ≈I'll fulfill my vows \add ≈publicly in front of\add* those who fear¦246592 him¦246592.
\q1
\v 26 The oppressed \add >people\add* will eat¦246595 and¦246598 be satisfied¦246598.
\q1 Those who're \add ≈interested in\add* Yahweh¦246600 will praise¦246599 him¦246601.
\q1 May you all live¦246602 forever¦246604.
\b
\q1
\v 27 \add Peoples\add* from each end of the earth¦246617 will remember¦246607 and turn¦246609 to Yahweh¦246612.
\q1 ≈All the families of the nations¦246623 will bow down before you,
\q1
\v 28 because Yahweh¦246627 \add ≈is the king\add*
\q1 ≈and¦246629 rules¦246629 over the nations¦246630.
\q1
\v 29 All the prosperous \add >people\add* in the world will celebrate and worship¦246634 \add >him¦246642\add*.
\q1 ≈All \add ≈mortal people\add* will bow before¦246642 him—those¦246646 who can't¦246649 \add ≈extend\add* their own lives.
\q1
\v 30 \add Our\add* \add ≈future offspring¦246653\add* will serve¦246654 him¦246654.
\q1 They'll tell the next generation¦246657 about¦246656 the master¦246656.
\q1
\v 31 They will come¦246660 and¦246661 tell about¦246664 his righteousness¦246662.
\q1 They'll tell what he's done to people¦246663 not yet born.
\c 23
\s1 Protected and blessed by the shepherd
\rem /s1 The Lord Our Shepherd; The Divine Shepherd
\d A¦246671 song by David¦246669.
\rem /d A psalm: for David; A psalm of David.; A Psalm of David.
\q1
\v 1 Yahweh is my shepherd
\q2 \add so\add* I won't lack anything.
\q1
\v 2 He lies me down in paddocks of fresh grass.
\q1 He leads¦246687 me beside a peaceful \add stream\add*.
\q1
\v 3 He refreshes my inner being.
\q1 He guides me along paths of obedience so that he'll be honoured.
\q1
\v 4 Even when I walk through a valley in deep darkness,
\q2 I won't be afraid of being harmed.
\q1 Your rod and staff will \add protect and\add* comfort me.
\q1
\v 5 You prepare a meal for me while my enemies \add watch\add*.
\q1 You give me olive oil to soothe my head.
\q1 \add ≈I have so many blessings\add*.
\q1
\v 6 I'm certain that your goodness and your mercy will surround me for my whole life,
\q1 and then I'll live in Yahweh's house forever.
\c 24
\s1 God the powerful King
\rem /s1 The Great King; Entrance into the Temple
\d A song by David.
\rem /d Of David. A Psalm.; Of David. A psalm.; A psalm of David.; For David: a psalm
\q1
\v 1 The earth and all its content belong to Yahweh—
\q1 ≈the world, and everything that lives in it,
\q1
\v 2 because he founded it on the seas,
\q1 ≈and established it on the rivers.
\q1
\v 3 Who will ascend Yahweh's mountain?
\q1 ≈Who will stand in his sacred place?
\q1
\v 4 The¦246795 one with clean hands and a pure heart,
\q1 who hasn't \add ≈falsely declared to be following me\add*,
\q1 ≈and hasn't \add ≈made a promise\add* in order to deceive \add >others\add*.
\q1
\v 5 He'll receive a blessing from Yahweh
\q1 and he God of his¦246802 salvation \add ≈will declare him¦246802 innocent\add*.
\q1
\v 6 Such is the generation of those who \add ≈try to discover\add* him—
\q1 those who \add ≈want to imitate\add* Yakob. \qs (Instrumental break.)\qs*
\q1
\v 7 \add ≈Look up\add*, you gates.
\q1 ≈\add ≈Open up\add*, everlasting doors,
\q1 so that the \add ≈incredible\add* king¦246822 can come in.
\q1
\v 8 Who's \add ≈that incredible\add* king¦246839?
\q1 Yahweh, strong and powerful.
\q1 ≈Yahweh, victorious in battle.
\q1
\v 9 \add ≈Look up\add*, you gates.
\q1 ≈\add ≈Open up\add*, everlasting doors,
\q1 so that the \add ≈incredible\add* king can come in.
\q1
\v 10 Who's \add ≈that incredible\add* king?
\q1 Army commander Yahweh.
\q1 He's that \add ≈incredible\add* king. \qs (Instrumental break.)\qs*
\c 25
\s1 The praying so that get to teach
\rem /s1 A Prayer for Guidance and Protection; Prayer for Guidance and for Deliverance
\d \add A song\add* by David.
\rem /d For David; A psalm of David.; Of David.
\qa \bd א\bd* (Alef)
\q1
\v 1 I \add ≈offer\add* my life to you¦246862, Yahweh.
\qa \bd ב\bd* (Beyt)
\q1
\v 2 My God, I trust in you¦246876.
\q1 Don't let me be humiliated.
\q1 ≈Don't let my enemies \add ≈defeat me and then celebrate\add*.
\qa \bd ג\bd* (Gimel)
\q1
\v 3 \add ≈Don't let anyone be disgraced because they'd put their trust in\add* you.
\q1 \add On the other hand,\add* may those who act treacherously without cause be ashamed.
\qa \bd ד\bd* (Dalet)
\q1
\v 4 Make your ways known to me, Yahweh.
\q1 ≈Teach me your paths.
\qa \bd ה\bd* (He)
\q1
\v 5 Guide me into your truth and teach me,
\q1 because you're the God \add ≈who saves me\add*.
\q1 I wait all day long¦246911 \add ≈to experience your presence\add*.
\qa \bd ו\bd* (Vav)
\q1
\v 6 \add ≈Call\add* your acts of compassion and loyal commitment \add ≈to mind\add*, Yahweh¦246929,
\q1 because they've always existed.
\qa \bd ז\bd* (Zayin)
\q1
\v 7 Don't \add ≈think about my youthful disobedience\add* or my rebelliousness.
\q1 \add ≈Call me to mind\add* with loyal commitment because of your goodness, Yahweh¦246934.
\qa \bd ח\bd* (Het)
\q1
\v 8 Yahweh is \add both\add* honest and¦246945 good,
\q1 therefore he teaches¦246945 sinners the way.
\qa \bd ט\bd* (Tet)
\q1
\v 9 He¦246952 guides the humble in what is right
\q1 ≈and he teaches \add *them\add* his way.
\qa \bd י\bd* (Yod)
\q1
\v 10 All Yahweh's ways are loyal commitment and faithfulness
\q1 to those who keep his agreement and his solemn commands.
\qa \bd כ\bd* (Kaf)
\q1
\v 11 For the sake of your \add ≈reputation\add*, Yahweh¦246975,
\q1 forgive my disobedience because it's \add ≈pretty bad\add*.
\qa \bd ל\bd* (Lamed)
\q1
\v 12 Who are \add #those\add* who respect Yahweh?
\q1 The master will instruct \add #them\add* in the path that \add #they\add* should choose.
\qa \bd מ\bd* (Mem)
\q1
\v 13 \add #They'll\add* \add ≈enjoy a life of goodness\add*,
\q1 ≈and¦246990 \add #their\add* descendants will \add ≈live peacefully in\add* the land.
\qa \bd נ\bd* (Nun)
\q1
\v 14 Yahweh's¦246997 friendship is for those who respect him,
\q1 and he makes his \add ≈promises\add* known to them.
\qa \bd ס\bd* (Samek)
\q1
\v 15 My eyes are always on Yahweh,
\q1 because he'll untangle my feet from the net.
\qa \bd ע\bd* (Ayin)
\q1
\v 16 Turn towards me and have mercy on me,
\q1 because I'm alone and suffering.
\qa \bd פ\bd* (Pe)
\q1
\v 17 \add ≈My worries keep increasing\add*—
\q1 rescue me from my distress.
\qa \bd צ\bd* (Tsade)
\q1
\v 18 \add ≈Take note of\add* my suffering and¦247035 troubles.
\q1 Forgive all my sins.
\qa \bd ק\bd* (Qof)
\q1
\v 19 \add ≈Look at\add* my enemies because \add ≈there's so many of them\add*.
\q1 They hate me with cruel hatred.
\qa \bd ר\bd* (Resh)
\q1
\v 20 Protect my life and¦247052 rescue me.
\q1 Don't let me be humiliated, because I \add always\add* take refuge in you¦247055.
\qa \bd ש\bd* (Sin/Shin)
\q1
\v 21 May integrity and \add ≈godliness\add* preserve me,
\q1 because I wait for you \add to help me\add*.
\qa \bd ת\bd* (Tav)
\q1
\v 22 Rescue Yisrael, God,
\q1 from all its troubles.
\c 26
\s1 A prayer of a godly person
\rem /s1 Plea for Justice and Declaration of Righteousness; The Prayer of a Good Person
\d \add A song\add* by David¦247066.
\rem /d For David; A psalm of David.; Of David.
\q1
\v 1 \add ≈Declare me innocent\add*, Yahweh, because I have walked with integrity.
\q1 ≈I've trusted in Yahweh without wavering.
\q1
\v 2 Examine me, Yahweh, and test me.
\q1 ≈\add ≈Check out\add* my mind and my motives.
\q1
\v 3 \add ≈I keep my eyes on\add* your loyal commitment,
\q1 ≈and¦247105 I walk about in your faithfulness.
\q1
\v 4 I don't¦247116 associate with deceitful people,
\q1 ≈or with those who're dishonest.
\q1
\v 5 I \add ≈avoid\add* the \add #gatherings\add* of evildoers,
\q1 ≈and¦247122 I don't \add ≈meet\add* with the wicked.
\q1
\v 6 I wash my hands in innocence,
\q1 and¦247131 I go around your¦247134 altar, Yahweh,
\q1
\v 7 to sing a praise song
\q1 ≈and¦247140 to tell about all the wonderful \add ≈things you've done\add*.
\q1
\v 8 Yahweh, I love the house where you live,
\q1 ≈the place \add ≈where your power and¦247151 splendour is continually displayed\add*.
\q1
\v 9 Don't remove me along with sinners,
\q1 ≈or my life with people \add ≈blood on their hands\add*—
\q1
\v 10 \add ≈people who're plotting\add* wickedness,
\q1 and¦247169 whose \add ≈pockets\add* are full of bribes.
\q1
\v 11 But as for me, I'll walk with integrity.
\q1 \add ≈Release me from my slavery\add* and have mercy on me.
\q1
\v 12 My \add #feet stand\add* on level ground.
\q1 I will bless Yahweh at \add &our\add* gatherings.
\c 27
\s1 A prayer of praise
\rem /s1 Triumphant Song of Confidence; A Prayer of Praise
\d \add A song\add* by David.
\rem /d For David; A psalm of David.; Of David.
\q1
\v 1 Yahweh is my light and \add ≈the one who saves me\add*—\add ≈why should I be afraid of anyone\add*?
\q1 ≈Yahweh is \add ≈where my life is safe\add*—\add ≈why should I be worrying\add*?
\q1
\v 2 When¦247225 evil \add ≈people\add* approached me to \add ≈wear me down\add*,
\q1 \add ≈those\add* adversaries and enemies stumbled and fell.
\q1
\v 3 \add ≈Even when I'm surrounded by\add* an \add enemy\add* army, \add ≈I won't be scared\add*.
\q1 ≈Although war \add ≈breaks out\add* against me, even then I'll remain confident.
\q1
\v 4 \add There's\add* one thing that I've Yahweh and that I'll \add ≈aim for\add*:
\q1 that I'll \add ≈be able to\add* stay in the house of Yahweh \add ≈as long as I live\add*.
\q1 to see Yahweh's beauty and to meditate in his temple.
\q1
\v 5 He'll hide me in his shelter \add ≈when trouble comes\add*—
\q1 ≈He'll conceal me under the cover of his tent .
\q1 ≈He'll lift me high \add to a safe place up\add* on a rock.
\q1
\v 6 Then \add ≈I'll be helped to achieve victory over\add* my enemies all around me,
\q1 and I will offer celebratory sacrifices in his tent.
\q1 ≈I'll make music and sing to Yahweh¦247279.
\q1
\v 7 Yahweh¦247294, \add ≈listen to me\add* when I call out \add for help\add*.
\q1 Have mercy on me, and answer me.
\q1
\v 8 My \add ≈gut feelings\add* tell me \add ≈that I should follow you\add*,
\q1 \add so\add* I'll \add ≈strive to relate to you\add*, Yahweh.
\q1
\v 9 Don't \add ≈stay away\add* from me.
\q1 Don't turn your servant away in anger.
\q1 You've been my helper.
\q1 Don't leave or abandon¦247324 me, God \add ≈who saves me\add*.
\q1
\v 10 Even if my \add ≈parents were to abandon\add* me,
\q1 Yahweh¦247329 would \add ≈take me in\add*.
\q1
\v 11 Teach me your way, Yahweh.
\q1 Lead me on a level path
\q1 because of my enemies.
\q1
\v 12 Don't \add ≈let my enemies do what they want to me\add*,
\q1 because \add ≈fraudulent cases have been brought\add* against me,
\q1 and \add @those people\add* \add ≈thrive on\add* violence.
\q1
\v 13 \add ?What would've happened to me\add*
\q1 if I hadn't believed that I would see Yahweh's goodness in the land of the living?
\q1
\v 14 \add ≈Keep expecting\add* Yahweh \add to act\add*.
\q1 Be strong and courageous. Wait for Yahweh.
\c 28
\s1 Prayer of requesting
\rem /s1 Prayer for Help and Thanksgiving for It; A Prayer for Help
\d \add A song\add* by David.
\rem /d For David; A psalm of David.; Of David.
\q1
\v 1 Yahweh, I call out to you¦247399 \add for help¦247398\add*, my rock \add of safety\add*.
\q1 Don't \add ≈refuse to hear me\add*
\q1 because if you're silent, I'll \add soon\add* be with those who're heading down \add ≈to their graves\add*.
\q1
\v 2 Hear my pleading when I call for help from you—
\q1 when I raise my hands toward your most sacred room.
\q1
\v 3 Don't drag me away along with the wicked—those who do \add ≈evil things\add*,
\q1 who talk about peace with their neighbours but have evil \add ≈plans in their minds\add*.
\q1
\v 4 Give them what their actions deserve
\q1 ≈and repay them what their wickedness demands.
\q1 Repay them \add ≈what they've done\add*
\q1 ≈and \add ≈give them what they deserve\add*.
\q1
\v 5 Because they don't understand \add ≈what Yahweh¦247455 does\add*,
\q1 he'll tear them down and never rebuild them.
\q1
\v 6 Blessed be Yahweh¦247462
\q1 because he's heard my requests.
\q1
\v 7 Yahweh¦247475 \add ≈makes me strong\add* and \add protects me like a\add* shield.
\q1 I trust in him, and \add ≈he helps me\add*.
\q1 \add ≈That's why I'm so happy inside\add*,
\q1 and I'll praise him by singing.
\q1
\v 8 Yahweh \add ≈gives strength to\add* his people¦247488,
\q1 and he is the \add ≈place of safety for\add* his anointed one.
\q1
\v 9 Rescue your people
\q1 ≈and bless your inheritance.
\q1 Be their shepherd and carry them \add ≈always\add*.
\c 29
\s1 The incredible power of God's voice
\rem /s1 The Voice of the Lord in the Storm; The Voice of God in a Great Storm
\d A praise song by David¦247500.
\rem /d A psalm: for David; A psalm of David.; A Psalm of David.
\q1
\v 1 Acknowledge¦247516 Yahweh¦247512 you sons of the mighty one,
\q2 acknowledge that greatness and power are his alone.
\q1
\v 2 Honour¦247530 the authority of Yahweh¦247522,
\q2 worship him in his pure beauty.
\q1
\v 3 The¦247541 voice of Yahweh¦247538 commands the oceans,
\q2 his power¦247539 thunders over many waters.
\q1
\v 4 Yahweh's voice is so powerful,
\q2 his voice sounds so majestic.
\q1
\v 5 Yahweh's¦247560 voice splits huge trees,
\q2 it shatters the cedar trees in Lebanon¦247559.
\q1
\v 6 He makes them skip around like a calf,
\q2 Lebanon and Sirion acting like a wild, young bull.
\q1
\v 7 Yahweh's voice¦247573 produces flames of fire.
\q1
\v 8 Yahweh's voice¦247582 makes the land shake,
\q2 he shakes the wilderness of Kadesh.
\q1
\v 9 Yahweh's¦247598 voice makes the deer give birth \add in fright\add*,
\q2 it strips the leaves from the trees,
\q2 while all the people in his temple praise him.
\q1
\v 10 Yahweh¦247607 sits on his throne conquering the flood,
\q1 he reigns forever from his seat as king.
\q1
\v 11 Yahweh gives strength to his people,
\q2 he grants tranquil peace to his own.
\c 30
\s1 Thanking Yahweh after sickness
\rem /s1 A Prayer of Thanksgiving; Thanksgiving for Recovery from Grave Illness
\d A song by David¦247620 for the temple dedication¦247618.
\rem /d A Psalm. A Song at the dedication of the temple. Of David.; A psalm (a song for the dedication of the temple): for David; A psalm of David, sung at the dedication of the Temple.; A psalm. A song. For the dedication of the temple. Of David.
\q1
\v 1 I'll praise you, Yahweh¦247624, because you've \add ≈helped me succeed\add*
\q1 ≈and haven't allowed¦247629 my enemies¦247630 to \add ≈take advantage of\add* me.
\q1
\v 2 Yahweh¦247634 my God¦247635, I¦247636 called out to you for help¦247636,
\q1 and you healed¦247638 me.
\q1
\v 3 Yahweh¦247641, you've \add ≈saved me from death\add*.
\q1 You've¦247645 kept me alive from going¦247648 down into the grave.
\q1
\v 4 Sing praises¦247654 to Yahweh¦247655, you \add ≈who're faithful¦247656 to him\add*.
\q1 ≈Give thanks¦247657 \add ≈to the sinless one\add*
\q1
\v 5 because his anger¦247665 is only for a moment¦247663, but his favour¦247667 is for a lifetime.
\q1 ≈Weeping comes for a night, but happiness comes in the morning¦247671.
\q1
\v 6 \add ≈When things were going well\add*, I said¦247676,
\q1 “\add ≈Nothing will ever shake¦247680 me\add*.”
\q1
\v 7 Yahweh¦247684, by your favour¦247685 you established me as a strong mountain¦247687,
\q1 but when you \add ≈moved out of sight from me\add*, I¦247691 \add ≈got worried\add*.
\q1
\v 8 I called¦247697 out to you¦247695 \add for help\add*, Yahweh¦247700,
\q1 ≈and¦247698 \add ≈tried to win my master's¦247700\add* favour¦247701.
\q1
\v 9 What advantage would there be in my death¦247707,
\q1 ≈if I go¦247708 down to the \add ≈grave\add*?
\q1 Will the dust praise¦247712 you?
\q1 ≈Will it declare your faithfulness¦247715?
\q1
\v 10 Listen \add to me\add*, Yahweh, and¦247721 \add ≈have mercy on\add* me
\q1 ≈Yahweh, be my helper¦247726.
\q1
\v 11 You've turned¦247730 my mourning into dancing¦247732 \add for me\add*.
\q1 You've removed my \add ≈mourning clothes¦247736\add* and¦247736 dressed me with gladness \add instead\add*.
\q1
\v 12 So \add now\add* my glory will sing praise to you and not be silent¦247745; Yahweh¦247746 my God¦247747, I will give¦247749 thanks¦247749 to you forever¦247748.
\c 31
\s1 Trusting Yahweh despite enemies
\rem /s1 A Prayer of Trust in God; Prayer and Praise for Deliverance from Enemies
\d For the musical director¦247751: a song by David¦247753.
\rem /d To the leader. A Psalm of David.; For the leader: a psalm: for David; For the choir director: A psalm of David.; For the director of music. A psalm of David.
\q1
\v 1 \add ≈I go to\add* you, Yahweh¦247757, \add ≈to be safe\add*.
\q1 Never let me be humiliated.
\q1 Rescue me, \add ≈because you always do what's right¦247763\add*.
\q1
\v 2 \add ≈Listen\add* to me—rescue¦247772 me quickly¦247771.
\q1 Be my rock¦247776 \add ≈that I can be secure behind\add*—
\q1 ≈a fortress to \add ≈keep me safe\add*.
\q1
\v 3 \add ≈Yes,\add* you're my rock¦247786 and my fortress¦247787,
\q1 and you lead and guide¦247792 me \add ≈in order to maintain your¦247790 reputation\add*.
\q1
\v 4 Pluck me out of the net¦247796 that they've hidden¦247798 for me,
\q1 because you're my \add ≈place of safety\add*.
\q1
\v 5 I entrust¦247807 my spirit into your¦247806 \add capable\add* hands.
\q1 You'll redeem¦247809 me, Yahweh¦247811, God¦247812 of faithfulness¦247813.
\q1
\v 6 I hate¦247816 those who \add ≈follow worthless trends\add*,
\q1 but I trust¦247825 in Yahweh¦247824.
\q1
\v 7 I'll¦247828 be glad and celebrate your loyal commitment,
\q1 because you saw¦247832 my suffering—
\q1 you knew¦247836 \add ≈my internal troubles¦247837\add*.
\q1
\v 8 You \add ≈didn't¦247841 allow any enemy¦247845 to get the upper hand¦247843 over me\add*.
\q1 You've set my feet¦247848 in a wide open place¦247847.
\q1
\v 9 Have mercy upon me, Yahweh¦247852, because I'm distressed¦247854.
\q1 My eyes grow weary with \add the\add* grief¦247858 \add ≈I feel in\add* my body¦247861 and¦247861 soul¦247860.
\q1
\v 10 \add ≈Yes\add* my life¦247867 is weary with sorrow¦247866
\q1 ≈and my years¦247868 with groaning.
\q1 My strength¦247872 fails because of my \add ≈disobedience\add*,
\q1 ≈and my bones¦247873 are wasting away.
\q1
\v 11 People disdain me because of all my enemies.
\q1 ≈My¦247887 neighbours¦247882 are appalled at my situation,
\q1 and those who know me are horrified.
\q1 ≈Those who see¦247887 me in the street¦247888 \add ≈cross to the other side\add*.
\q1
\v 12 I am forgotten¦247893 like a dead¦247894 person that no one thinks about \add any more\add*.
\q1 ≈I'm \add discarded\add* like a broken pot.
\q1
\v 13 I've heard¦247902 the whispering¦247904 of many—
\q1 ≈terrifying news from every¦247907 side
\q1 as they plot together¦247909 against¦247910 me.
\q1 ≈They plot to take my life¦247912.
\q1
\v 14 But I trust in you, Yahweh¦247920.
\q1 ≈I \add ≈declare\add* that you're my God¦247922.
\q1
\v 15 \add ≈You control my future\add*.
\q1 Rescue me from my enemies¦247931
\q1 ≈and from those \add ≈who're trying to get\add* me.
\q1
\v 16 \add ≈Act kindly towards\add* \add me\add*, your servant¦247939.
\q1 Rescue me due to your loyal commitment.
\q1
\v 17 Don't let me be humiliated, Yahweh¦247944, because I've called out to you¦247949 \add for help\add*.
\q1 Let the wicked¦247951 be \add the ones who're\add* humiliated.
\q1 \add ≈Send them down to Sheol where they'll be\add* silent¦247952.
\q1
\v 18 Let \add the\add* lying lips¦247957 be \add ≈silenced\add*
\q1 that speak¦247959 against the righteous¦247962 defiantly
\q1 ≈with arrogance¦247963 and¦247965 contempt¦247965.
\q1
\v 19 You've stored¦247974 up great¦247969 goodness¦247971 for those who revere you,
\q1 that you perform for those who take¦247977 refuge¦247977 in you
\q1 \add ≈in plain sight of all humanity¦247981\add*.
\q1
\v 20 In the shelter of your¦247988 presence¦247988, you hide them from \add ≈people's\add* \add evil\add* plots¦247989.
\q1 ≈You hide them in a shelter from the violence of \add ≈people's words\add*.
\q1
\v 21 \add ≈Praise\add* Yahweh¦247998, because he¦248000 showed me his incredible loyal commitment
\q1 when I was \add trapped\add* in a besieged city¦248003.
\q1
\v 22 In my alarm¦248010 I \add ≈thought\add*, “\add ≈I've gone out of\add* your sight¦248013,”
\q1 yet you did hear my plea for help¦248018 when I called out to you.
\q1
\v 23 Love Yahweh, all you \add ≈godly people\add*.
\q1 Yahweh protects faithful¦248029 \add >people\add*,
\q1 but he pays back the arrogant in full.
\q1
\v 24 Be¦248043 strong¦248040 and¦248041 confident,
\q1 all you who trust in Yahweh¦248046 for help.
\c 32
\s1 Admitting sin and requesting forgiveness
\rem /s1 Confession and Forgiveness; The Joy of Forgiveness
\d A song\f + \fr 32:0 \ft In Hebrew, ‘maskil’ is perhaps the name of this class of song.\f* by David.
\rem /d A psalm of David.; Of David. A \it maskil.\it*; Of David. A Maskil.; For David: a maskil
\q1
\v 1 Blessed¦248062 is the person¦248059 whose transgression is forgiven,
\q1 ≈whose \add ≈disobedience\add* is covered.
\q1
\v 2 Blessed is the person to whom Yahweh \add ≈calculates\add* no guilt
\q1 ≈and in whose spirit there's no deceit.
\q1
\v 3 When I remained silent,
\q1 my bones \add ≈ached inside\add*
\q1 ≈while I groaned all day¦248082 long.
\q1
\v 4 \add ≈You kept the pressure on me\add* day and night.
\q1 My strength withered up like in a summer drought. \qs (Instrumental¦248108 break¦248108.)\qs*
\q1
\v 5 Then I acknowledged my sin to you,
\q1 ≈and I no longer hid my iniquity.
\q1 I said, “I'll confess my transgressions to Yahweh,”
\q1 and you forgave the guilt of my sin. \qs (Instrumental break.)\qs*
\q1
\v 6 Every¦248138 one of your faithful followers should pray to you at a time of great distress
\q1 so that when the surging waters overflow, the waters will not reach \add #them\add*.
\q1
\v 7 You're my hiding place—you'll guard me from trouble.
\q1 You surround me with victory songs. \qs (Instrumental¦248140 break.)\qs*
\q1
\v 8 I'll instruct you and teach you in the way that you should \add ≈follow\add*.
\q1 I'll instruct you \add and\add* \add ≈keep\add* my eye on you.
\q1
\v 9 Don't¦248172 be like a horse or a mule which lacks understanding—
\q1 it's only with a bridle and¦248171 bit that they can be controlled
\q1 so they'll go where you want them to.
\q1
\v 10 The wicked have many sorrows,
\q1 but Yahweh's loyal commitment will surround \add ≈anyone who\add* trusts in him.
\q1
\v 11 Be glad in Yahweh, and \add ≈celebrate\add*, you righteous \add >people\add*.
\q1 ≈Shout for joy, all of you who're \add ≈honest on the inside\add*.
\c 33
\s1 A praise song
\rem /s1 The Greatness and Goodness of God; A Song of Praise
\rem /d For David
\q1
\v 1 Rejoice in Yahweh, you \add ≈godly people\add*.
\q1 ≈Praise is appropriate for \add ≈those who're honest on the inside\add*.
\q1
\v 2 Give thanks¦248194 to Yahweh¦248195 with the harp.
\q1 ≈Sing praises to him with the ten-stringed instrument.
\q1
\v 3 Sing a new song to him.
\q1 ≈Play skillfully and with loud¦248211 shouts¦248211,
\q1
\v 4 because Yahweh¦248218 \add ≈means what he says\add*,
\q1 and \add ≈everything he does is fair\add*.
\q1
\v 5 He loves \add ≈what is right¦248225 and just\add*.
\q1 Yahweh's loyal¦248227 commitment \add ≈can be seen all over the world\add*.
\q1
\v 6 At Yahweh' command, the heavens¦248234 were made,
\q1 ≈and¦248236 all the stars were made by the breath¦248236 of his mouth¦248237.
\q1
\v 7 He gathers¦248242 the waters¦248244 of the sea¦248245 together like a heap.
\q1 ≈He puts the oceans into storehouses¦248247.
\q1
\v 8 Let the \add whole\add* \add ≈planet\add* respect Yahweh.
\q1 ≈Let all the inhabitants¦248259 of the world¦248260 stand in awe of him
\q1
\v 9 because he spoke¦248264, then it came¦248265 to be.
\q1 He commanded¦248268, and it stood¦248269 in place.
\q1
\v 10 Yahweh¦248271 frustrates the alliances of nations¦248275.
\q1 ≈He overrules the plans¦248277 of the peoples¦248278.
\q1
\v 11 Yahweh's¦248281 plans stand¦248283 forever¦248282—
\q1 ≈the plans \add ≈in his mind¦248285\add* \add continue\add* for all generations.
\q1
\v 12 \add &This\add* nation¦248290 \add ≈will thrive\add* because Yahweh¦248293 is their God¦248294—
\q1 ≈the people¦248295 who he's chosen¦248297 as his own inheritance¦248298.
\q1
\v 13 Yahweh¦248303 looks¦248302 from heaven¦248301—he sees¦248304 all the people.
\q1
\v 14 ≈From his residence, he looks down on all the earth's¦248320 inhabitants¦248319.
\q1
\v 15 He who \add ≈formed the insides\add* of all of them, observes \add ≈everything that they do\add*.
\q1
\v 16 No king¦248334 is saved by a huge¦248336 army.
\q1 ≈A warrior¦248339 isn't¦248340 saved by his great strength¦248345.
\q1
\v 17 A horse¦248348 is a false hope for victory¦248349—
\q1 in spite of his great¦248350 strength, he can't¦248352 rescue \add >anyone\add*.
\q1
\v 18 See, Yahweh's eye¦248356 is on those who \add ≈respect\add* him¦248360—
\q1 on those who \add put their\add* hope on his¦248360 loyal commitment
\q2
\v 19 to save their¦248366 lives from death¦248365
\q1 ≈and¦248367 to keep¦248367 them alive¦248367 \add ≈whenever there's a\add* famine¦248368.
\q1
\v 20 We wait for Yahweh's \add response\add*—
\q1 he's our help¦248373 and our \add ≈protection\add*.
\q1
\v 21 \add ≈We're happy because of what he's done for us\add*
\q1 because we¦248385 trust¦248385 in his sacred¦248384 reputation.
\q1
\v 22 Let your¦248389 loyal commitment, Yahweh¦248390, be with us
\q1 as we¦248393 \add ≈put our hope in\add* you.
\c 34
\s1 Praising Yahweh's goodness together
\rem /s1 In Praise of God's Goodness; Praise for Deliverance from Trouble
\d \add A song\add* by David who pretended¦248397 to be insane¦248400 in front¦248401 of \add King\add* Avimelek, \add ≈causing the king to send him¦248403 away\add*.
\rem /d Of David, when he feigned madness before Abimelech, so that he drove him out, and he went away.; A psalm of David, regarding the time he pretended to be insane in front of Abimelech, who sent him away.; For David (when he feigned madness in Abimelech's presence—Abimelech then drove him away, and he departed); Of David. When he pretended to be insane before Abimelech, who drove him away, and he left.
\qa \bd א\bd* (Alef)
\q1
\v 1 I will praise¦248415 Yahweh¦248410 at all times.
\q1 \add ≈I'll always be praising him out loud\add*.
\qa \bd ב\bd* (Beyt)
\q1
\v 2 I will praise Yahweh!
\q1 Let \add those who're\add* oppressed hear¦248422 and¦248424 \add ≈celebrate\add*.
\qa \bd ג\bd* (Gimel)
\q1
\v 3 Praise Yahweh¦248428 with me.
\q1 Let's \add ≈compliment him\add* together¦248432.
\qa \bd ד\bd* (Dalet)
\q1
\v 4 I¦248435 searched for Yahweh¦248438 and he answered¦248439 me,
\q1 and he \add ≈helped me overcome\add* all my fears¦248442.
\qa \bd ה\bd* (He)
\q1
\v 5 Those who \add ≈put their¦248449 trust in\add* him are radiant¦248448,
\q1 and \add ≈have no need to feel\add* ashamed.
\qa \bd ו\bd* (Vav)
\q1
\v 6 This oppressed man called¦248457 out \add for help\add*
\q1 and Yahweh heard¦248459 him and saved¦248463 him from all his troubles¦248462.
\qa \bd ז\bd* (Zayin)
\q1
\v 7 Yahweh's¦248469 messenger¦248467 \add ≈stands guard\add* around¦248470 those who fear¦248471 \add @Yahweh\add*
\q1 and¦248472 rescues¦248472 them.
\qa \bd ח\bd* (Het)
\q1
\v 8 Taste and¦248476 see¦248476 that Yahweh¦248480 is good¦248479.
\q1 \add ≈Anyone who looks to him for their safety will prosper\add*.
\qa \bd ט\bd* (Tet)
\q1
\v 9 Fear Yahweh¦248491, you \add ≈who belong to him\add*.
\q1 There's no lack for those who \add ≈honour\add* him.
\qa \bd י\bd* (Yod)
\q1
\v 10 Young lions¦248500 sometimes lack food and \add ≈go hungry\add*,
\q1 but those who \add ≈put their trust in\add* Yahweh¦248504 won't¦248505 lack anything good¦248510.
\qa \bd כ\bd* (Kaf)
\q1
\v 11 Come \add and\add* listen¦248516 to me, \add &my\add* children¦248515.
\q1 I'll teach¦248521 you¦248521 \add ≈how to honour\add* Yahweh¦248520.
\qa \bd ל\bd* (Lamed)
\q1
\v 12 \add ≈Anyone\add* who desires¦248527 life and \add ≈wants a long life\add*
\q1 \add in order\add* \add ≈to experience\add* good \add >things\add*
\qa \bd מ\bd* (Mem)
\q1
\v 13 \add then\add* \add ≈don't let evil¦248537 words come out of your mouth\add*,
\q1 ≈and keep¦248535 your lips¦248538 from speaking¦248539 lies.
\qa \bd נ\bd* (Nun)
\q1
\v 14 Turn away from evil¦248544
\q1 ≈and do good¦248547.
\q1 Seek peace¦248549
\q1 ≈and go after it¦248550.
\qa \bd ס\bd* (Samek)
\q1
\v 15 Yahweh's¦248554 eyes¦248553 are on \add ≈those who try to obey him\add*
\q1 ≈and¦248558 his ears¦248558 are directed toward their¦248561 calls \add for help\add*.
\qa \bd ע\bd* (Ayin)
\q1
\v 16 Yahweh¦248565 \add ≈works against\add* those who do evil¦248567—
\q1 to cut off the memory¦248570 of them from the earth¦248569.
\qa \bd פ\bd* (Pe)
\q1
\v 17 The \add ≈godly\add* \add >people\add* cry¦248573 out and Yahweh hears¦248575
\q1 and he¦248575 rescues them from all their¦248578 troubles¦248578.
\qa \bd צ\bd* (Tsade)
\q1
\v 18 Yahweh¦248583 is close to the brokenhearted¦248584,
\q1 ≈and¦248587 he¦248592 saves whose spirits¦248591 \add ≈feel\add* crushed¦248589.
\qa \bd ק\bd* (Qof)
\q1
\v 19 \add ≈Godly people have many troubles¦248596\add*,
\q1 but Yahweh¦248600 rescues them from them all.
\qa \bd ר\bd* (Resh)
\q1
\v 20 He keeps all his bones¦248606—
\q1 ≈not one of them will be broken¦248610.
\qa \bd ש\bd* (Sin/Shin)
\q1
\v 21 Evil will \add bounce back and\add* kill¦248613 the wicked¦248614.
\q1 ≈and those who hate¦248616 \add ≈godly\add* \add >people\add* will be condemned.
\qa \bd ת\bd* (Tav)
\q1
\v 22 Yahweh¦248622 rescues the lives of his servants¦248624.
\q1 ≈None of those who \add ≈go to him for safety\add* will be condemned.
\c 35
\s1 Requesting Yahweh's help
\rem /s1 Prayer for Deliverance from Enemies; A Prayer for Help
\d \add A song\add* by David.
\rem /d For David; A psalm of David.; Of David.
\q1
\v 1 Yahweh, work against those who work against me.
\q1 ≈Fight against those who fight against me.
\q1
\v 2 Take¦248659 hold of \add your\add* shield and \add your\add* \add ≈arm protector\add*,
\q1 and come to help me.
\q1
\v 3 Use your spear and battle ax against those who chase me.
\q1 Tell my¦248669 soul, “I'm \add ≈here to save you\add*.”
\q1
\v 4 May those who seek my life be shamed and dishonoured.
\q1 ≈Cause those who plan to harm me to be turned back and confused.
\q1
\v 5 May they become like chaff \add ≈blown around by\add* the wind,
\q1 as Yahweh's messenger¦248685 drives them away.
\q1
\v 6 May their¦248696 path be dark and slippery,
\q1 as Yahweh's messenger chases after them.
\q1
\v 7 They set their net¦248706 for me \add ≈for no good reason\add*.
\q1 ≈Without cause they dug a pit \add ≈to take\add* my life.
\q1
\v 8 Let destruction overtake them by surprise.
\q1 Let \add their own\add* net that they set, catch them—
\q1 let them fall to their destruction in it.
\q1
\v 9 \add ≈But I'll\add* be happy about Yahweh¦248726
\q1 and \add ≈celebrate because he saves me\add*.
\q1
\v 10 All my bones will say, “Yahweh, who is like you,
\q1 who rescues the oppressed \add >people\add* from those who are too strong for \add #them\add*
\q1 and the poor and needy from those who \add try to\add* rob \add #them\add*?”
\q1
\v 11 Violent accusers \add ≈come out of the woodwork\add*
\q1 asking me \add about things\add* that I know nothing about.
\q1
\v 12 They repay me with evil for good—
\q1 \add ≈I feel like I'm dying on the inside\add*.
\q1
\v 13 When they were sick, I wore sackcloth
\q1 \add as\add* I fasted for them and prayed with my head bowed¦248776 on my chest.
\q1
\v 14 I went about in grief as if it was my brother.
\q1 ≈I bowed \add my head\add* in mourning as if it was my mother.
\q1
\v 15 But any time that I stumbled, they¦248794 were pleased and gathered together.
\q1 They gathered together against me without me knowing.
\q1 They tore at me without stopping.
\q1
\v 16 \add ?≈With no respect at all, they mocked me\add*.
\q1 They grind their¦248803 teeth at me \add in rage\add*.
\q1
\v 17 My master, how much longer will you \add just\add* look on for?
\q1 Rescue my soul from their \add ≈destructive attacks\add*—
\q1 ≈my life from the lions.
\q1
\v 18 Then I'll thank you \add ≈when everyone's gathered together\add*.
\q1 ≈I'll praise you \add ≈in front of\add* many people.
\q1
\v 19 Don't let my deceitful¦248836 enemies celebrate over \add my loses\add*.
\q1 Don't let those who hate me for no reason wink \add ≈at each other\add*,
\q1
\v 20 because they don't talk peaceably,
\q1 \add ≈but\add* they devise deceitful stories against¦248840 those in our land who live in peace.
\q1
\v 21 They open their mouths wide against me,
\q1 having said, “Aha, Aha, our \add own\add* eyes have seen¦248849 it.”
\q1
\v 22 You've seen it, Yahweh¦248864, don't be silent.
\q1 ≈My master¦248864, don't be distant from me.
\q1
\v 23 Arouse yourself and awake to my defence.
\q1 ≈My God¦248870 and my master, \add ≡defend\add* my cause.
\q1
\v 24 Yahweh, my God, vindicate me because \add ≈you always do what is right\add*.
\q1 Don't let \add @my enemies\add* \add ≈celebrate\add* over my \add defeat\add*.
\q1
\v 25 Don't let them say \add ≈to themselves\add*, “Aha, we got what we wanted.”
\q1 ≈Don't let them say, “We've \add ≈obliterated\add* him.”
\q1
\v 26 Let anyone who's happy at my distress be put to shame and become confused.
\q1 ≈Let those who \add ≈think they're better than\add* me be clothed with shame and dishonour.
\q1
\v 27 Let those who desire my vindication shout happily and be glad.
\q1 May they continually say, “Yahweh be praised¦248919—
\q1 he who \add ≈gladly ensues\add* the welfare of his servant.”
\q1
\v 28 Then I'll tell \add >others\add* about your justice
\q1 and praise you all day long.
\c 36
\s1 Wicked people and Yahweh's goodness
\rem /s1 Human Wickedness and Divine Goodness; Human Wickedness
\d For the musical director¦248921: \add a song\add* by Yahweh's servant¦248923 David¦248926.
\rem /d For the director of music. Of David the servant of the Lord.; To the leader. Of David, the servant of the Lord.; For the choir director: A psalm of David, the servant of the Lord.; For the leader: for the Lord's servant: for David
\q1
\v 1 My heart¦248934 \add ≈struggles with the disobedience of\add* evil \add >people\add*.
\q1 \add ≈They see no need to worry about God¦248938\add*
\q1
\v 2 because \add #they comfort themselves\add*
\q1 thinking that \add #their\add* sin won't be discovered and be hated.
\q1
\v 3 \add #Their\add* words¦248953 are sinful and deceitful¦248957.
\q1 \add #They\add* don't want to be wise and do good¦248960.
\q1
\v 4 \add #They\add* plot wicked¦248963 things \add even\add* when \add #they're\add* lying in bed.
\q1 ≈\add #They\add* \add ≈decide\add* on a path¦248972 that's no good¦248975—not rejecting¦248978 evil¦248976.
\rem /s1 The Goodness of God
\q1
\v 5 Your loyal commitment, Yahweh¦248981, reaches to the heavens¦248982.
\q1 ≈Your faithfulness¦248984 reaches to the clouds¦248987.
\q1
\v 6 Your righteousness¦248990 is like \add ≈the highest\add*\f + \fr 36:6 \ft Literally ‘God's’.\f* mountains¦248992.
\q1 ≈Your judgements¦248995 are like the \add ≈deepest ocean\add*.
\q1 Yahweh¦249002, you¦249001 preserve both \add ≈people\add* and¦249000 animals.
\q1
\v 7 God¦249009, your loyal commitment is so valuable.
\q1 \add ≈You protect us like birds protect their babies under their\add* wings¦249013.
\q1
\v 8 They feast¦249017 from the plentiful \add provisions\add* in your \add ≈creation\add*.
\q1 You let them drink¦249022 \add ≈the sweet water\add* from your river¦249020.
\b
\q1
\v 9 We see light in your light
\q1 because you are the fountain¦249028 of life¦249029.
\q1
\v 10 Fully show your loyal commitment to those who know¦249038 you¦249038.
\q1 ≈\add ≡Extend\add* your defence to \add ≈those who're godly\add*.
\q1
\v 11 Don't let arrogant \add #people\add* approach me.
\q1 Don't let the \add ≈action\add* of wicked¦249052 \add >people\add* drive¦249055 me away.
\q1
\v 12 The wicked¦249061 \add >people\add* have fallen¦249059 \add down over\add* there¦249058.
\q1 They've been knocked down and¦249063 aren't¦249063 able to get up.
\c 37
\s1 The endings of godly and wicked people
\rem /s1 The Destiny of the Wicked and of the Good; Exhortation to Patience and Trust
\d \add A song\add* by David.
\rem /d For David; A psalm of David.; Of David.
\qa \bd א\bd* (Alef)
\q1
\v 1 Don't be irritated by \add ≈those who do evil\add*.
\q1 ≈Don't be envious of those who do \add ≈what is wrong\add*,
\q1
\v 2 because they'll soon dry up like the grass
\q1 ≈and wither as the green plants.
\qa \bd ב\bd* (Beyt)
\q1
\v 3 Trust in Yahweh¦249103 and do what is good.
\q1 \add ≈Settle\add* in the land and \add ≈appreciate\add* faithfulness.
\q1
\v 4 Then delight yourself in Yahweh¦249113,
\q1 and he'll give you \add ≈what you really desire\add*.
\qa \bd ג\bd* (Gimel)
\q1
\v 5 \add ≈Give\add* your path to Yahweh.
\q1 Trust in him, and he'll act \add on your behalf\add*.
\q1
\v 6 He'll¦249128 display your justice like the daylight
\q1 ≈and¦249129 your \add ≈innocence\add* like the day at noon.
\qa \bd ד\bd* (Dalet)
\q1
\v 7 Be still \add ≈in front of\add* Yahweh and¦249142 wait patiently for him.
\q1 Don't be angry if others succeed in what \add #they do\add*,
\q1 or when \add #they make\add* \add evil¦249149\add* plots.
\qa \bd ה\bd* (He)
\q1
\v 8 \add ≈Don't be angry and frustrated\add*.
\q1 Don't \add ≈be a worrier—that only makes trouble\add*.
\q1
\v 9 \add ≈Those who do evil will be eliminated\add*,
\q1 \add ≈but\add* those who \add ≈strive to obey\add* for Yahweh will \add ≈end up owning\add* the land.
\qa \bd ו\bd* (Vav)
\q1
\v 10 In a little while the evil \add >people\add* will disappear.
\q1 You'll look at \add ≈the place where they were\add*, but \add #they'll\add* be gone.
\q1
\v 11 \add ≈But\add* the meek will \add ≈inherit\add* the land
\q1 and¦249185 will delight in great prosperity.
\qa \bd ז\bd* (Zayin)
\q1
\v 12 The wicked \add >people\add* plot against the righteous
\q1 ≈and grind \add #their\add* teeth \add in rage\add* against \add #them\add*.
\q1
\v 13 My master laughs at \add #them\add*,
\q1 because \add he knows that\add* \add their¦249206\add* day is coming.
\qa \bd ח\bd* (Het)
\q1
\v 14 The wicked have drawn out their \add #swords\add* and have bent their \add #bows\add*
\q1 to birng the oppressed and needy down—
\q1 \add yes,\add* to kill those who are \add ≈godly\add*.
\q1
\v 15 Their \add #swords\add* will \add ≈pierce\add* their own \add #hearts\add*,
\q1 and their bows will be broken.
\qa \bd ט\bd* (Tet)
\q1
\v 16 It's¦249235 better to do right¦249234 and \add only\add* have a little,
\q1 than to be wicked¦249231 and rich,
\q1
\v 17 because the arms of the wicked \add >people\add* will be broken,
\q1 but Yahweh¦249238 \add ≈supports\add* \add >people\add* \add who're\add* righteous.
\qa \bd י\bd* (Yod)
\q1
\v 18 Yahweh \add ≈keeps an eye on those who're blameless\add*,
\q1 and¦249250 \add ^they won't lose\add* their inheritance.
\q1
\v 19 They won't be shamed when times \add ≈are bad\add*.
\q1 When famine comes, they'll have enough to eat,
\qa \bd כ\bd* (Kaf)
\q1
\v 20 because evil \add >people\add* will \add ≈die\add*.
\q1 Yahweh's enemies will be like the \add fleeting\add* \add ≈beauty\add* of the fields—
\q1 they'll be consumed and \add ≈disappear\add* in the smoke.
\qa \bd ל\bd* (Lamed)
\q1
\v 21 Wicked \add >people\add* borrow \add ≈but never\add* repay,
\q1 \add ≈but\add* the \add ≈godly\add* \add >person\add* \add ≈is generous\add* and gives.
\q1
\v 22 Those who are blessed by \add @God\add* will \add ≈own\add* the land,
\q1 \add ≈but\add* those who are cursed by him will be \add ≈wiped out\add*.
\qa \bd מ\bd* (Mem)
\q1
\v 23 It is by Yahweh¦249297 that a person's steps are established,
\q1 and he \add ≈takes pleasure\add* in \add observing\add* their path.
\q1
\v 24 \add Even\add* if \add #they\add* stumble, \add #they\add* won't¦249307 fall \add ≈on their face\add*,
\q1 because Yahweh is \add ≈right¦249310 there helping\add* \add #them\add*.
\b
\qa \bd נ\bd* (Nun)
\q1
\v 25 I was young and now I'm old
\q1 and I've never seen the righteous \add >person\add* abandoned
\q1 \add ≈or\add* their children¦249322 \add ≈out begging for food\add*.
\q1
\v 26 All day long, \add ≈they're\add* \add ≈gracious\add* and lend \add to those more needy\add*,
\q1 and \add #their\add* children become a blessing \add to others\add*.
\qa \bd ס\bd* (Samek)
\q1
\v 27 Turn¦249334 away from evil and do what is right,
\q1 then you will \add ≈go on living\add*
\q1
\v 28 because Yahweh loves justice and doesn't abandon \add ≈those who're faithful to him\add*.
\q1 They're preserved forever¦249355, but the descendants of wicked \add >people\add* will be \add ≈eliminated\add*.
\qa \bd ע\bd* (Ayin)
\q1
\v 29 The \add ≈godly\add* \add >people\add* will inherit the land
\q1 ≈and¦249363 always live there.
\qa \bd פ\bd* (Pe)
\q1
\v 30 \add ≈Godly\add* \add >people\add* \add ≈expound\add* wisdom
\q1 ≈and \add ≈promote\add* justice.
\q1
\v 31 God's law is \add always\add* \add ≈on their minds\add*.
\q1 \add #Their\add* feet won't slip.
\qa \bd צ\bd* (Tsade)
\q1
\v 32 The¦249381 wicked person watches the righteous
\q1 and¦249386 seeks to kill \add #them\add*.
\q1
\v 33 Yahweh¦249393 won't abandon \add #them\add* into the evil person's hand
\q1 or condemn \add #them\add* when \add they're\add* judged.
\qa \bd ק\bd* (Qof)
\q1
\v 34 Wait for Yahweh and¦249407 \add ≈stay on the path he showed you\add*,
\q1 then he'll \add ≈assist you\add* to possess the land \add he promised\add*.
\q1 You'll see those who're wicked¦249405 \add ≈get eliminated\add*.
\qa \bd ר\bd* (Resh)
\q1
\v 35 I've seen a wicked and terrifying person
\q1 spreading out like a luxuriant tree in its native soil.
\q1
\v 36 However, when I passed by again, \add #they\add* weren't there.
\q1 ≈I looked for \add #them\add*, but \add #they\add* couldn't be found.
\qa \bd ש\bd* (Sin/Shin)
\q1
\v 37 Observe the person of integrity, and notice \add ≈those who're godly\add*.
\q1 There's a good future¦249432 for a peaceful person.
\q1
\v 38 Sinners will be totally destroyed;
\q1 ≈The future will be cut off for wicked \add ≈people\add*.
\qa \bd ת\bd* (Tav)
\q1
\v 39 Yahweh¦249444 \add ≈is the one who saves¦249448 godly people\add*.
\q1 ≈He protects them in the times of trouble.
\q1
\v 40 Yahweh helps them and rescues them.
\q1 He rescues them from evil people and saves them
\q1 because they've \add ≈gone to him as a place of safety\add*.
\c 38
\s1 The requesting of person suffering
\rem /s1 The Prayer of a Sufferer; A Penitent Sufferer's Plea for Healing
\d A song by David¦249455 for the memorial¦249456 offering¦249456.
\rem /d A psalm of David, to bring us to the Lord's remembrance.; A psalm: for David: for commemoration; A Psalm of David, for the memorial offering.; A psalm of David. A petition.
\q1
\v 1 Yahweh¦249459, don't¦249460 rebuke¦249463 me in your anger.
\q1 ≈Don't punish me in your rage,
\q1
\v 2 because your arrows¦249470 pierce me,
\q1 ≈and your hand¦249475 presses¦249473 me down.
\q1
\v 3 \add ≈My whole body¦249481 is weak because of your¦249483 anger\add*.
\q1 There's no health¦249486 in my bones¦249487 because of my \add ≈disobedience\add*,
\q1
\v 4 because my sins overwhelm me.
\q1 They're a burden¦249496 that's too heavy for me.
\q1
\v 5 My festering¦249503 wounds¦249504 \add ≈smell bad\add*
\q1 because of my foolish¦249506 \add behaviour\add*.
\q1
\v 6 I'm stooped over and humiliated every day.
\q1 I go about¦249518 mourning¦249517 all day long,
\q1
\v 7 because I have burning¦249525 pain in my \add ≈bowels\add*.
\q1 ≈\add ≈My body¦249528 just isn't healthy\add*.
\q1
\v 8 I'm numb and¦249532 completely crushed¦249532.
\q1 I groan because¦249537 of the anguish¦249537 in my heart¦249538.
\q1
\v 9 My master¦249541, you understand my heart's deepest longings¦249545,
\q1 ≈and my groanings aren't¦249548 hidden¦249550 from you.
\q1
\v 10 My heart¦249553 pounds,
\q1 ≈my strength¦249556 fades,
\q1 ≈and¦249557 my eyesight dims.
\q1
\v 11 My friends¦249569 and companions¦249567 shun me because of my condition.
\q1 My relatives¦249573 \add ≈keep their distance¦249574\add*.
\q1
\v 12 Those who \add ≈want me dead\add* lay snares¦249578 for me.
\q1 They who \add ≈desire harm for me\add* speak destructive¦249585 \add words\add*
\q1 and say \add ≈sprout treachery¦249586\add* all day¦249589 long.
\q1
\v 13 But as for me, I'm like a deaf man who can't¦249595 hear¦249596.
\q1 ≈I'm like a mute man who says nothing.
\q1
\v 14 I'm like a man¦249605 who can't hear¦249609
\q1 and \add so\add* \add ≈can't so anything in my defence\add*
\q1
\v 15 \add ≈but instead\add* I wait for you, Yahweh¦249622.
\q1 →My master¦249622 God¦249623, you'll answer¦249621 me
\q1
\v 16 because I \add ≈prayed\add*, "Hear me, so that they won't gloat over me.
\q1 If my foot¦249635 slips¦249634, they'll do terrible things to me,
\q1
\v 17 because I'm about to stumble,
\q1 and¦249645 \add ≈I'm in constant pain\add*.
\q1
\v 18 I confess my guilt.
\q1 ≈I'm anxious¦249654 because¦249655 of my sin¦249655.
\q1
\v 19 My¦249662 enemies¦249658 are numerous¦249660.
\q1 ≈Those who hate¦249662 me wrongfully are many.
\q1
\v 20 They repay¦249666 me with evil¦249667 for good.
\q1 ≈They hurl accusations¦249670 at me although I \add ≈try to do what's\add* good.
\q1
\v 21 Don't abandon¦249680 me, Yahweh¦249681.
\q1 My God¦249682, don't¦249678 be distant¦249685 from me.
\q1
\v 22 Come quickly to help¦249690 me,
\q1 my¦249690 master¦249691 \add ≈who saves me\add*.
\c 39
\s1 The telling of sin of person suffering
\rem /s1 The Confession of a Sufferer; Prayer for Wisdom and Forgiveness
\d For the musical director¦249694: A song by David¦249698 for Yedutun.
\rem /d For the director of music. For Jeduthun. A psalm of David.; For the leader: for Jeduthun: a psalm: for David; To the leader: to Jeduthun. A Psalm of David.; For Jeduthun, the choir director: A psalm of David.
\q1
\v 1 I \add ≈decided\add* that I'll watch what I say
\q1 so that I won't¦249704 sin¦249704 with my \add ≈lips\add*.
\q1 I'll muzzle¦249708 my mouth¦249707 while in the presence¦249711 of evil \add >people\add*.
\q1
\v 2 I \add ≈kept silent¦249715\add*.
\q1 I \add ≈refrained\add* \add even\add* from \add saying anything\add* good¦249717, and¦249718 my pain \add ≈grew worse\add*.
\q1
\v 3 My¦249726 heart¦249724 became¦249722 hot when I thought about these things.
\q1 ≈It burnt¦249728 like a fire¦249730, then finally I spoke¦249731.
\q1
\v 4 “Yahweh¦249736, make me know when the end¦249738 of my \add life\add* will be
\q1 ≈and the extent of my days¦249740.
\q1 Let me see how transient¦249747 I am.
\q1
\v 5 See, you've made my days¦249755 \add only\add* \add ≈the width of my hand\add*,
\q1 and¦249756 my lifetime¦249756 is like nothing¦249757 in your sight¦249758.
\q1 Surely all of humanity¦249765 is \add just\add* a single breath. \qs (Instrumental¦249767 break¦249767.)\qs*
\q1
\v 6 Surely every person¦249776 walks around like a shadow.
\q1 Surely everyone hurries about¦249774 to accumulate \add riches\add* \add ≈although\add* \add #they\add* don't¦249782 know who'll \add ≈inherit\add* them.
\q1
\v 7 Now, my master¦249794, what am I waiting for?
\q1 →My hope is in you.
\q1
\v 8 Rescue me from my disobedience.
\q1 Don't \add ≈allow fools to be able to mock me\add*.
\q1
\v 9 I \add ≈can't speak\add* and can't \add even\add* open my mouth¦249815,
\q1 because it's you who has done it.
\q1
\v 10 \add ≈Stop wounding me\add*.
\q1 I'm \add ≈overwhelmed by the blow\add* of your hand¦249825.
\q1
\v 11 When you discipline¦249835 people for disobedience,
\q1 like a moth, you consume¦249837 the things they value.
\q1 Surely all people are nothing but vapour. \qs (Instrumental¦249845 break¦249845.)\qs*
\b
\q1
\v 12 Hear my prayer¦249850, Yahweh¦249852, and¦249853 my call for help¦249853.
\q1 ≈Listen to my \add ≈weeping\add*.
\q1 Don't be deaf to me,
\q1 because I'm like a foreigner with you¦249865—a refugee like all my ancestors¦249869 were.
\q1
\v 13 \add ≈Stop staring at\add* me so that I can smile¦249874 again
\q1 before¦249875 I \add ≈die\add*.
\c 40
\s1 A song praising Yahweh
\rem /s1 Thanksgiving for Deliverance and Prayer for Help; A Song of Praise
\d For the musical director¦249879: a song by David¦249880.
\rem /d For the leader: for David: a psalm; For the director of music. Of David. A psalm.; To the leader. Of David. A Psalm.; For the choir director: A psalm of David.
\q1
\v 1 I waited¦249885 patiently¦249884 for Yahweh¦249886 \add to help me\add*.
\q1 He listened¦249889 to me and heard my cry¦249890.
\q1
\v 2 He brought¦249893 me up out of a horrible pit in the sticky clay,
\q1 →and he set my feet¦249903 on a rock¦249902 and made my steps¦249905 secure.
\q1
\v 3 He's \add ≈given me a new song to sing\add*, praise¦249913 to our¦249914 God¦249914.
\q1 Many will see¦249915 it and honour him
\q1 ≈and will trust¦249918 in Yahweh.
\q1
\v 4 \add ≈The person who trusts¦249928 Yahweh¦249927 will prosper\add*
\q1 and doesn't honour proud¦249934 \add >people\add*
\q1 or those who go¦249935 astray¦249935 and follow lies.
\q1
\v 5 Yahweh¦249944 my God¦249945, you've done many wonderful¦249946 things,
\q1 and your thoughts¦249947 about us can't¦249949 be numbered.
\q1 If I declared¦249953 and spoke about them,
\q1 they¦249955 would be too many to count¦249956.
\q1
\v 6 \add ≈Sacrifices and offerings don't¦249962 give you pleasure\add*,
\q1 but you've opened my \add ≈mind\add*.
\q1 You didn't¦249962 \add actually\add* want burnt-offerings or sin-offerings.
\q1
\v 7 Then said¦249975 I, “See, I've come¦249978.
\q1 I'm written¦249982 about in the scroll¦249979 of the document.
\q1
\v 8 I enjoy doing what you want, my God¦249989.
\q1 Your instructions are \add ≈on my mind¦249994\add*.”
\q1
\v 9 I have \add ≈told everyone\add* in the \add ≈national\add* assembly \add ≈about how you always do what is right¦249998\add*.
\q1 ≈Yahweh¦250006, you know¦250008 that \add ≈I haven't shied back\add* from doing that.
\q1
\v 10 I haven't hidden¦250023 your righteousness¦250011 away in my heart¦250017—
\q1 I've declared your faithfulness¦250018 and \add ≈how you saved me\add*.
\q1 I haven't concealed¦250014 your loyal commitment or your trustworthiness from the \add ≈national\add* assembly.
\q1
\v 11 Don't \add ≈stop being merciful towards\add* me, Yahweh¦250031.
\q1 Let your loyal commitment and your trustworthiness always preserve¦250040 me.
\q1
\rem /s1 A Prayer for Help
\rem /r (Psalm 70)
\v 12 More troubles¦250048 surround me than I can even count.
\q1 My disobedience has caught up with me so that I'm no longer able to see¦250058 \add anything else\add*.
\q1 They're more than the hairs¦250060 on my head, and my heart¦250062 fails¦250063 me.
\q1
\v 13 Be pleased¦250066, Yahweh, to rescue me.
\q1 ≈Hurry to help¦250070 me, Yahweh.
\q1
\v 14 Let \add ≈those who chase me to take¦250080\add* my life¦250079 be ashamed¦250074 and completely disappointed.
\q1 ≈Let those who delight in hurting me be turned¦250081 back and brought to dishonour.
\q1
\v 15 Let those who \add ≈cheer because of my fate\add* be shocked because of their¦250092 shame¦250092.
\q1
\v 16 But may all those¦250112 who seek you celebrate and be glad \add ≈because\add* of you.
\q1 Let everyone who \add ≈appreciates how you rescued them\add*, say¦250108 continually¦250109, “May Yahweh¦250111 be praised.”
\q1
\v 17 I'm poor and needy¦250119, yet my master¦250120 thinks¦250121 about me.
\q1 You're my help¦250123 and you¦250125 come to my rescue.
\q1 Don't delay¦250129, my God¦250126.
\c 41
\s1 A prayer for healing
\rem /s1 Assurance of God's Help and a Plea for Healing; A Prayer in Sickness
\d For the musical director¦250131: a song by David¦250133.
\rem /d To the leader. A Psalm of David.; For the leader: a psalm: for David; For the choir director: A psalm of David.; For the director of music. A psalm of David.
\q1
\v 1 \add #People\add* who're concerned for the weak will be blessed¦250136—
\q1 →in the day¦250141 of trouble¦250142, Yahweh¦250144 will rescue \add #them\add*.
\q1
\v 2 Yahweh will protect¦250149 \add #them\add* and keep \add #them\add* alive¦250150,
\q1 and \add #they\add* will be blessed on the earth¦250153.
\q1 Yahweh will not hand \add #them\add* over to \add #their\add* enemies¦250158.
\q1
\v 3 Yahweh¦250161 will support \add #them\add* on the bed of suffering.
\q1 You'll make \add #their\add* bed of sickness into a bed of healing.
\b
\q1
\v 4 I said¦250176, “Yahweh¦250177, have mercy on me.
\q1 Heal my soul¦250180, because I've sinned¦250183 against you.”
\q1
\v 5 My enemies¦250187 speak¦250188 evil¦250189 against me, saying,
\q1 ‘When will he¦250192 die¦250192 and¦250193 \add ≈be forgotten\add*?’
\q1
\v 6 If \add @my enemy\add* comes to see¦250200 me, he speaks \add ≈hollow words\add*.
\q1 \add ≈He plots in his mind¦250204 how to destroy me\add*.
\q1 When he leaves me, he tells \add others about it\add*.
\q1
\v 7 All who hate¦250219 me, whisper¦250216 together¦250214 against me.
\q1 They plot \add how to make\add* trouble¦250223 for me.
\q1
\v 8 They say, “An evil disease \add ≈has badly affected\add* him.
\q1 Now that he's \add ≈down flat\add*, he'll \add ≈never get up again\add*.”
\q1
\v 9 Indeed, even my own close friend¦250243 who I trusted¦250247,
\q1 who \add ≈had meals at my place\add*,
\q1 has \add ≈betrayed me\add*.
\q1
\v 10 But Yahweh¦250258, you have mercy on me and \add ≈help\add* me up
\q1 so that I can pay them back.
\q1
\v 11 Because my enemy¦250275 doesn't defeat me,
\q1 that's how I know¦250266 that you're pleased with me.
\q1
\v 12 As for me, you¦250281 support¦250281 me in my integrity¦250280
\q1 and will keep me \add ≈in your¦250284 mind\add* forever¦250285.
\q1
\v 13 May Israel's¦250292 God¦250291 Yahweh¦250289 be praised from everlasting to everlasting.
\q1 \add ≈Let it be so, yes, let it be\add*.
\c 42
\ms1 Second collection
\mr (Songs 42–72)
\s1 Hope when depressed
\rem /s1 The Prayer of Someone in Exile; Longing for God and His Help in Distress
\d For the musical director¦250300: a song\f + \fr 42:0 \ft In Hebrew, ‘maskil’ is perhaps the name of this class of song.\f* by Korah's¦250304 descendants.
\rem /d To the leader. A Maskil of the Korahites.; For the director of music. A \it maskil\it* of the Sons of Korah.; For the leader: a maskil: for the Korahites; For the choir director: A psalm of the descendants of Korah.
\q1
\v 1 As a deer thirsts for streams of water¦250313,
\q1 so \add too\add* my soul¦250315 longs for you¦250317, God¦250318.
\q1
\v 2 My soul¦250322 thirsts¦250321 for God—for the living¦250326 God.
\q1 When will I go¦250328 and¦250329 appear¦250329 before God?
\q1
\v 3 My tears¦250337 are my food day and night¦250340,
\q1 as people are \add ≈asking\add* me every day, “Where's your God¦250347?”
\q1
\v 4 These things I remember¦250351, and I pour out my soul¦250356 within¦250354 myself.
\q1 I travelled with the crowd¦250370 and accompanied them to God's residence
\q1 with shouts¦250366 of joy¦250368 and praise—a multitude¦250370 celebrating¦250371 a festival¦250371.
\q1
\v 5 Why are you bowed¦250376 down, my soul¦250378,
\q1 and upset within¦250380 me?
\q1 Put your hope in God¦250382, because I'll praise¦250386 him again¦250385—
\q1 \add ≡praise him for\add* \add ≈how my God's presence leads to my being saved\add*.
\q1
\v 6 My soul¦250393 is bowed¦250394 down within¦250392 me,
\q1 therefore I remember¦250398 you¦250398 from the land of the Yordan¦250400 \add river\add*
\q1 and \add Mt.\add* Hermon's¦250401 \add heights¦250401\add* and from Mt. Mizar¦250403.
\q1
\v 7 Deep is calling¦250411 to deep with the \add ≈roar\add* of your waterfalls¦250413;
\q1 All your waves¦250417 and gusts flow over me.
\q1
\v 8 During the day¦250422, Yahweh¦250425 \add ≈exercises\add* his loyal commitment,
\q1 and¦250428 in the night¦250428, his song is with me—
\q1 a prayer¦250432 to the God¦250433 \add ≈who gave me\add* life¦250434.
\q1
\v 9 I'll \add ≈ask\add* God¦250439, my \add ≈place of safety\add*, “Why have you forgotten¦250442 me?
\q1 Why do I walk¦250446 around mourning¦250445 because of an enemy's¦250448 oppression¦250447?”
\q1
\v 10 When those who're hostile to me rebuke me, \add ≈asking\add* me all day¦250460 long, “Where's your¦250462 God¦250462?”
\q1 \add ≈it feels like my bones¦250453 are crushed\add*.
\q1
\v 11 My soul¦250469, why are you bowed¦250467 down?
\q1 ≈And why are you upset within¦250473 me?
\q1 \add Put your\add* hope in God¦250475, because I'll thank him¦250479 again¦250478—
\q1 \add ≈my God's presence leads to my being saved\add*.
\c 43
\s1 The requesting at time of conflict
\rem /s1 The Prayer of Someone in Exile; Prayer to God in Time of Trouble
\r (Continuation of Song 42)
\q1
\v 1 God¦250485, declare me \add ≈to be innocent\add*,
\q1 and defend my case against¦250489 an unfaithful nation¦250489.
\q1 Deliver me from deceitful¦250495 and evil \add #people\add*.
\q1
\v 2 For you are the God¦250503 \add ≈who's my place of safety\add*.
\q1 Why have you rejected¦250506 me?
\q1 Why do I walk around mourning¦250509 because of an enemy's¦250512 oppression¦250511?
\q1
\v 3 Send out your light¦250516 and your truth¦250517—let them lead me.
\q1 Let them bring¦250520 me to your sacred¦250525 mountain¦250523
\q1 ≈and to your \add #residence\add*.
\q1
\v 4 I will go¦250530 to God's altar¦250534—
\q1 to the God \add ≈who gives me great fulfillment\add*.
\q1 I will praise¦250541 you¦250541 with the harp, oh God, my God.
\q1
\v 5 My soul¦250550, why are you bowed¦250548 down?
\q1 ≈And why are you upset within¦250554 me?
\q1 \add Put your\add* hope in God¦250556, because I'll thank him¦250560 again¦250559—
\q1 \add ≈my God's presence leads to my being saved\add*.
\c 44
\s1 A prayer for help
\rem /s1 A Prayer for Protection; National Lament and Prayer for Help
\d For the musical director¦250565: a song\f + \fr 44:0 \ft In Hebrew, ‘maskil’ is perhaps the name of this class of song.\f* by Korah's¦250568 descendants.
\rem /d For the leader: for the Korahites: a maskil; For the director of music. Of the Sons of Korah. A \it maskil\it*; For the choir director: A psalm of the descendants of Korah.; To the leader. Of the Korahites. A Maskil.
\q1
\v 1 God¦250572, we have listened with our ears.
\q1 Our ancestors¦250576 have told us about \add ≈the miracles\add* you did in their¦250582 \add ≈time\add*—in the old days.
\q1
\v 2 You drove out the \add other\add* nations¦250590 \add ≈with your power\add*, but you planted¦250592 \add @our ancestors\add*.
\q1 ≈You \add ≈caused suffering for other people groups\add*afflicted the peoples, but you sent \add @our ancestors\add*.
\q1
\v 3 \add ≈Yes,\add* they¦250601 didn't take over the land with their \add #swords\add*, and their \add ≈power\add* didn't save them,
\q1 ^but \add ≈it¦250606 was your power and your direction\add*, because you were pleased with them.
\q1
\v 4 God¦250622, you¦250618 are my king¦250621 \add who\add* \add ≈plans victories¦250624\add* for Yakob's¦250625 \add descendants\add*.
\q1
\v 5 Through you¦250628 we will \add ≈destroy\add* our adversaries.
\q1 ≈In your name¦250631 we will trample those who \add ≈come\add* against us,
\q1
\v 6 because I¦250639 won't trust¦250639 in my bow,
\q1 ≈and¦250640 my sword¦250640 won't save¦250642 me.
\q1
\v 7 \add ≈Yes,\add* you¦250649 have saved¦250646 us from our¦250647 enemies,
\q1 ≈and¦250648 have \add ≈humiliated\add* those who hate¦250648 us.
\q1
\v 8 We've boasted¦250653 in God¦250652 every day¦250657,
\q1 and we will praise¦250661 your name¦250658 forever¦250660. \qs (Instrumental¦250662 break¦250662.)\qs*
\q1
\v 9 Yet you've rejected¦250667 and humiliated us,
\q1 and you don't¦250669 go out with our armies¦250672.
\q1
\v 10 You made us turn¦250675 back from the enemy,
\q1 and¦250680 those who hate¦250680 us take plunder¦250681 for themselves¦250682.
\q1
\v 11 You've made us like sheep¦250686 \add ≈to be eaten\add*,
\q1 and¦250688 you scattered¦250689 us among the nations¦250688.
\q1
\v 12 You've sold your¦250694 people¦250694 for \add ≈virtually nothing¦250695\add*—
\q1 ≈You haven't profitted from their¦250701 sale.
\q1
\v 13 You've made us a reproach¦250705 to our¦250706 neighbours¦250706—
\q1 ≈a contempt and¦250708 a scorn¦250708 to those around¦250709 us.
\q1
\v 14 You made us an insult among the \add other\add* nations¦250714—
\q1 ≈a shaking¦250715 of the head among the peoples¦250720.
\q1
\v 15 My dishonour is \add ≈on my mind\add* all day¦250725,
\q1 and¦250728 my shame¦250728 has overwhelmed me
\q1
\v 16 because¦250733 of \add ≈hearing those who\add* taunt and insult me—
\q1 facing those vengeful enemies.
\q1
\v 17 All of this has come against us,
\q1 \add ≈although\add* we haven't forgotten¦250746 you¦250746 and we haven't violated your agreement.
\q1
\v 18 Our heart¦250757 hasn't turned¦250755 back.
\q1 Our steps¦250759 \add ≡haven't\add* strayed¦250758 from your¦250761 way¦250761.
\q1
\v 19 \add ≈But\add* you've crushed¦250765 us \add out\add* \add ≈where the jackals¦250767 live\add*,
\q1 and¦250768 you've covered¦250768 over us with dark blackness.
\q1
\v 20 If we'd forgotten¦250775 the name of our God¦250777
\q1 and spread¦250778 out our hands¦250779 towards a foreign god,
\q2
\v 21 wouldn't God¦250785 have discovered that
\q1 because he \add even\add* knows our hearts' secrets¦250793?
\q1
\v 22 Indeed, because of you¦250799 we're killed¦250800 all day¦250803 \add long\add*—
\q1 we're considered to be like sheep¦250805 to be slaughtered¦250806.
\q1
\v 23 My master¦250814, wake up. Why are you¦250812 sleeping¦250812?
\q1 \add ≈Do something\add*—don't¦250816 reject¦250818 us forever¦250819.
\q1
\v 24 Why do you hide \add ≈away\add*
\q1 and forget¦250826 our oppression¦250828 and suffering?
\q1
\v 25 \add ≈Yes,\add* our life has sunk down into the dust—
\q1 \add it just as if\add* \add ≈we're lying face down\add* on the ground¦250836.
\q1
\v 26 \add ≈Take action\add* as our helper
\q1 and \add ≈buy our freedom for\add* us because of your¦250845 loyal commitment.
\c 45
\s1 A royal wedding song
\rem /s1 Ode for a Royal Wedding; A Royal Wedding Song
\d For the musical director¦250847: a song\f + \fr 45:0 \ft In Hebrew, ‘maskil’ is perhaps the name of this class of song.\f* by Korah's¦250853 descendants. A love song \add ≈to be sung to the tune of\add* ‘Lilies’.
\rem /d To the leader: according to Lilies. Of the Korahites. A Maskil. A love song.; For the choir director: A psalm of the descendants of Korah, to be sung to the tune “Lilies.” A love song.; For the leader: set to ‘Lilies’: for the Korahites: a maskil: a love song; For the director of music. To the tune of “Lilies.” Of the Sons of Korah. A \it maskil.\it* A wedding song.
\q1
\v 1 My heart¦250860 \add ≈is stirred with an excellent message¦250862\add*.
\q1 I'll read aloud the words I've composed about the king.
\q1 My tongue¦250868 is \add like\add* the pen of a skilled¦250872 secretary.
\q1
\v 2 You are \add ≈more perfect\add* \add to look at\add* than the children of humanity¦250877.
\q1 Your lips¦250880 \add ≈move with\add* grace¦250879,
\q1 so we know that God¦250885 has blessed¦250884 you forever¦250886.
\q1
\v 3 \add ≈Strap¦250895\add* your sword¦250891 to your side, mighty¦250895 \add >warrior\add*,
\q1 in your splendour¦250896 and majesty¦250897.
\q1
\v 4 Ride on triumphantly in your majesty¦250900 because of trustworthiness, humility¦250909, and innocence.
\q1 Your \add ≈powerful actions display\add* your awesome¦250913 abilities.
\q1
\v 5 Your arrows are sharp¦250918—the peoples¦250919 fall under¦250920 you¦250920.
\q1 Your arrows \add ≈pierce\add* the hearts¦250922 of the king's¦250924 enemies¦250923.
\q1
\v 6 Your \add ≈reign\add*, God¦250928, \add will continue\add* forever¦250929.
\q1 Your kingdom¦250934 \add ≈is renowned for its true\add* justice.
\q1
\v 7 You have loved¦250937 righteousness¦250938 and hated wickedness¦250940,
\q1 therefore God, your God, has anointed¦250945 you with the oil of gladness more than your companions¦250950.
\q1
\v 8 All your¦250959 clothes smell of myrrh¦250953, aloes¦250955, and¦250955 cassia¦250956.
\q1 Stringed instruments¦250964 \add ≈playing from\add* of ivory¦250963 palaces¦250962 have made you¦250965 glad.
\q1
\v 9 Kings' daughters¦250968 are among your honourable¦250970 women.
\q1 ≈The queen¦250972 stands¦250971 on your right¦250973, clothed in gold¦250974 from Ofir¦250975.
\q1
\v 10 Listen, daughter¦250980, \add ≈turn this way and take notice\add*.
\q1 ≈Forget your own people¦250985 and your father's¦250987 house¦250986.
\q1
\v 11 \add ≈Just like that\add*, the king¦250991 will desire¦250990 your beauty¦250992.
\q1 →He's your master¦250996—\add ≈submit to\add* him.
\q1
\v 12 The \add ≈princess from\add* Tsor \add (Tyre¦251004)\add* will be there with a gift¦251006.
\q1 ≈The rich people¦251010 will beg for your¦251007 favour¦251007.
\q1
\v 13 The \add ≈princess\add* in the palace is \add ≈just splendid\add*—
\q1 ≈her¦251022 clothing¦251022 is embroidered with gold¦251021 \add thread\add*.
\q1
\v 14 She will be led to the king¦251027 in an embroidered dress.
\q1 ≈The virgins¦251028, her companions¦251030 who'll follow her, will be brought to \add ?≈him\add*.
\q1
\v 15 They'll be led by gladness¦251038 and¦251038 celebration.
\q1 ≈They'll enter the king's palace¦251040.
\q1
\v 16 Your children will be in the \add ≈positions that your ancestors¦251045 used to hold\add*—
\q1 ≈you'll make them princes¦251049 \add ≈across the whole country\add*.
\q1
\v 17 I'll¦251055 ensure that your¦251056 name¦251056 will be remembered¦251055 by all generations,
\q1 ≈therefore the peoples¦251064 will give you¦251065 thanks forever.
\c 46
\s1 God's right here
\rem /s1 God's Defense of His City and People; God Is with Us
\d For the musical director¦251069: a song by Korah's¦251072 descendants. To be sung by soprano\f + \fr 46:0 \ft In Hebrew, like ‘alamot’.\f* voices.
\rem /d For the director of music. Of the Sons of Korah. According to \it alamoth.\it* A song.; For the leader: for the Korahites: according to alamoth: a song; To the leader. Of the Korahites. According to Alamoth. A Song.; For the choir director: A psalm of the descendants of Korah, to be sung by soprano voices. A song.
\q1
\v 1 God¦251079 is our \add ≈protection\add* and¦251082 our strength¦251082,
\q1 \add ≈always ready to help¦251083 when troubles¦251084 come\add*.
\q1
\v 2 That's why we¦251094 won't¦251092 \add ≈be afraid\add*, even if the earth¦251096 were to change¦251095—
\q1 even if the mountains¦251098 were shaken¦251097 into the ocean \add ≈depths\add*,
\q2
\v 3 \add ≈making\add* its waters¦251105 roar and rage,
\q1 as the mountains¦251108 shake¦251106 against the surging¦251109 \add @waters\add*. \qs (Instrumental¦251110 break¦251110.)\qs*
\q1
\v 4 There's a river¦251113 whose¦251114 streams¦251114 make God's city¦251116 happy—
\q1 the sacred¦251119 place¦251119 where the highest \add >one\add* lives.
\q1
\v 5 God is in the middle of \add @that city\add*—she won't¦251126 be \add ≈affected\add*.
\q1 God will help¦251129 her¦251125, and he will do so at dawn.
\q1
\v 6 The nations¦251136 raged and the kingdoms¦251139 were shaken.
\q1 He \add ≈spoke out\add* and the earth¦251143 melted¦251142.
\q1
\v 7 Army commander Yahweh¦251146 is with us.
\q1 Yakov's God¦251152 is our protection. \qs (Instrumental¦251154 break¦251154.)\qs*
\q1
\v 8 Come \add and\add* see¦251159 \add ≈what Yahweh¦251161 has done\add*—
\q1 the destruction he's caused on earth¦251166.
\q1
\v 9 He \add ≈stops wars all over the world\add*.
\q1 He breaks¦251176 \add #bows\add* and cuts \add #spears\add* into pieces.
\q1 He incinerates the shields.
\q1
\v 10 Stay quiet¦251184 and¦251185 \add ≈be aware\add* that I am God¦251189.
\q1 I will be honoured among the nations¦251191.
\q1 I will be honoured \add ≈throughout the world\add*.
\q1
\v 11 Army commander Yahweh¦251196 is with us.
\q1 Yakov's God¦251202 is our protection. \qs (Instrumental¦251204 break¦251204.)\qs*
\c 47
\s1 God the king of entire world
\rem /s1 God's Rule over the Nations; The Supreme Ruler
\d For the musical director¦251206: a song\f + \fr 47:0 \ft In Hebrew, ‘maskil’ is perhaps the name of this class of song.\f* by Korah's¦251210 descendants.
\rem /d For the director of music. Of the Sons of Korah. A psalm.; To the leader. Of the Korahites. A Psalm.; For the choir director: A psalm of the descendants of Korah.; For the leader: for the Korahites: a psalm
\q1
\v 1 Clap your hands, all you peoples¦251216.
\q1 ≈Shout to God¦251221 with a cheerful¦251220 voice¦251222.
\q1
\v 2 For Yahweh¦251228 the highest \add >one\add* can be terrifying.
\q1 ≈He is a great¦251232 king¦251231 over the \add ≈whole world\add*.
\q1
\v 3 He subdues¦251240 peoples¦251241 under us
\q1 ≈and¦251243 \add puts\add* nations¦251243 under our¦251245 \add ≈control\add*.
\q1
\v 4 He chooses¦251248 our inheritance¦251253 for us—
\q1 →the \add land which \add* Yakov (who he loved¦251259) was proud of. \qs (Instrumental¦251260 break¦251260.)\qs*
\q1
\v 5 God¦251264 has gone up with a shout¦251265,
\q1 ≈Yahweh¦251266 \add ≡ascended\add* with a trumpet blast.
\q1
\v 6 Sing praises to God¦251272, sing praises.
\q1 ≈Sing praises to our king¦251275, sing praises,
\q1
\v 7 because God¦251284 is the king¦251280 over the \add ≈whole world\add*.
\q1 Sing praises¦251285 with understanding.
\q1
\v 8 God reigns¦251289 over the nations¦251293.
\q1 ≈God sits¦251295 on his sacred¦251300 throne¦251299.
\q1
\v 9 The nations' leaders have gathered¦251306 together to the people¦251304 of Abraham's¦251309 God,
\q1 because \add ≈God controls the nations' defences\add*.
\q1 He is greatly \add ≈honoured\add*.
\c 48
\s1 Yerushalem, God's city
\rem /s1 Zion, the City of God; The Glory and Strength of Zion
\d A song by Korah's¦251322 descendants.
\rem /d A song. A psalm of the Sons of Korah.; A psalm of the descendants of Korah. A song.; A song: a psalm: for the Korahites; A Song. A Psalm of the Korahites.
\q1
\v 1 Yahweh¦251326 is \add ≈incredible\add* and¦251327 \add ≈deserves\add* to be praised¦251327 \add ≈a lot\add*,
\q1 in our¦251330 God's city¦251329 on his sacred¦251333 hill.
\q1
\v 2 Beautiful \add ≈on the high hills\add*,
\q1 \add ≈making the whole world happy\add*,
\q1 is Mt Tsiyyon¦251344, on the northern sides—
\q1 the great¦251349 king's city.
\q1
\v 3 God¦251352 has made himself¦251354 known¦251354 in her¦251353 towers as \add ≈protector\add*,
\q1
\v 4 because, look, the kings¦251361 assembled¦251362 themselves.
\q1 They passed¦251363 by together¦251364.
\q1
\v 5 They saw¦251368 it, then they were astounded.
\q1 They were dismayed, and they hurried¦251372 away.
\q1
\v 6 Trembling took hold of them there¦251377—
\q1 pain like woman¦251379 who's in labour¦251379.
\q1
\v 7 You smash the ships¦251385 from Tarshish¦251386
\q1 with the east wind¦251382.
\q1
\v 8 We've now seen what we'd heard¦251390 about in army commander Yahweh's city—
\q1 in the city of our God.
\q1 God will establish¦251401 it forever. \qs (Instrumental¦251405 break¦251405.)\qs*
\q1
\v 9 We thought about your loyal commitment, God¦251409,
\q1 when we¦251408 were in the middle of your temple¦251412.
\q1
\v 10 Your praise¦251418 \add reaches\add* the ends¦251421 of the earth¦251423
\q1 ≈as does your \add ≈reputation\add*, God¦251416.
\q1 →\add ≈You rule with power and with justice\add*.
\q1
\v 11 Let Mt. Tsiyyon¦251433 \add (Zion¦251433)\add* be glad.
\q1 ≈Let Yehudah's¦251436 daughters¦251435 celebrate
\q1 →because of your¦251438 righteous decrees.
\q1
\v 12 Walk around Mt. Tsiyyon¦251442.
\q1 ≈Go round about her.
\q1 →Count her towers¦251445,
\q1
\v 13 \add ≈Take good notice of\add* her walls,
\q1 ≈and look at her palaces
\q1 →so that you can tell it to the next generation¦251456,
\q1
\v 14 because this God is our God forever¦251465 and ever.
\q1 ≈He will be our guide¦251468 \add all the way through\add* to death.
\c 49
\s1 Trusting in wealth is foolishness
\rem /s1 The Foolishness of Trusting in Riches; The Folly of Trust in Riches
\d For the musical director¦251473: a song by Korah's¦251477 descendants.
\rem /d For the director of music. Of the Sons of Korah. A psalm.; To the leader. Of the Korahites. A Psalm.; For the choir director: A psalm of the descendants of Korah.; For the leader: for the Korahites: a psalm
\q1
\v 1 Hear this, all you peoples¦251486.
\q1 \add ≈Listen to this\add*, all you inhabitants¦251490 of the world¦251491,
\q1
\v 2 ≈both low and high—
\q1 ≈rich and poor together.
\q1
\v 3 \add ≈I'll talk about\add* wisdom¦251510
\q1 ≈and¦251511 \add ≈my inner thoughts\add* will be about understanding¦251513.
\q1
\v 4 I'll \add ≈listen\add* to a proverb¦251517.
\q1 I'll \add ≈introduce\add* my riddle¦251521 with a harp \add piece\add*.
\q1
\v 5 Why should I fear¦251525 in evil \add ≈times¦251526\add*?
\q1 ≈\add ≡Why should I be afraid\add* when \add ≈I'm surrounded¦251530 by wickedness\add*?
\q2
\v 6 Why should I fear those who trust¦251533 in their riches¦251538
\q1 ≈and boast¦251539 about their extensive wealth¦251536?
\q1
\v 7 It is certain¦251545 that no one can redeem his brother¦251542
\q1 ≈or \add ≈pay\add* God¦251551 a ransom for him,
\q1
\v 8 because \add ≈it's very expensive to buy back someone's\add* life¦251557,
\q1 ≈and no one can pay what we owe.
\q2
\v 9 No one can live¦251562 forever¦251565
\q1 ≈so that they wouldn't \add ≈experience the grave\add*,
\q1
\v 10 because he will see¦251572 decay—\add even\add* wise \add #people\add* die¦251575.
\q1 ≈The fool and the brute alike¦251576 \add ≈come to an end\add*
\q1 →and leave¦251580 their¦251582 wealth¦251582 to others¦251581.
\q1
\v 11 Their inner thought is that their families will continue forever¦251588,
\q1 and the places¦251589 where they¦251592 live, \add ≈for all future\add* generations.
\q1 They \add ≈name\add* their lands¦251595 after \add ≈themselves\add*,
\q1
\v 12 yet people don't¦251600 remain¦251602 alive despite their wealth.
\q1 ≈\add #People\add* die just like the animals.
\q1
\v 13 That's that way¦251609 of foolish people,
\q1 yet after¦251612 \add ≈they're gone\add*, \add #people\add* approve of their¦251614 sayings¦251614. \qs (Instrumental¦251616 break¦251616.)\qs*
\q1
\v 14 Like sheep¦251619, they're \add ≈destined for slaughter\add*,
\q1 ≈and death¦251623 will be their shepherd¦251624.
\q1 The upright¦251627 will rule over them in the morning¦251629,
\q1 and their \add ≈bodies\add* will \add ≈rot in the grave\add*,
\q1 ≈far from their fancy homes.
\q1
\v 15 But¦251645 God¦251640 will \add ≈buy back\add* my life from the power¦251643 of \add ≈the grave\add*,
\q1 because he'll receive¦251647 me. \qs (Instrumental¦251648 break¦251648.)\qs*
\q1
\v 16 Don't be afraid when someone gets rich,
\q1 ≈\add and\add* if \add ≈their family becomes¦251656 very prominent\add*,
\q1
\v 17 →because when they die, they'll take¦251668 nothing with them.
\q1 ≈\add ≈Their splendour can't¦251666 follow them down\add*.
\q1
\v 18 They \add ≈looked after themselves well\add* while they lived
\q1 (and people do praise¦251682 you when you live for yourself),
\q2
\v 19 \add but\add* they'll go¦251689 to \add ≈join their ancestors¦251693\add*
\q1 and won't¦251697 ever see¦251698 the light¦251700 again.
\q1
\v 20 Anyone who has prestige but no understanding¦251706
\q1 is like the \add ≈wild animals that will die\add*.
\c 50
\s1 The true/correct worshipping
\rem /s1 True Worship; The Acceptable Sacrifice
\d A¦251717 song by Asaf¦251712.
\rem /d A Psalm of Asaph.; A psalm: for Asaph; A psalm of Asaph.
\q1
\v 1 Yahweh, God¦251733, has spoken
\q1 and summoned the world from the sun's rising to its setting.
\q1
\v 2 God¦251737 has shone out of Tsiyyon \add (Zion)\add*—
\q1 the perfection of beauty.
\q1
\v 3 Our God comes and doesn't stay silent.
\q1 A fire devours ahead of him,
\q1 and it's very stormy around him.
\q1
\v 4 He calls to the heavens above and to the earth
\q1 →so that he can judge his people.
\q1
\v 5 “\add ≈Bring¦251779\add* my faithful ones together to me—
\q1 those who've made an agreement with me by sacrificing.”
\q1
\v 6 The heavens will declare his righteousness,
\q1 because God¦251788 himself is judge. \qs (Instrumental break.)\qs*
\q1
\v 7 “My people, listen and I'll speak.
\q1 I'll \add ≈bring accusations\add* against you¦251796, Yisrael.
\q1 I'm God, your God.
\q1
\v 8 I won't scold you for your sacrifices.
\q1 You're \add ≈continually sacrificing burnt-offerings to\add* me.
\q1
\v 9 I won't accept any bull \add ≈off your property\add*,
\q1 ≈or any billy goats out of your pens,
\q1
\v 10 because every¦251823 animal in the forest is mine,
\q1 ≈and¦251827 the cattle on a thousand hills.
\q1
\v 11 I know all the birds in the hills,
\q1 ≈and¦251842 the wild animals in the countryside are mine.
\q1
\v 12 I \add ≈wouldn't bother telling you\add* if I was hungry
\q1 because the world is mine \add ≈including\add* everything in it.
\q1
\v 13 Do I eat the meat from bulls \add that have been sacrificed\add*,
\q1 ≈or drink the blood from the goats?
\q1
\v 14 Present a thank-offering to God
\q1 ≈and¦251862 honour¦251862 your promises to the highest \add >one\add*.
\q1
\v 15 Call out to me \add ≈whenever you get into trouble\add*.
\q1 I'll rescue you, and you'll honour me.”
\q1
\v 16 But¦251879 God tells the wicked \add >people\add*,
\q1 “What do you have to do with reciting my instructions,
\q1 that you've taken \add ≈telling others about my agreement\add*,
\q1
\v 17 since you hate correction
\q1 ≈and \add just\add* toss my \add ≈warnings back over your¦251894 shoulders\add*?
\q1
\v 18 When you see a thief, you \add ≈think it's fine\add*,
\q1 ≈and you participate with those who commit adultery.
\q1
\v 19 You \add ≈allow evil to come out of\add* your mouth,
\q1 ≈and \add ≈you use your words to deceive\add* \add others\add*.
\q1
\v 20 You sit and speak against your brother.
\q1 ≈You slander your own mother's son.
\q1
\v 21 You've done these things, but I've stayed silent,
\q1 so you thought that I was someone just like yourself.
\q1 \add However,\add* I'll scold you
\q1 ≈and bring up all the things you have done, right in front of your eyes.
\q1
\v 22 Give this \add careful\add* consideration, you all who forget God¦251945,
\q1 otherwise I will tear you to pieces,
\q1 and¦251941 there'll be no one to rescue you.
\q1
\v 23 Anyone who offers a sacrifice of thanksgiving honours me,
\q1 and anyone who \add ≈decides to follow God will experience his salvation\add*.”
\c 51
\s1 A prayer for forgiveness
\rem /s1 Prayer for Cleansing and Pardon; A Prayer for Forgiveness
\d For the musical director¦251947: a song by David¦251949 from when the prophet Natan had gone to him after David had committed adultery with Bat-Sheva.
\rem /d For the leader: a psalm: for David (when Nathan the prophet came to him after he had taken Bathsheba); For the choir director: A psalm of David, regarding the time Nathan the prophet came to him after David had committed adultery with Bathsheba.; For the director of music. A psalm of David. When the prophet Nathan came to him after David had committed adultery with Bathsheba.; To the leader. A Psalm of David, when the prophet Nathan came to him, after he had gone in to Bathsheba.
\q1
\v 1 Have mercy on me, God, because of your loyal commitment.
\q1 ≈Blot out my disobedience, \add ≈because you're so merciful\add*.
\q1
\v 2 Wash¦251967 me thoroughly from my iniquity
\q1 ≈and make me clean from my sin
\q1
\v 3 because I'm \add ≈aware of\add* my transgressions,
\q1 ≈and¦251979 my sin¦251979 is always \add ≈on my mind\add*.
\q1
\v 4 It's you and only you that I've sinned against,
\q1 ≈and done what's evil in your sight.
\q1 You are right when you speak.
\q1 ≈You are correct when you judge.
\q1
\v 5 \add ≈Yes\add*, I was born in iniquity.
\q1 ≈As soon as my mother conceived me, I was in sin.
\q1
\v 6 You¦252010 desire \add ≈integrity\add* in my inner self,
\q1 ≈and¦252011 you teach me wisdom in the secret place within.
\q1
\v 7 Purify me with \add blood (applied to the doorway with a sprig of\add* hyssop), and I'll be clean.
\q1 ≈Wash me, and I will be whiter than snow.
\q1
\v 8 Let¦252031 me hear joy and gladness
\q1 →so that the bones that you've broken can be happy \add again\add*.
\q1
\v 9 \add ≈Look away\add* from my sins
\q1 ≈and¦252036 blot out all my iniquities.
\q1
\v 10 Create a clean heart in me, God,
\q1 ≈and¦252045 renew an unwwavering spirit within me.
\q1
\v 11 Don't¦252056 drive me away from your presence,
\q1 ≈and¦252057 don't take your holy spirit¦252057 away from me.
\q1
\v 12 Restore to me the joy of your salvation,
\q1 ≈and sustain me with a willing spirit¦252067.
\q1
\v 13 Then I'll teach \add other\add* transgressors your¦252078 ways,
\q1 ≈and¦252079 sinners will be converted to you.
\q1
\v 14 God of my salvation, forgive me for shedding blood,
\q1 →and I'll \add ≈happily shout about how good and righteous you¦252088 are\add*.
\q1
\v 15 Open¦252095 my lips, my master,
\q1 ≈and my mouth will express praise to you
\q1
\v 16 because \add ≈a sacrifice wouldn't make you¦252105 happy\add* or I would give it¦252107.
\q1 ≈You get no pleasure from burnt offerings.
\q1
\v 17 The sacrifices¦252116 \add ≈that God wants\add* are a broken spirit—
\q1 ≈a humbled and repentant heart won't¦252113 be despised by you, God.
\q1
\v 18 Express your pleasure at Tsiyyon \add (Zion)\add* by doing good \add to us\add*.
\q1 \add Re\add*build Yerushalem's walls.
\q1
\v 19 Then you'll delight in the sacrifices of righteousness,
\q1 in burnt offerings and completely burnt offerings.
\q1 Then \add @our people\add* will offer bulls on your¦252137 altar.
\c 52
\s1 God's judgement and mercy
\rem /s1 Judgment on the Deceitful; God's Judgment and Grace
\d For the musical director¦252160: a song\f + \fr 52:0 \ft In Hebrew, ‘maskil’ is perhaps the name of this class of song.\f* by David written when Doeg the Edomite reported to \add King\add* Shaul that, “David went there to Ahimilik.”
\rem /d For the choir director: A psalm of David, regarding the time Doeg the Edomite told Saul that Ahimelech had given refuge to David.; For the director of music. A \it maskil\it* of David. When Doeg the Edomite had gone to Saul and told him: “David has gone to the house of Ahimelech.”; To the leader. A Maskil of David, when Doeg the Edomite came to Saul and said to him, “David has come to the house of Ahimelech.”; For the leader: a maskil: for David (when Doeg the Edomite came and told Saul that David had gone to Abimelech's house)
\q1
\v 1 Why are you proud of making trouble, \add you\add* powerful \add man\add*?
\q1 God's loyal commitment comes every day.
\q1
\v 2 Your tongue plans destruction—
\q1 working deceitfully like a sharp razor.
\q1
\v 3 You love evil more than good
\q1 ≈and lying rather than speaking \add ≈the truth\add*. \qs (Instrumental break.)\qs*
\q1
\v 4 You¦252208 love¦252201 \add ≈saying anything that destroys other people\add*, \add you¦252201\add* deceitful tongue,
\q1
\v 5 ≈\add so\add* God will also destroy you forever.
\q1 He'll snatch you up and pluck you out of your tent
\q1 ≈and root you out of the land of the living. \qs (Instrumental break.)\qs*
\q1
\v 6 \add ≈Godly\add* \add people\add* will also see it and fear.
\q1 They'll laugh at him \add and say\add*,
\q2
\v 7 “Look, that's a man who didn't \add rely on God for his protection\add*,
\q1 \add ≈but\add* \add instead\add* trusted in the abundance of his wealth,
\q1 \add and\add* he was strong when he destroyed \add others\add*.”
\q1
\v 8 But as for me, I'm like a flourishing olive tree in God's house.
\q1 I'll trust¦252249 in God's loyal commitment forever.
\q1
\v 9 I'll continually thank you for what you've done.
\q1 I'll \add ≈rely on your reputation\add*, because it's good,
\q1 in the presence of your faithful \add >followers\add*.
\c 53
\s1 Fools and human wickedness
\rem /s1 Denunciation of Godlessness; Human Wickedness
\d For the musical director¦252282: a song\f + \fr 53:0 \ft In Hebrew, ‘maskil’ is perhaps the name of this class of song.\f* by David¦252287 to be sung to the tune of ‘Mahalat’.\f + \fr 53:0 \ft The ‘Mahalat’ could be a tune or an instrument or a voice style.\f*
\rem /d To the leader: according to Mahalath. A Maskil of David.; For the director of music. According to \it mahalath.\it* A \it maskil\it* of David.; For the choir director: A meditation of David.; For the leader: set to ‘Mahalath’: a maskil: for David
\rem /r (Psalm 14)
\q1
\v 1 Fools tell themselves that there is no God¦252294.
\q1 They are corrupt¦252295 and¦252296 have done disgusting acts of evil.
\q1 There's no one who does good¦252301.\x + \xo 53:1-3: \xt Rom 3:10-12.\x*
\q1
\v 2 God¦252304 looks¦252306 down from heaven¦252305 on the children¦252309 of humanity¦252310
\q1 to see¦252311 if there¦252312 are any with insight¦252313—
\q1 ≈who \add ≈strive to obey\add* him.
\q1
\v 3 They've all turned away.
\q1 ≈Together they¦252323 have become corrupt¦252323.
\q1 ≈There's not one who does good¦252327, not even one.
\q1
\v 4 Do those who \add ≈do evil\add* have no understanding—
\q1 those who devour¦252338 my people¦252339 as if they were eating bread¦252341,
\q1 and \add ≈it's not God¦252342 that they trust in to help them\add*?
\q1
\v 5 They were \add ≈very worried even though it¦252354 was quite irrational\add*
\q1 because God will scatter¦252359 the bones¦252360 of \add ≈any army that comes to attack\add* you.
\q1 \add @Those people\add* will be put to shame¦252362 because God has rejected¦252366 them.
\q1
\v 6 If only Yisrael's rescue would come from Tsiyyon¦252371.
\q1 When God¦252375 brings his people¦252377 back from the captivity¦252376,
\q1 then Yakov will celebrate
\q1 ≈and Yisrael will be glad.
\c 54
\s1 God is my helper
\rem /s1 Prayer for Vindication; A Prayer for Protection from Enemies
\d For the musical director¦252383: a song\f + \fr 54:0 \ft In Hebrew, ‘maskil’ is perhaps the name of this class of song.\f* by David written when some people from Zif went to \add King\add* Shaul and told him that David was hiding in their area.\x + \xo 54:0 \xt 1Sa 23:19-20.\x* \add ≈To be accompanied by\add* stringed¦252384 instruments¦252384.
\rem /d To the leader: with stringed instruments. A Maskil of David, when the Ziphites went and told Saul, “David is in hiding among us.”; For the leader: with stringed instruments: a maskil: for David (when the Ziphites came and said to Saul, ‘David is in hiding among us.’); For the choir director: A meditation of David, regarding the time the Ziphites came and said to Saul, “We know where David is hiding.” To be accompanied by stringed instruments.; For the director of music. With stringed instruments. A \it maskil\it* of David. When the Ziphites had gone to Saul and said, “Is not David hiding among us?”
\q1
\v 1 \add ≈Use the strength that's part of your reputation to rescue\add* me, God,
\q1 ≈and \add ≈use your power to declare me innocent\add*.
\q1
\v 2 Hear my prayer, God¦252398.
\q1 ≈\add ≈Listen to what I'm saying\add*
\q1
\v 3 because strangers have \add ≈acted\add* against me,
\q1 ≈and pitiless men have \add ≈tried to eliminate me\add*.
\q1 They \add ≈don't have any respect for\add* God¦252405. \qs (Instrumental break.)\qs*
\q1
\v 4 \add ≈But yes\add*, God¦252424 is my helper.
\q1 ≈My master is the one who supports me.
\q1
\v 5 He will repay my enemies with evil.
\q1 ≈In your faithfulness, destroy them.
\q1
\v 6 I'll sacrifice a freewill offering to you.
\q1 I'll give thanks \add ≈for your¦252442 reputation\add*, Yahweh, because it's good,
\q1
\v 7 because he's rescued me from every trouble.
\q1 \add ≈I've seen my enemies being defeated\add*.
\c 55
\s1 A prayer for a person betrayed by a friend
\rem /s1 Complaint about a Friend's Treachery; The Prayer of Someone Betrayed by a Friend
\d For the musical director¦252467: a song\f + \fr 55:0 \ft In Hebrew, ‘maskil’ is perhaps the name of this class of song.\f* by David¦252470 \add ≈to be accompanied by\add* stringed¦252468 instruments¦252468.
\rem /d For the leader: on stringed instruments: a maskil: for David; For the choir director: A psalm of David, to be accompanied by stringed instruments.; To the leader: with stringed instruments. A Maskil of David.; For the director of music. With stringed instruments. A \it maskil\it* of David.
\q1
\v 1 \add ≈Listen\add* to my prayer¦252475, God¦252474,
\q1 and¦252476 don't¦252476 \add ≈ignore\add* my request.
\q1
\v 2 Pay attention¦252482 to me and answer¦252484 me.
\q1 I'm restless¦252485 and overwhelmed by my problems
\q1
\v 3 because of \add ≈what my enemy¦252491 is saying\add*.
\q1 \add Yes,\add* because of the oppression by wicked¦252494 \add >people\add*—
\q1 because they¦252497 bring trouble on me and¦252500 angrily persecute me.
\q1
\v 4 My¦252506 \add ≈stomach has gone into a knot\add*,
\q1 ≈and¦252507 \add thoughts of\add* death¦252508 \add ≈terrify\add* me.
\q1
\v 5 Fearfulness and trembling¦252514 have \add ≈hit\add* me,
\q1 ≈and horror has overwhelmed¦252517 me.
\q1
\v 6 I said¦252521, “Oh, if only I had wings like a dove¦252528
\q1 →then I'd fly away and \add ≈find a peaceful place\add*.
\q1
\v 7 See, then I would wander far away.
\q1 ≈I would stay in the wilderness¦252537. \qs (Instrumental¦252538 break¦252538.)\qs*
\q1
\v 8 I¦252541 would hurry to a safe spot,
\q1 ≈\add away\add* from the stormy¦252546 wind¦252544 and tempest.”
\q1
\v 9 Confuse them, my master¦252550, \add ≈so their¦252552 words don't make sense\add*,
\q1 because I've seen¦252555 violence¦252556 and¦252557 strife¦252557 in the city¦252558.
\q1
\v 10 Day and night¦252562 they \add ≈wander around¦252563\add* \add @the city\add* walls¦252566.
\q1 Wickedness and trouble¦252568 are in the middle of it.
\q1
\v 11 Destruction is \add ≈right there among\add* it,
\q1 ≈and oppression¦252578 and deceit¦252579 never leave its¦252573 marketplace¦252577,
\q1
\v 12 because it wasn't an enemy¦252585 who taunted¦252586 me. (Then I could have borne it.)
\q1 ≈It wasn't my¦252590 opponent who set himself¦252592 up against¦252591 me. (Then I would have hidden myself from him¦252594.)
\q1
\v 13 But it was you—a man¦252598 \add ≈of similar status\add* to myself.
\q1 ≈My companion¦252600 and close friend¦252601.
\q1
\v 14 We'd had \add ≈good times\add* together¦252605.
\q1 We'd walked¦252610 among the crowd in God's residence.
\q1
\v 15 Let death \add ≈hit\add* them suddenly.
\q1 Let them go¦252617 down alive¦252619 to Sheol¦252618,
\q1 because wickedness is where they¦252617 live, right among them.
\q1
\v 16 As for me, I'll \add ≈trust God¦252630 to help me\add*,
\q1 ≈and¦252632 Yahweh will save¦252633 me.
\q1
\v 17 I¦252639 complain¦252639 and moan morning¦252637, noon, and evening¦252636.
\q1 →He will hear my voice.
\q1
\v 18 He'll peacefully¦252646 \add ≈rescue\add* my life from \add those who\add* approach me,
\q1 because there's many \add who fight\add* \add ≈against\add* me.
\q1
\v 19 God, the one who's \add ≈ruled\add* from eternity, will hear¦252658 them and answer¦252662 them \add with what they deserve\add*. \qs (Instrumental¦252665 break¦252665.)\qs*
\q1 They never change¦252668, and they don't¦252667 \add ≈respect\add* God.
\q1
\v 20 \add @My friend¦252677\add* \add ≈took action\add* against those who were at peace with him.
\q1 ≈He hasn't respected the agreement that \add #we\add* had.
\q1
\v 21 His mouth was as smooth¦252682 as butter, \add ≈but\add* his heart¦252688 was hostile.
\q1 His words¦252690 were softer than oil, \add ≈but\add* they were actually drawn¦252693 swords¦252693.
\q1
\v 22 \add ≈Give your¦252701 problems to\add* Yahweh¦252699, and¦252702 he'll sustain¦252703 you¦252703.
\q1 He'll never allow a righteous¦252709 person to \add ≈be toppled\add*.
\q1
\v 23 \add ≈But\add* you, God¦252713, will send the wicked down into the pit of destruction.
\q1 Bloodthirsty and deceitful¦252721 people¦252719 won't¦252722 live even half as long as others,
\q1 \add ≈but\add* I will trust¦252727 in you.
\c 56
\s1 The praying due trusting of God
\rem /s1 A Prayer of Trust in God; Trust in God under Persecution
\d For the musical director¦252731: a song\f + \fr 56:0 \ft In Hebrew, ‘miktam’ is perhaps the name of this class of song.\f* by David¦252738, written when the Philistines¦252742 captured him at Gat¦252743.\x + \xo 56:0 \xt 1Sam 21:11-15.\x* To be sung to the tune of “A dove on distant oak trees”.
\rem /d For the choir director: A psalm of David, regarding the time the Philistines seized him in Gath. To be sung to the tune “Dove on Distant Oaks.”; To the leader: according to The Dove on Far-off Terebinths. Of David. A Miktam, when the Philistines seized him in Gath.; For the leader: set to ‘The Dove of the Distant Oaks’: for David: a miktam (when the Philistines seized him in Gath); For the director of music. To the tune of “A Dove on Distant Oaks.” Of David. A\it miktam.\it* When the Philistines had seized him in Gath.
\q1
\v 1 Be merciful to me, God¦252747, because men are attacking me.
\q1 Those who fight¦252755 me press their assault all day¦252754 \add long\add*.
\q1
\v 2 My enemies¦252760 trample¦252759 me all day¦252763 long,
\q1 because there are many who proudly fight¦252767 against me.
\q1
\v 3 \add ≈Any time\add* I'm afraid, I'll put my trust¦252776 in you¦252775—
\v 4 in God, whose¦252781 message¦252781 I praise¦252780.
\q1 ≈I've put my trust¦252783 in God—I won't¦252784 be afraid¦252785 of what \add ≈people\add* can do to me?
\q1
\v 5 All day¦252795 \add long\add* they¦252797 twist¦252797 my words¦252796.
\q1 \add ≈They're always thinking about how to harm me\add*.
\q1
\v 6 They conspire then lie hidden¦252807—watching¦252811 my steps¦252810
\q1 as they just wait \add for the opportunity to take\add* my life¦252814.
\q1
\v 7 Don't let them escape \add ≈when they've done evil things\add*.
\q1 In your anger¦252823, God¦252827, bring¦252826 down those people¦252824 groups.
\q1
\v 8 You \add ≈keep track of\add* my wanderings¦252830
\q1 and put my tears¦252834 into your bottle¦252835.
\q1 Aren't they \add recorded\add* in your book?
\q1
\v 9 Then my enemies¦252842 will \add ≈pull back when call out\add* \add to you for help\add*.
\q1 I know¦252848 that because God¦252851 is for me.
\q1
\v 10 In God¦252855—whose message I praise,
\q1 in Yahweh—whose message I praise,
\q1
\v 11 in God¦252863 I trust¦252864.
\q1 I'm not scared—what can anyone¦252870 do to me?
\q1
\v 12 The \add duty to fulfill\add* my promises to you is on me, God¦252875.
\q1 I'll give thank-offerings to you
\q1
\v 13 because you've rescued my life¦252893 from death¦252885.
\q1 ≈You've kept \add ≈me from falling\add* \add into danger\add*,
\q1 so that I can walk¦252889 in front¦252890 of God¦252891 in the light¦252892 of the living.
\c 57
\s1 A prayer for protection from predators
\rem /s1 Praise and Assurance under Persecution; A Prayer for Help
\d For the musical director¦252895: a song\f + \fr 57:0 \ft In Hebrew, ‘miktam’ is perhaps the name of this class of song.\f* by David¦252899 \add written\add* when he was fleeing from Shaul¦252904 and hid in a cave. To be sung to the tune of ‘Don't destroy’.
\rem /d For the choir director: A psalm of David, regarding the time he fled from Saul and went into the cave. To be sung to the tune “Do Not Destroy!”; For the director of music. To the tune of “Do Not Destroy.” Of David. A\it miktam.\it* When he had fled from Saul into the cave.; For the leader: set to ‘Destroy not’: for David: a miktam (when he was a fugitive from Saul in the cave); To the leader: Do Not Destroy. Of David. A Miktam, when he fled from Saul, in the cave.
\q1
\v 1 Be merciful to me, God¦252909, be merciful to me,
\q1 because I \add ≈come to you to be safe\add* until these troubles are over.
\q1 ≈I stay under your¦252918 wings¦252918 for protection until this destruction¦252922 is over.
\q1
\v 2 I will cry to the highest God—
\q1 to God, who \add ≈ensures that I get justice\add*.
\q1
\v 3 He will send help from heaven¦252934 and rescue me,
\q1 He's angry with those who crush me. \qs (Instrumental¦252939 break¦252939.)\qs*
\q1 God¦252941 will \add ≈let me experience\add* his loyal commitment and his faithfulness¦252943.
\q1
\v 4 My life is among lions¦252949.
\q1 ≈I'm \add ≈among\add* those¦252951 who are ready to devour¦252951 me.
\q1 I'm among people whose teeth¦252955 are spears¦252956 and arrows¦252957,
\q1 ≈and whose tongues¦252958 are sharp¦252960 swords¦252959.
\q1
\v 5 May you be lifted up, God¦252967, above¦252964 the skies¦252966.
\q1 ≈May your¦252972 \add ≈splendour be seen by the whole world\add*.
\q1
\v 6 They spread out a net¦252975 \add to catch\add* my feet—I was distressed.
\q1 ≈They dug a pit in front of me. They themselves have fallen¦252984 into it. \qs (Instrumental¦252986 break¦252986.)\qs*
\q1
\v 7 My heart is fixed, God¦252991, \add ≈I've made my decision\add*.
\q1 I will sing, yes, I'll sing praises¦252995.
\q1
\v 8 Wake up, my honoured heart. Wake up, harp and¦253002 other stringed instrument.
\q1 I'll wake up the dawn.
\q1
\v 9 My master¦253010, I'll give¦253007 thanks¦253007 to you among the peoples¦253008.
\q1 ≈I'll sing praises¦253011 to you among the nations¦253014.
\q1
\v 10 because your loyal commitment is great¦253019—reaching to the heavens¦253022,
\q1 ≈and your faithfulness¦253027 to the clouds¦253026.
\q1
\v 11 May you be lifted up, God¦253034, above¦253031 the skies¦253033.
\q1 ≈May your¦253039 \add ≈splendour be seen by the whole world\add*.
\c 58
\s1 Punishment for the wicked
\rem /s1 A Prayer for God to Punish the Wicked; Prayer for Vengeance
\d For the musical director¦253041: a song\f + \fr 58:0 \ft In Hebrew, ‘miktam’ is perhaps the name of this class of song.\f* by David¦253045. To be sung to the tune of ‘Don't destroy’.
\rem /d For the director of music. To the tune of “Do Not Destroy.” Of David. A\it miktam.\it*; For the choir director: A psalm of David, to be sung to the tune “Do Not Destroy!”; To the leader: Do Not Destroy. Of David. A Miktam.; For the leader: set to ‘Destroy not’: for David: a miktam
\q1
\v 1 \add ≈When you rulers speak¦253052, do you actually say what is right¦253051\add*?
\q1 ≈Do you \add ≈give justice, you people\add*?
\q1
\v 2 \add No,\add* you plan \add ≈wicked schemes in your mind¦253061\add*.
\q1 ≈You use your hands¦253066 to distribute violence¦253065 throughout the land.
\q1
\v 3 From the womb, the wicked¦253071 turn¦253070 from \add what's right\add*.
\q1 ≈They go¦253073 astray¦253073 from birth¦253074, speaking¦253075 lies.
\q1
\v 4 Their poison is like snake¦253085 venom.
\q1 ≈They're like a deaf cobra¦253088 that blocks its¦253091 \add own\add* ears
\q1
\v 5 then pays no attention to the snake-charmer's voice
\q1 no matter how skillful¦253102 they are.
\q1
\v 6 Break their teeth in their mouths¦253109, God¦253105.
\q1 ≈Yahweh¦253114, break off the fangs of the young¦253111 lions¦253111.
\q1
\v 7 Let them \add ≈melt\add* away like water¦253120.
\q1 When \add #they\add* shoot their arrows¦253125, let them be as though they \add ≈were cut in half\add*.
\q1
\v 8 Let them be like a snail¦253132 that \add ≈quietly disappears\add*.
\q1 ≈Like a woman's¦253136 still-born child that never sees the sunlight.
\q1
\v 9 Before your¦253145 pots can feel the heat of the burning¦253152 thorn¦253146 \add twigs\add*,
\q1 he'll sweep¦253153 \add the branches\add* away.
\q1
\v 10 The \add ≈godly people\add* will celebrate when \add #they\add* see God's vengeance¦253161.
\q1 ≈\add #They'll\add* wash \add #their\add* feet¦253162 in the blood¦253164 of the wicked¦253165
\q1
\v 11 so that people will say¦253168, “There's definitely a reward for the righteous¦253173 \add >person\add*.
\q1 Truly there¦253175 is a God¦253177 who judges¦253178 the \add ≈world\add*.”
\c 59
\s1 A prayer for safety
\rem /s1 Prayer for Deliverance from Enemies; A Prayer for Safety
\d For the musical director¦253181: a song\f + \fr 59:0 \ft In Hebrew, ‘miktam’ is perhaps the name of this class of song.\f* by David \add written\add* when \add King\add* Shaul¦253188 \add (Saul¦253188)\add* had sent¦253187 men to watch¦253189 David's¦253185 house¦253192 in order¦253193 to kill¦253193 him¦253193. To be sung to the tune of ‘Don't destroy’.
\rem /d For the director of music. To the tune of “Do Not Destroy.” Of David. A\it miktam.\it* When Saul had sent men to watch David's house in order to kill him.; To the leader: Do Not Destroy. Of David. A Miktam, when Saul ordered his house to be watched in order to kill him.; For the leader: set to ‘Destroy not’: for David: a miktam (when Saul sent men to keep watch on David's house to kill him); For the choir director: A psalm of David, regarding the time Saul sent soldiers to watch David's house in order to kill him. To be sung to the tune “Do Not Destroy!”
\q1
\v 1 Rescue me from my enemies¦253197, my God¦253199.
\q1 ≈Protect me from those who \add ≈want to attack\add* me.
\q1
\v 2 Keep me safe from \add ≈those who do evil\add*,
\q1 ≈and¦253207 save¦253209 me from the bloodthirsty¦253208 men¦253207.
\q1
\v 3 For, see, they wait in ambush to take my life¦253215.
\q1 Fierce men gather themselves together against¦253217 me,
\q1 but not because of my \add ≈disobedience\add* or my sin¦253224, Yahweh¦253225.
\q1
\v 4 They prepare to rush me even though I've \add ≈done nothing wrong\add*.
\q1 Wake up and look, and help¦253234 me.
\q1
\v 5 You, army commander Yahweh¦253239, the God¦253241 of Israel¦253245,
\q1 \add ≈Take action\add* and¦253238 punish¦253247 all the nations¦253250.
\q1 Don't be merciful to any \add ≈wicked¦253257 people who've been treacherous¦253256\add*. \qs (Instrumental¦253258 break¦253258.)\qs*
\q1
\v 6 They return¦253261 in the evening¦253262, growling¦253263 like dogs
\q1 and¦253265 prowl¦253265 around the city¦253266.
\q1
\v 7 Wow, they belch out with their mouths¦253272.
\q1 ≈\add ≈They use their lips¦253274 like daggers\add*
\q1 because they say, “Who can hear¦253278 us?”
\q1
\v 8 But Yahweh¦253282, you laugh¦253283 at them—
\q1 ≈you mock all the \add pagan\add* nations¦253289.
\q1
\v 9 God¦253297, my strength¦253292, I'll pay attention to you¦253293.
\q1 You are my high fortress.
\q1
\v 10 My God will meet me with his loyal commitment.
\q1 God will allow me to see my enemies¦253307 \add defeated\add*.
\q1
\v 11 Don't \add just\add* kill¦253312 them, or my people¦253317 will forget¦253316.
\q1 \add ≈Use\add* your¦253319 power¦253319 to scatter them and make them fall, my master¦253322, our shield¦253321.
\q1
\v 12 \add ≈Despite\add* their pride¦253332, let them be caught¦253331
\q1 for the sins of their mouths¦253327 and the words of their lips¦253330,
\q1 and for the curses¦253333 and lies that they¦253335 express.
\q2
\v 13 Eliminate them in \add your\add* anger¦253339
\q1 ≈Consume them so that they'll no longer exist.
\q1 Let them know¦253342 that God¦253345 rules in Yakov \add (Jacob)\add*,
\q1 →and to the ends¦253348 of the earth¦253349. \qs (Instrumental¦253350 break¦253350.)\qs*
\q1
\v 14 At evening¦253354 they¦253355 return¦253353,
\q1 howling like dogs prowling¦253357 around the city¦253358.
\q1
\v 15 They wander¦253362 around \add looking\add* for food
\q1 and they growl¦253369 if they're not satisfied¦253368.
\q1
\v 16 \add ≈But\add* I'll sing about your strength¦253375,
\q1 ≈and in the morning¦253377 I'll sing about your loyal commitment.
\q1 because you've been my high fortress
\q1 ≈and a \add ≈place of safety at the time\add* of my distress¦253386.
\q1
\v 17 To you¦253392, my strength¦253391, I'll sing praises¦253393
\q1 because God is my high fortress—the God \add who demonstrates\add* loyal commitment.
\c 60
\s1 A prayer for military help
\rem /s1 Prayer for National Victory after Defeat; A Prayer for Deliverance
\d For the musical director¦253401: a song\f + \fr 60:0 \ft In Hebrew, ‘miktam’ is perhaps the name of this class of song.\f* by David¦253407 for teaching¦253408 \add written\add* when he fought with Aram-Naharayim and with Aram-Tsovah, and Yoav returned and killed twelve thousand Edomites in the Salt Valley. To be sung to the tune of ‘The Lily of Testimony’.
\rem /d For the director of music. To the tune of “The Lily of the Covenant.” A\it miktam\it* of David. For teaching. When he fought Aram Naharaim and Aram Zobah, and when Joab returned and struck down twelve thousand Edomites in the Valley of Salt.; For the choir director: A psalm of David useful for teaching, regarding the time David fought Aram-naharaim and Aram-zobah, and Joab returned and killed twelve thousand Edomites in the Valley of Salt. To be sung to the tune “Lily of the Testimony.”; To the leader: according to the Lily of the Covenant. A Miktam of David—for instruction—when he struggled with Aram-naharaim and with Aram-zobah, and when Joab on his return killed twelve thousand Edomites in the Valley of Salt.; For the leader: set to ‘The Lily of Testimony’: a miktam: for David: for instruction (when he fought against Aram-naharaim and Aram-zobah, and Joab returned and struck twelve thousand Edomites in the valley of Salt)
\q1
\v 1 God, you've cast us off—you've broken through our defenses.
\q1 ≈You've been angry—restore us again.
\q1
\v 2 You've¦253433 made the land tremble—you've torn it apart.
\q1 →Heal its fissures, because it's shaking.
\q1
\v 3 You've made your people see difficult things.
\q1 ≈You've given us wine to drink \add ≈that makes us stagger\add*.
\q1
\v 4 You've set up a banner for those who honour you¦253451,
\q1 \add to be displayed against\add* those who flee from the \add ≈battle\add*. \qs (Instrumental break.)\qs*
\q1
\v 5 \add ≈Use¦253465 your¦253460 strength to\add* rescue those you love
\q1 and answer us
\q1
\v 6 God has spoken from his sacred \add >place\add*, “I'll celebrate.
\q1 I'll divide Shekem
\q1 ≈and apportion out the Sukkot Valley.
\q1
\v 7 Gilead is mine,
\q1 ≈and¦253484 Menashsheh \add (Manasseh)\add* is mine.
\q1 Efraim\add /Yisrael\add* also is my helmet.
\q1 ≈Yehudah \add (Judah)\add* is my scepter.
\q1
\v 8 Moab is my wash-basin.
\q1 I'll toss my shoe on Edom \add to indicate my ownership of it\add*.
\q1 I'll shout triumphantly because of Philistia.”
\q1
\v 9 Who will bring me into the fortified city?
\q1 ≈Who will lead me to Edom¦253507?
\q1
\v 10 But \add ≈it seems that\add* you've rejected us, God?
\q1 You don't \add ≈join\add* our army \add ≈when they\add* go into battle.
\q1
\v 11 Give us help against \add &our\add* enemy,
\q1 because human help is worthless.
\q1
\v 12 We'll win with God's help¦253541.
\q1 ≈He'll trample our enemies down.
\c 61
\s1 A prayer for protection
\rem /s1 A Prayer for Protection; Assurance of God's Protection
\d For the musical director¦253557: a song by David¦253562 \add ≈to be accompanied by\add* stringed¦253561 instruments¦253561.
\rem /d For the choir director: A psalm of David, to be accompanied by stringed instruments.; To the leader: with stringed instruments. Of David.; For the director of music. With stringed instruments. Of David.; For the leader: on stringed instruments: for David
\q1
\v 1 Hear my call \add for help\add*, God¦253566.
\q1 ≈Answer my prayer¦253569.
\q1
\v 2 I call to you¦253575 from the ends of the earth¦253573 when \add ≈I feel\add* faint¦253577.
\q1 →Lead me to the rock¦253579 \add of stability\add* that's high¦253581 \add ≈above me\add*
\q1
\v 3 because you've been a \add ≈place of protection\add* for me—
\q1 ≈a tower¦253591 that's fortified from the enemy¦253595.
\q1
\v 4 Let me live in your tent forever¦253600.
\q1 ≈Let me \add ≈find protection\add* under the shelter¦253602 of your wings¦253603. \qs (Instrumental¦253604 break¦253604.)\qs*
\q1
\v 5 because you, God¦253610, have heard my promises.
\q1 You've given me the inheritance \add that's given to\add* those¦253615 who honour you.
\q1
\v 6 You'll \add ≈prolong\add* the king's life—
\q1 ≈his years¦253626 will be like generation upon generation.
\q1
\v 7 May he sit¦253633 \add enthroned\add* \add ≈in God's presence\add* forever¦253634.
\q1 ≈May loyal¦253637 commitment and faithfulness¦253638 preserve him.
\q1
\v 8 I'll sing praise¦253644 to you forever
\q1 so that I can fulfil¦253647 my promises \add ≈every\add* day.
\c 62
\s1 Trusting in God
\rem /s1 Confidence in God's Protection; Song of Trust in God Alone
\d For the musical director¦253653: a song by David¦253658 Hidutun.
\rem /d For the director of music. For Jeduthun. A psalm of David.; For the leader: according to Jeduthun: a psalm: for David; To the leader: according to Jeduthun. A Psalm of David.; For Jeduthun, the choir director: A psalm of David.
\q1
\v 1 I wait in silence¦253665 for God¦253664 alone.
\q1 \add ≈He's the only one who can rescue me\add*.
\q1
\v 2 He alone is my rock¦253674 and¦253675 \add ≈the one who rescues me\add*.
\q1 He's my fortified tower—\add ≈no enemy will get me out of there\add*.
\q1
\v 3 How long, all of you, will you attack¦253687 a man?
\q1 All of you will be murdered¦253691 INVESTIGATE
\q1 like a leaning wall or a wobbling fence.
\q1
\v 4 They plan to bring him down from his high¦253700 position¦253700.
\q1 They love to tell lies—
\q1 they bless¦253707 him with their mouths¦253706, but in their \add ≈minds\add* they curse¦253709 him. \qs (Instrumental¦253711 break¦253711.)\qs*
\q1
\v 5 I wait in silence¦253716 for God¦253715 alone
\q1 because \add ≈I've placed my hope in\add* him.
\q1
\v 6 He alone is my rock¦253727 and¦253728 \add ≈the one who rescues me\add*.
\q1 He's my fortified tower—\add ≈no enemy will get me out of there\add*.
\q1
\v 7 \add ≈It's God who saves and honours me\add*.
\q1 ≈\add ≈I find my safe place in God and he's the source of\add* my strength.
\q1
\v 8 Trust him at all times, you people¦253752.
\q1 \add ≈Tell him all your troubles\add*.
\q1 God¦253757 is a \add ≈place where we can be protected\add*. \qs (Instrumental¦253761 break¦253761.)\qs*
\q1
\v 9 Humans are nothing but a puff \add of wind\add*.
\q1 ≈They don't weigh much on the scales.
\q1 →Even when weighed together¦253777, they're lighter than air.
\q1
\v 10 Don't rely on extortion¦253783 or robbery¦253784.
\q1 ≈Don't hope uselessly in \add your\add* wealth¦253788,
\q1 →because it'll bear no fruit¦253792—don't¦253780 fix your heart¦253796 on them.
\q1
\v 11 God has spoken¦253801 once.
\q1 ≈Twice I've heard¦253806 this:
\q1 →\add ≈all power comes from\add* God.
\q1
\v 12 Also, loyal¦253815 commitment \add ≈comes from\add* you, my master¦253814,
\q1 because you pay back every person for what they've done.
\c 63
\s1 Staying close to God
\rem /s1 Comfort and Assurance in God's Presence; Longing for God
\d A song by David¦253824 when he¦253825 was in the Yehudah¦253827 wilderness¦253826.
\rem /d A psalm: for David (when he was in the wilderness of Judah); A psalm of David. When he was in the Desert of Judah.; A psalm of David, regarding a time when David was in the wilderness of Judah.; A Psalm of David, when he was in the Wilderness of Judah.
\q1
\v 1 God, you're my God. I'm \add ≈eager to get to know\add* you.
\q1 My \add ≈inner being\add* thirsts¦253835 for you, and my body¦253841 \add ≈needs\add* you
\q1 in a dry and \add ≈depressing\add* land where there's no water¦253848,
\q1
\v 2 so I've been to the sanctuary¦253852 to see you—
\q1 to see your power¦253855 and your splendour
\q1
\v 3 because your¦253862 loyal commitment is better than life¦253863 \add itself\add*.
\q1 My lips¦253864 will praise¦253865 you¦253865.
\q1
\v 4 So I will \add ≈use my life to\add* bless¦253869 you.
\q1 ≈I will lift up my hands¦253873 \add ≈to honour you\add*.
\q1
\v 5 \add ≈My mind\add* will be satisfied¦253879 as if \add ≈it's had a good meal\add*.
\q1 My mouth¦253885 will gladly praise¦253883 you¦253883
\q1
\v 6 on my bed as I \add ≈think about\add* you.
\q1 ≈I will meditate¦253895 about you during the night¦253894
\q1
\v 7 because you¦253902 have helped me.
\q1 \add ≈Under your¦253906 protection\add*, I sing with happiness
\q1
\v 8 \add ≈I stay close to you\add*—
\q1 \add ≈you use your power to support¦253914 me\add*.
\q1
\v 9 Those who're trying to destroy¦253919 \add ≈me\add*
\q1 will \add ≈end up\add* down deep under the earth¦253924 \add instead\add*.
\q1
\v 10 They'll \add ≈experience the wrong end of\add* the sword¦253932—
\q1 they'll \add ≈become¦253935 food\add* for jackals¦253934.
\q1
\v 11 \add ≈But\add* the king¦253938 will \add ≈express his happiness\add* about God¦253940.
\q1 Everyone who trusts in \add ?@God\add* will boast¦253941,
\q1 but \add ≈he won't allow liars to say anything\add*.
\c 64
\s1 Trusting God for protection
\rem /s1 Prayer for Protection from Enemies; A Prayer for Protection
\d For the musical director¦253953: a song by David¦253955.
\rem /d To the leader. A Psalm of David.; For the leader: a psalm: for David; For the choir director: A psalm of David.; For the director of music. A psalm of David.
\q1
\v 1 Hear my voice of complaint¦253962, God¦253960.
\q1 Save my from my enemies that I fear.
\q1
\v 2 Protect me from the secret¦253970 plots¦253970 of wicked¦253971 people—
\q1 ≈from the scheming¦253972 of those¦253973 who do evil.
\q1
\v 3 They have sharpened¦253978 their tongues¦253980 like swords¦253979.
\q1 ≈They have targeted their bitter¦253984 words¦253983 \add like\add* aiming arrows¦253982
\q1
\v 4 to shoot at innocent people from their ambush¦253988—
\q1 ≈they¦253993 shoot suddenly¦253990 and¦253992 don't¦253992 fear¦253993 \add any consequences\add*.
\q1
\v 5 They encourage \add ≈each other\add* with their wicked \add plans\add*.
\q1 They talk¦254002 about secretly¦254003 laying¦254003 their traps,
\q1 \add ≈asking\add* who will \add ≈notice\add* them.
\q1
\v 6 They plot crimes¦254014, conceiving¦254017 the ‘perfect¦254015 plan’.
\q1 Humankind's inner¦254018 \add thoughts\add* and \add ≈desires run\add* deep.
\q1
\v 7 But God¦254025 will shoot¦254024 them—
\q1 suddenly¦254027 they'll be wounded¦254029 by arrows¦254026.
\q1
\v 8 Their own tongues¦254034 will bring¦254032 them to ruin.
\q1 Everyone¦254038 who sees them will \add just\add* shake¦254035 \add their¦254034 heads\add*.
\q1
\v 9 All of humankind¦254045 will fear¦254042 God¦254048
\q2 and talk about what he's done.
\q1 \add Yes,\add* they'll ponder¦254050 \add ≈what happened\add*.
\q1
\v 10 \add ≈Those who do what is right¦254054\add* will be glad about Yahweh
\q2 and take¦254056 shelter in him.
\q1 Every \add ≈godly person will praise him\add*.
\c 65
\s1 Praising and thanking God
\rem /s1 Thanksgiving for Earth's Bounty; Praise and Thanksgiving
\d For the musical director¦254065: a song by David¦254067.
\rem /d For the director of music. A psalm of David. A song.; To the leader. A Psalm of David. A Song.; For the choir director: A psalm of David. A song.; For the leader: a psalm: for David: a song
\q1
\v 1 Our praise¦254073 is ready for you¦254076, God¦254074 in Tsiyyon¦254075 \add (Zion¦254075)\add*.
\q1 We've fulfilled our vows.
\q1
\v 2 You hear¦254082 \add #prayers\add*.
\q1 ≈Everyone goes \add to you\add*.
\q1
\v 3 Our sinful deeds \add ≈hold us back\add*.
\q1 but you¦254096 forgive¦254097 our¦254095 disobedience.
\q1
\v 4 Anyone¦254102 you choose¦254102 to bring¦254103 near to you is honoured,
\q1 ≈then they can live in your courtyards¦254105.
\q1 We'll be satisfied¦254106 with the goodness¦254107 of your house¦254108—
\q1 ≈your holy temple¦254110.
\q1
\v 5 God¦254117 of our¦254118 salvation¦254118, answer¦254116 us
\q1 by awesome¦254113 acts of justice—
\q1 \add yes,\add* you who are hope of all \add ≈this entire¦254120 region\add*
\q1 \add ≈as well as\add* \add ≡the hope\add* of those who are far across the sea.
\q1
\v 6 You created the mountains¦254130 with your power.
\q1 You \add ≈have plenty of\add* strength¦254131.
\q1
\v 7 You calm the roaring oceans—
\q1 the roaring of their¦254141 waves¦254141
\q1 and¦254142 the turmoil of the nations.
\q1
\v 8 Those who live \add ≈all around the world\add*
\q1 are amazing by the evidence of your¦254150 activities.
\q1 You make them happy from the east to the west.
\q1
\v 9 You look after the world and water it.
\q1 You greatly enrich¦254163 it.
\q1 God's river is full of water.
\q1 You've prepared the earth¦254159 to produce grain¦254169.
\q1
\v 10 You generously water¦254177 its \add ploughed\add* furrows¦254176—
\q1 \add your rain\add* flattens down the ridges¦254179 \add between them\add*.
\q1 You make \add @the soil\add* soft with rain showers¦254180
\q1 \add then\add* you bless¦254183 what grows there.
\q1
\v 11 You crown¦254186 the \add ≈yearly harvest\add* with your bounty¦254188,
\q1 and your farm-wagons overflow¦254190 with \add ≈plenty\add*.
\q1
\v 12 The pastures¦254195 in the wilderness¦254196 drip \add with dew\add*,
\q1 and¦254197 the hills¦254198 are cloaked with gladness.
\q1
\v 13 The pastures¦254203 are \add ≈blanketed\add* with \add ≈sheep and goats\add*.
\q1 ≈The valleys¦254206 also are covered¦254207 over with grain¦254209;
\q1 They shout¦254210 with gladness and sing.
\c 66
\s1 Praising and thanking God
\rem /s1 A Song of Praise and Thanksgiving; Praise for God's Goodness to Israel
\d For¦254221 the musical director¦254215: a¦254221 song.
\rem /d For the director of music. A song. A psalm.; To the leader. A Song. A Psalm.; For the leader: a song: a psalm; For the choir director: A psalm. A song.
\q1
\v 1 Shout happily to God \add ≈you people all over the world\add*.
\q1
\v 2 Sing \add ≈about his incredible reputation\add*.
\q1 ≈Make \add ≈your praise of him sound great¦254239\add*.
\q1
\v 3 Tell God, “\add ≈It's awesome what you do.\add*
\q1 Your incredible power causes your¦254255 enemies to cringe.
\q1
\v 4 The whole world will bow down to you.
\q1 They'll sing to praise you and¦254259 your \add ≈reputation\add*.” \qs (Instrumental break.)\qs*
\q1
\v 5 Come and see what God's done.
\q1 \add ≈His activities among humanity are awesome.\add*
\q1
\v 6 He turned the sea into dry land.\x + \xo 66:6: \xt Exo 14:21.\x*
\q1 ≈They walked through the river on foot.\x + \xo 66:6: \xt Josh 3:14-17.\x*
\q1 Let's \add ≈keep¦254287 celebrating\add* what he did there.
\q1
\v 7 He rules forever with his strength.
\q1 His eyes keep watch on the nations.
\q1 Don't let rebellious \add >people\add* \add ≈pat themselves on the back\add*. \qs (Instrumental break.)\qs*
\q1
\v 8 Be a blessing to God, you people groups.
\q1 Let the sounds of praising him be heard.
\q1
\v 9 He¦254317 maintains us among the living,
\q1 ≈and doesn't allow our feet to slip.
\q1
\v 10 For you¦254325, God, have tested us.
\q1 ≈You've purified us like refined silver.
\q1
\v 11 You led us \add like fish\add* into a net.
\q1 ≈You \add ≈made us carry a heavy load\add* on our¦254331 backs.
\q1
\v 12 You let \add enemy horse\add*men ride over our heads.
\q1 We went through fire and through water,
\q1 \add ≈but\add* you brought us out to a \add ≈wide-open\add* place.
\q1
\v 13 I will enter your \add ≈temple\add* with burnt offerings.
\q1 ≈I will \add ≈give the amount that I promised\add*
\q2
\v 14 \add ≈with my own\add* lips—
\q1 \add ≡that vow that I made\add* when I was in a predicament.
\q1
\v 15 I'll offer burnt offerings of fattened animals to you
\q2 with the sweet aroma of rams.
\q1 I will offer bulls and¦254376 goats. \qs (Instrumental break.)\qs*
\q1
\v 16 All of you who respect God, come and listen
\q1 and I'll tell you about what he's done for \add ≈me\add*.
\q1
\v 17 I called out to him \add for help\add* with my mouth,
\q1 ≈then I praised him with my tongue.
\q1
\v 18 If I had \add ≈considered doing evil\add*,
\q1 my master wouldn't have listened to me.
\q1
\v 19 Nevertheless God¦254411 \add ≈listened to me\add*.
\q1 ≈He paid attention to my \add #prayers\add*.
\q1
\v 20 God \add ≈deserves praise\add*—he hasn't turned away from my prayer
\q1 or withheld his loyal commitment to me.
\c 67
\s1 A song thanking God
\rem /s1 A Song of Thanksgiving; The Nations Called to Praise God
\d For the musical director¦254420: a praise song \add ≈to be accompanied by\add* stringed¦254421 instruments¦254421.
\rem /d For the choir director: A psalm, to be accompanied by stringed instruments. A song.; For the director of music. With stringed instruments. A psalm. A song.; For the leader: on stringed instruments: a psalm: a song; To the leader: with stringed instruments. A Psalm. A Song.
\q1
\v 1 May God¦254426 be gracious¦254427 to us and bless¦254428 us,
\q1 and \add ≈show kindness towards\add* us \qs (Instrumental¦254432 break¦254432.)\qs*
\q1
\v 2 so that those living on earth¦254436 will know¦254435 what you're like.
\q1 All the nations¦254440 will \add ≈learn about\add* your salvation¦254441.
\q1
\v 3 Let the peoples praise you, God¦254447.
\q1 ≈Let all the \add ≈people groups\add* praise you.
\q1
\v 4 Let the nations be glad and sing happily,
\q1 because you'll judge¦254458 the peoples¦254459 with \add ≈impartiality\add*,
\q1 ≈and govern the nations \add ≈around the world\add*. \qs (Instrumental¦254465 break¦254465.)\qs*
\q1
\v 5 Let the peoples praise you, God¦254471.
\q1 ≈Let all the \add ≈people groups\add* praise you.
\q1
\v 6 The earth¦254477 has yielded its¦254479 harvest¦254479.
\q1 ≈God, our¦254482 God, has blessed¦254480 us.
\q1
\v 7 May God¦254486 bless¦254485 us,
\q1 and¦254487 may \add ≈people all around the world respect\add* him.
\c 68
\s1 A song of victory
\rem /s1 Praise and Thanksgiving; A National Song of Triumph
\d For the musical director¦254495: a song by David¦254496.
\rem /d For the leader: for David: a psalm: a song; For the choir director: A psalm of David. A song.; To the leader. Of David. A Psalm. A Song.; For the director of music. Of David. A psalm. A song.
\q1
\v 1 Let God¦254502 \add ≈take action so\add* his¦254506 enemies¦254504 get scattered¦254503.
\q1 Let those who hate¦254506 him flee away from him
\q1
\v 2 like smoke¦254511 is driven¦254510 away.
\q1 Drive them away like wax melts¦254513 \add ≈beside a flame\add*,
\q1 Let the wicked¦254519 perish¦254518 in God's presence.
\q1
\v 3 \add ≈However\add* let the \add ≈godly\add* \add >people\add* be glad.
\q1 Let them be happy \add ≈in God's presence\add*.
\q1 May they \add ≈celebrate with gladness\add*.
\q1
\v 4 Sing to God¦254535—sing praises¦254536 \add ≈about his reputation\add*.
\q1 Praise the one who rides¦254539 on the clouds¦254540.
\q1 His name is Yah, \add ≈so celebrate in front of\add* him.
\q1
\v 5 A father¦254547 of the fatherless,
\q1 ≈a \add ≈protector\add* of the widows¦254550,
\q1 is God¦254551 in the \add ≈sin-free\add* place where he lives.
\q1
\v 6 God¦254556 puts solitary¦254559 \add >people\add* into homes.
\q1 He brings¦254562 out the prisoners¦254563 \add to live in\add* prosperity¦254564,
\q1 but those¦254566 who're rebellious¦254566 live in a dry, barren land.
\q1
\v 7 God¦254571, when you went¦254572 out \add ≈ahead of\add* your people¦254574,
\q1 you marched¦254575 through the wilderness¦254576. \qs (Instrumental¦254577 break¦254577.)\qs*
\q1
\v 8 The earth¦254580 trembled \add and\add* the skies¦254585 also dropped¦254586 rain in God's presence—
\q1 in the presence of God at Sinai¦254590,
\q1 in the presence of Israel's¦254594 God.
\q1
\v 9 You sent plentiful rain around.
\q1 You strengthened your¦254601 inheritance¦254601 when it¦254604 was famished.
\q1
\v 10 Your people¦254607 lived in \add that land\add*.
\q1 You, God¦254614, gave to the poor out of your goodness¦254612.
\q1
\v 11 My master¦254617 gave \add ≈an order\add*
\q1 and a large army proclaimed it.
\q1
\v 12 Kings of armies¦254627 flee—\add ≈they take off\add*—
\q1 she¦254632 who waits at home divides¦254632 out the loot.
\q1
\v 13 Although you lie down \add out there\add* among the sheepfolds,
\q1 you'll be like the wings¦254641 of a dove¦254642 covered¦254643 with silver¦254644,
\q1 and¦254645 her feathers \add ≡covered\add* with yellow gold¦254647
\q1
\v 14 The powerful \add >one\add* scattered¦254650 kings¦254652 there.
\q1 It was as when it snowed on Mt. Zalmon¦254655.
\q1
\v 15 Mt. Bashan¦254663 is \add one of\add* God's large \add #mountains\add*.
\q1 The hill country of Bashan has many mountain peaks¦254665.
\q1
\v 16 Why do you look¦254673 in envy, you high hill country,
\q1 at the mountain¦254674 which¦254677 God¦254678 desires¦254677 for \add ≈the place he will live\add*?
\q1 Indeed, Yahweh¦254682 will live \add in it\add* forever¦254684.
\q1
\v 17 God¦254688 has \add ≈many\add* thousands of chariots¦254687—thousands of thousands.
\q1 My master¦254692 is among them in the sacred place,
\q2 like he was at Sinai¦254694.
\q1
\v 18 You have ascended on high.
\q1 You have led away captives.
\q1 You have received gifts from among men,
\q1 even from those who were rebellious,
\q1 so that \add you¦254698\add*, \add ≈Yahweh\add* God, might live there.
\q1
\v 19 Blessed be my master¦254715, who carries¦254719 a load for us each day—
\q1 the God¦254722 who's our salvation¦254723. \qs (Instrumental¦254724 break¦254724.)\qs*
\q1
\v 20 God is a God \add ≈who saves\add* \add >people\add*.
\q1 My master¦254733 Yahweh¦254733 \add ≈is the one who is able to rescue us\add* from death¦254734.
\q1
\v 21 But God¦254740 will smash¦254741 the \add #heads\add* of his enemies¦254743—
\q1 the hair on the head of those who continue with their guilty¦254747 \add acts\add*.
\q1
\v 22 My master¦254751 said, “I'll bring my enemies back from Bashan¦254752.
\q1 I'll bring them back from the depths¦254755 of the ocean
\q2
\v 23 so that you can crush your enemies—dipping your foot¦254762 in blood¦254763,
\q1 and so that your dogs' tongues¦254764 can have their¦254767 share¦254767 \add too\add* from your enemies.”
\q1
\v 24 People have seen¦254770 your¦254771 processions, God—
\q1 the processions of my God, my King, into the sacred place.
\q1
\v 25 The singers¦254780 went¦254779 first \add ≈with the musicians¦254782 behind¦254781 them\add*,
\q1 and the girls playing¦254785 tambourines¦254785 were in the middle¦254783.
\q1
\v 26 Bless God¦254790 in the large congregation¦254788.
\q1 Praise Yahweh¦254791, you who are from the fountain¦254792 of Israel¦254793.
\q1
\v 27 First there's¦254796 Benyamin¦254797, the smallest tribe,
\q1 then the leaders of Yehudah¦254802 with their¦254803 large numbers,
\q1 \add then\add* the leaders of Zebulun and the leaders of Naphtali¦254807.
\q1
\v 28 \add Israel\add*, your God has predetermined your strength.
\q1 Reveal your power to us, God, as you¦254816 have done in times past
\q1
\v 29 because¦254820 of your¦254820 temple¦254820 in Yerushalem¦254823,
\q1 where kings¦254826 bring¦254825 \add #gifts\add* to you.
\q1
\v 30 Shout in battle against the wild animals¦254831 in the reeds,
\q1 ≈against the peoples, that multitude of bulls¦254834 and calves¦254836.
\q1 Humiliate them and make them bring you gifts.
\q1 Scatter the \add ≈people groups\add* who love to \add ≈attack other countries\add*.
\q1
\v 31 Princes will come¦254848 out of Egypt¦254851 \add (Heb. Mitsrayim)\add*.
\q1 \add ≈Ethiopia\add* \add (Heb. Kush)\add* will \add ≈hurry\add* \add to reach out\add* to God¦254855 with her¦254854 hands¦254854.
\q1
\v 32 Sing¦254858 to God¦254861, you kingdoms¦254858 \add ≈around the world\add*. \qs (Instrumental¦254864 break¦254864.)\qs*
\q1
\v 33 To him who rides¦254867 on the heaven of heavens, which exists from ancient¦254871 times.
\q1 See, he lifts up his voice with strength¦254876.
\q1
\v 34 Acknowledge God's strength¦254880—
\q1 His sovereignty is over Israel¦254884 and¦254886 his power¦254886 in the skies¦254887.
\q1
\v 35 God, you are awesome in your¦254892 sacred place.
\q1 The God of Israel¦254894—he's the one who gives power and¦254899 strength to his people¦254900.
\q1 \add ≈Praise\add* God.
\c 69
\s1 A request for help
\rem /s1 Prayer for Deliverance from Persecution; A Cry for Help
\d For the musical director¦254904: \add a song\add* by David¦254908 \add ≈to be sung to the tune of\add* ‘Lilies’.
\rem /d For the director of music. To the tune of “Lilies.” Of David.; To the leader: according to Lilies. Of David.; For the leader: set to ‘Lilies’: for David; For the choir director: A psalm of David, to be sung to the tune “Lilies.”
\q1
\v 1 Save me, God¦254912, because the waters¦254915 have reached my neck.
\q1
\v 2 I sink in deep mud where there's¦254925 nowhere to stand.
\q1 ≈I have come¦254927 into deep waters¦254930 where the floods¦254931 flow over me.
\q1
\v 3 I'm exhausted from my crying¦254936 \add for help\add*—my throat¦254938 is dry.
\q1 My eyes¦254940 have failed¦254939 while I've been waiting¦254941 for my God¦254942.
\q1
\v 4 \add ≈There's more\add* \add >people\add* who hate¦254949 me \add ≈without¦254950 even knowing why\add*, than there are hairs¦254947 on my¦254949 head.
\q1 ≈I have many enemies¦254953 who want to destroy¦254952 me, \add but\add* for no good reason.
\q1 I'm forced to ‘give back’ what I didn't¦254956 steal \add in the first place\add*.
\q1
\v 5 God¦254963, you know¦254965 \add ≈the silly things that I do\add*,
\q1 and none of my sins can be hidden¦254971 from you.
\q1
\v 6 Don't let those who hope in you be put to shame because of me, my master¦254980, army commander Yahweh¦254980.
\q1 ≈Don't let those who \add ≈need your¦254979 help\add* be humiliated¦254985 because of me, God¦254988 of Israel¦254989.
\q1
\v 7 I've¦254995 \add ≈been ridiculed for following you\add*—
\q1 ≈shame has covered¦254997 my face¦254999.
\q1
\v 8 I've¦255004 become¦255004 a stranger to my siblings—
\q1 ≈\add yes,\add* a foreigner to my mother's¦255008 children
\q1
\v 9 because \add &my\add* zeal for your¦255014 \add ≈temple\add* has eaten me up,
\q1 and¦255016 the rebukes of those who rebuke you¦255017 have fallen¦255018 on me.
\q1
\v 10 When I wept and \add ≈chose not to eat\add*,
\q1 \add ≈they insulted\add* me.
\q1
\v 11 When I \add ≈put on\add* \add rough\add* sackcloth¦255032,
\q1 \add ≈they just turned me into a joke\add*.
\q1
\v 12 Those who sit¦255040 around the \add ≈community court\add* talk about me,
\q1 and¦255042 \add ≈drunkards sing about me\add*.
\q1
\v 13 \add ≈Even so,\add* my prayer¦255048 is to you, Yahweh¦255052,
\q1 \add ≈when you're feeling favourable¦255054 towards me\add*.
\q1 \add ≈From the strength of your loyal commitment\add*,
\q2 answer¦255059 me \add ≈for sure by rescuing me\add*.
\q1
\v 14 Pull me out of the mud, and don't¦255066 let me sink.
\q1 ≈Rescue me from those who hate¦255070 me, and from deep waters¦255073.
\q1
\v 15 Don't let the floods¦255080 of water¦255081 overwhelm me,
\q2 or let the deep swallow¦255084 me up.
\q1 Don't let the pit close¦255088 its mouth¦255092 over me.
\q1
\v 16 Answer me, Yahweh¦255096, because your loyal commitment is good¦255099.
\q1 ≈Turn to me because \add ≈you've shown so much mercy¦255102 towards me\add*.
\q1
\v 17 Don't hide from \add me,\add* your servant¦255111.
\q1 ≈Answer me quickly, because I'm in distress¦255114.
\q1
\v 18 Come to me and redeem¦255125 me.
\q1 Ransom me because of my enemies¦255127.
\q1
\v 19 You know¦255132 my rebuke, my shame¦255134, and my dishonour¦255135.
\q1 All my adversaries¦255139 \add ≈report my failings to\add* you.
\q1
\v 20 \add Their\add* \add ≈insults\add* have broken¦255144 my heart¦255145—I'm full of heaviness.
\q1 I looked for someone to take pity, but no one was there¦255149.
\q1 ≈I looked for \add ≈someone to encourage me\add*, but I didn't¦255151 find anyone.
\q1
\v 21 They gave me poison¦255157 \add ≈to eat\add*.
\q1 ≈\add ≈When I was thirsty¦255158\add*, they gave me vinegar¦255160 to drink¦255159.
\q1
\v 22 Let their table¦255165 become a snare¦255167 \add ≈to catch them in their own schemes\add*.
\q1 ≈When they think they're safe, let it become a trap.
\q1
\v 23 Let their eyes¦255173 be darkened so they¦255172 won't be able to see¦255174 anything,
\q1 and make their \add ≈legs\add* continually¦255176 shake¦255177.
\q1
\v 24 Pour your indignation¦255183 out on them,
\q1 ≈and let the fierceness¦255184 of your anger¦255185 overtake¦255186 them.
\q1
\v 25 Let their place become uninhabited.
\q1 ≈Don't let anyone¦255196 live in their tents¦255193
\q1
\v 26 because they persecuted the one you struck¦255205 down.
\q1 ≈They multiplied the pain of those¦255203 that you had \add already\add* wounded¦255210.
\q1
\v 27 Add sin after sin to their \add record\add*.
\q1 ≈Don't let them \add ≈try to tell you about their ‘innocence’\add*.
\q1
\v 28 Let them be blotted out of the book of \add ≈life¦255228\add*
\q1 ≈and¦255229 not have \add their names\add* written¦255233 down along with \add the names of\add* the godly.
\q1
\v 29 As for me, I'm suffering and in pain.
\q1 \add ≈Yes\add* God¦255240, protect¦255241 me and rescue me.
\q1
\v 30 I'll praise¦255244 God¦255247 with a song
\q1 ≈and¦255249 with thankfulness¦255250, I'll \add ≈tell about his goodness\add*.
\q1
\v 31 That will please¦255253 Yahweh¦255254 better than \add sacrificing\add* a cow,
\q1 ≈or a \add physical\add* bull¦255256 that has horns¦255257 and¦255253 hooves¦255258.
\q1
\v 32 Humble \add >people\add* will see¦255261 it and¦255266 be glad.
\q1 You who \add ≈want to obey\add* God¦255265, let your¦255267 hearts¦255267 live
\q1
\v 33 because Yahweh¦255276 listens¦255272 to the poor,
\q1 and¦255277 he¦255281 doesn't despise¦255281 his \add ≈people when they're imprisoned\add*.
\q1
\v 34 Let heaven¦255285 and earth¦255286 praise¦255284 him¦255284,
\q1 \add including\add* the seas and everything in them that moves¦255290.
\q1
\v 35 For God¦255295 will save¦255297 Tsiyyon¦255298 \add (Zion¦255298)\add*
\q1 and will rebuild¦255299 the cities¦255300 of Yehudah¦255301.
\q1 The people will live there¦255303 and have it¦255304 \add ≈for their own\add*.
\q1
\v 36 The descendants of his people will inherit¦255309 it,
\q1 and those who love¦255310 him will live there safely.
\c 70
\s1 A prayer for help
\rem /s1 Prayer for Deliverance from Enemies; A Prayer for Help
\r (Psa. 40:13-17)
\d For the musical director¦255316: \add a song\add* by David¦255317 for the memorial¦255318 offering¦255318.
\rem /d For the director of music. Of David. A petition.; To the leader. Of David, for the memorial offering.; For the leader: for David: for commemoration; For the choir director: A psalm of David, to bring us to the Lord's remembrance.
\q1
\v 1 Save me, God¦255321.
\q1 ≈Yahweh¦255323, hurry \add here\add* to help¦255324 me.
\q1
\v 2 Let those who try to take my life¦255331 be ashamed¦255328 and humiliated¦255334.
\q1 ≈Let those who take pleasure in my pain be turned¦255332 back and brought to dishonour.
\q1
\v 3 Let those who say¦255344, “Aha, aha,” be turned back because of their¦255343 shame¦255343.
\q1
\v 4 Let all those who \add ≈strive to follow\add* you, celebrate and be glad about you.
\q1 ≈Let those who \add ≈rely on you to rescue them\add* always say¦255357, “May God¦255360 be praised.”
\q1
\v 5 \add ≈But\add* I'm poor and needy¦255368. Hurry to me, God¦255369.
\q1 ≈You're my help¦255373 and you¦255375 rescue me. Yahweh¦255376, don't¦255377 delay¦255379.
\c 71
\s1 Prayer for long-term protection
\rem /s1 The Prayer of an Elderly Person; Prayer for Lifelong Protection and Help
\q1
\v 1 I \add ≈find my safety\add* in you¦255381, Yahweh¦255383.
\q1 Let me never be put to shame.
\q1
\v 2 Rescue me and make me safe in your righteousness¦255390.
\q1 ≈Turn your ear¦255396 to me and save¦255397 me.
\q1
\v 3 Be a rock \add ≈of safety\add* for me, where I can always go.
\q1 ≈You've given¦255406 the command¦255406 to save me because you're my rock and my fortress¦255411.
\q1
\v 4 Rescue me, my God¦255414, out of the \add ≈control\add* of wicked¦255417 \add >people\add*—
\q1 ≈out of the grasp¦255418 of the unrighteous and cruel¦255420
\q1
\v 5 because you're my hope, Yahweh¦255427 my master¦255427.
\q1 ≈I've trusted in you ever since I was a child.
\q1
\v 6 I've been supported¦255434 by you from the womb.
\q1 ≈It was you who took¦255439 me out of my¦255439 mother's¦255437 belly.
\q1 →My praise¦255441 will be always about you.
\q1
\v 7 I'm a marvel to many people.
\q1 You're my \add ≈secure shelter\add*.
\q1
\v 8 My mouth¦255453 will be filled¦255452 with praise¦255454 for you,
\q1 \add ≡filled\add* all day¦255457 with your honour.
\q1
\v 9 Don't throw¦255462 me away in my time¦255463 of old age.
\q1 ≈Don't abandon¦255469 me when my strength¦255466 fails¦255465,
\q1
\v 10 because my enemies¦255474 are talking about me.
\q1 ≈Those who watch¦255476 for my life¦255477 are plotting together¦255479.
\q1
\v 11 They say¦255481, “God's abandoned¦255483 him \add now\add*.
\q1 Pursue him and capture him, because there's¦255488 no one to rescue him.”
\q1
\v 12 Don't \add ≈stay\add* far \add away\add* from me, God.
\q1 ≈My¦255497 God, hurry¦255498 to help¦255497 me.
\q1
\v 13 Let those who're hostile to my life be put to shame and destroyed.
\q1 Let those who seek my hurt be covered¦255505 with rebuke and dishonour.
\q1
\v 14 \add ≈Meanwhile,\add* I'll always \add ≈be expecting you to help me\add*
\q1 and will praise¦255519 you more and more.
\q1
\v 15 \add ≈I'll\add* tell about your righteousness¦255524 and your salvation¦255528 all day¦255527,
\q1 although I \add ≈can't¦255530 count\add* \add your goodness\add*.
\q1
\v 16 I will \add ≈talk about\add* the powerful actions by Yahweh¦255536 my master¦255536.
\q1 ≈I'll \add ≈make mention\add* of your¦255539 righteousness¦255539, yours¦255540 alone.
\q1
\v 17 God¦255542, you have taught¦255543 me from my youth¦255544.
\q1 Even now \add ≈I'm excited to tell about the wonderful things you've done\add*.
\q1
\v 18 Indeed, even when I'm old and gray, God¦255557, don't¦255558 abandon¦255560 me,
\q1 as I've been declaring¦255563 your strength to the next generation¦255565—
\q1 ≈your power to everyone¦255568 who is to come.
\q1
\v 19 \add ≈Your justice and fairness is unable to be challenged\add*.
\q1 ≈You who've done great¦255579 things, God¦255572, who \add else\add* is like you?
\q1
\v 20 You who made me see¦255585 many troubles¦255588, will revive¦255592 us again,
\q1 ≈and will bring¦255597 us back up from the depths¦255594 of the earth¦255595.
\q1
\v 21 May you¦255599 increase¦255599 my honour¦255601.
\q1 ≈\add Turn\add* again¦255602 \add and¦255602\add* comfort¦255603 me.
\q1
\v 22 I'll also praise¦255609 you for your trustworthiness with the harp, my God¦255614.
\q1 ≈I'll make music¦255615 for you with the harp, holy one of Israel¦255619.
\q1
\v 23 When I sing praise to you, my lips¦255622 will shout for joy¦255621,
\q1 along with my soul¦255627 which¦255628 you have \add ≈paid to have released\add*.
\q1
\v 24 ≈My¦255646 tongue¦255633 will also talk about your¦255638 righteousness¦255638 all day¦255636 long,
\q1 →because those¦255645 who sought to hurt me have been put to shame and are confused.
\c 72
\s1 A prayer to bless the king
\rem /s1 Prayer for Guidance and Support for the King; A Prayer for the King
\d A song by Shelomoh \add (Solomon)\add*.
\rem /d Of Solomon.; A psalm of Solomon.; For Solomon
\q1
\v 1 Give the king your righteous decrees, God,
\q1 ≈your righteousness to the king's son.
\q1
\v 2 May he judge your people¦255669 \add ≈fairly\add*
\q1 ≈and¦255670 your poor with justice.
\q1
\v 3 May the mountains \add ≈produce\add* peace for the people¦255677.
\q1 ≈May the hills \add ≡produce\add* \add ≈godliness\add*.
\q1
\v 4 May he \add ≈vindicate\add* the poor among the people.
\q1 ≈May he save the children of the needy
\q1 and crush the \add #oppressors\add*.
\q1
\v 5 May they \add ≈honour\add* you while the sun endures,
\q1 ≈and as long as the moon lasts throughout all the generations.
\q1
\v 6 May he come down like rain on the mown grass,
\q1 ≈like showers that water the earth.
\q1
\v 7 May \add ≈godly\add* \add >people\add* flourish throughout his days \add as king\add*,
\q1 ≈and¦255718 may there be an abundance of peace till the moon is no more.
\q1
\v 8 May he have dominion from sea to sea,
\q1 ≈and¦255728 from the \add ≈Euphrates\add* to the ends of the earth.
\q1
\v 9 May those who live in the wilderness bow down before him.
\q1 ≈May his enemies lick the dust.
\q1
\v 10 May the kings of Tarshish and of the islands \add ≈be forced to pay\add* tribute.
\q1 ≈May the kings of Sheba and Seba offer gifts.
\q1
\v 11 Indeed, may all kings \add ≈bow down to\add* him.
\q1 ≈May all nations serve him
\q1
\v 12 because he helps \add any\add* needy person who cries out
\q1 ≈and the poor person who has no other helper.
\q1
\v 13 He has pity on the poor and needy,
\q1 ≈and he¦255776 saves the lives of needy people.
\q1
\v 14 He redeems their lives from oppression and violence.
\q1 ≈Their \add ≈life\add* is precious \add ≈to him\add*.
\q1
\v 15 May he live—may Sheba's gold be given to him.
\q1 May people always pray for him.
\q1 ≈May God bless him all day \add long\add*.
\q1
\v 16 May there be abundance of grain in the land—on the mountaintops may their crops wave.
\q1 May the fruit of it be like Lebanon.
\q1 May the people flourish in the cities like the grass across the land.
\q1
\v 17 May his \add ≈good reputation\add* endure forever.
\q1 ≈May his \add ≈fame\add* continue as long as the sun.
\q1 May people be blessed in him.
\q1 ≈May all nations call him blessed.
\q1
\v 18 May Yisrael's God, Yahweh, be blessed¦255838.
\q1 He alone does wonderful things.
\q1
\v 19 May his \add ≈wonderful\add* name be blessed forever,
\q1 and may the whole earth be filled with his \add ≈splendour\add*. May it be so.
\q1
\v 20 This ends the prayers of Yesse's son, David.
\c 73
\ms1 Third collection
\mr (Songs 73–89)
\s1 The need for justice
\rem /s1 Plea for Relief from Oppressors; The Justice of God
\d A¦255865 song by Asaf¦255861.
\rem /d A Psalm of Asaph.; A psalm: for Asaph; A psalm of Asaph.
\q1
\v 1 Surely God is good to Yisrael—
\q1 to those with pure \add ≈motives\add*
\q1
\v 2 but as for me, my feet almost slipped.
\q1 My steps were caused to nearly \add ≈slide out from under me\add*
\q1
\v 3 because I was envious of arrogant \add >people\add*
\q1 when I saw \add ≈how wicked people prosper\add*,
\q1
\v 4 because they \add ≈live without pains\add*
\q1 and their \add ≈bodies are strong and healthy\add*.
\q1
\v 5 They are free from \add ≈normal human struggles\add*,
\q1 ≈and they \add ≈don't suffer along with everyone else\add*.
\q1
\v 6 Therefore pride is a necklace for them—
\q1 violence covers them \add ≈like a coat\add*.
\q1
\v 7 Their eyes bulge out from their fatness.
\q1 \add ≈Their heads are full of imaginative\add* \add schemes\add*.
\q1
\v 8 They mock and¦255931 speak with oppressive evil.
\q1 They speak from an elevated place.\f + \fr 73:8 \ft It's not clear from the Hebrew, if this refers to somewhere physical, or to an attitude like ‘arrogance’.\f*
\q1
\v 9 They set their mouth in the heavens,
\q1 and¦255941 their tongue goes through the earth.\f + \fr 73:9 \ft Left literal because meaning/application is unclear.\f*
\q1
\v 10 Therefore his people turn here,
\q1 and¦255951 full waters are drained in/by them.\f + \fr 73:10 \ft Left literal because meaning/application is unclear.\f*
\q1
\v 11 Then they¦255961 say, “How does God know?
\q1 ≈\add ≈Does the highest one notice what's going on\add*?”
\q1
\v 12 Look at these wicked \add >people\add*.
\q1 They're always at ease—increasing in wealth.
\q1
\v 13 Surely \add ≈I wasted my time keeping my mind pure\add*
\q1 and¦255979 washing my hands in innocence,
\q1
\v 14 because I've been stricken throughout the day,
\q1 ≈and punished every morning.
\b
\q1
\v 15 If I'd said that I'd speak like that,
\q1 wow, I would have betrayed your children's generation.
\q1
\v 16 And when I thought about¦256009 how to understand this,
\q1 \add ≈it was very difficult for me to figure it out\add*
\q1
\v 17 until I went into God's sanctuaries,
\q1 then I discerned their end.
\b
\q1
\v 18 Surely you put them onto slippery places.
\q1 ≈You make them fall to destruction¦256020.
\q1
\v 19 How they are \add brought down\add* to \add ≈nothing\add* as in a moment.
\q1 They're finished—they come to a terrifying end
\q1
\v 20 My¦256040 master, when you rouse yourself, you'll despise their image,
\q1 like a dream after \add ≈the person wakes up\add*.
\b
\q1
\v 21 When my heart was embittered,
\q1 and¦256045 \add ≈my organs felt like they had a knife in them\add*,
\q1
\v 22 I was stupid and \add ≈ignorant\add*.
\q1 I \add acted\add* toward you \add like\add* an animal.
\q1
\v 23 Yet I'm with you continuously—
\q1 you take hold of my right hand.
\q2
\v 24 You¦256072 guide me with your counsel,
\q1 and¦256069 afterward you'll receive me with honour.
\q1
\v 25 Who \add ≈else\add* do I have I in heaven \add to help me\add* other than you?
\q1 ≈And there's nothing on the earth that I desire \add ≈more than\add* you.
\q1
\v 26 My \add ≈muscles\add* and my heart fail,
\q1 but God is the \add ≈strength\add* of my heart and my \add ≈fulfilment\add* forever.
\q1
\v 27 \add ≈Yes, listen\add*, those who're far from you \add ≈must\add* die.
\q1 You destroy every one who's unfaithful to you.
\q1
\v 28 As for me, approaching God is good for me.
\q1 I have made my master Yahweh my \add ≈safe place\add*
\q1 so that I can tell \add everyone\add* \add ≈about what you've done\add*.
\c 74
\s1 Requesting God's help
\rem /s1 A Prayer for National Deliverance; Plea for Help in Time of National Humiliation
\d A¦256117 song\f + \fr 74:0 \ft In Hebrew, ‘maskil’, is perhaps the name of this class of song.\f* by Asaf¦256114.
\rem /d A Maskil of Asaph.; A \it maskil\it* of Asaph.; A maskil: for Asaph; A psalm of Asaph.
\q1
\v 1 Why God, have you rejected \add us\add* forever?
\q1 Why \add ≈are you so angry at\add* the sheep in your pasture?
\q1
\v 2 Remember your congregation that you aquired in times \add ≈past\add*,
\q1 which you have redeemed to be the tribe of your inheritance.
\q1 This Mt. Tsiyyon \add (Zion)\add*, where you've lived.
\q1
\v 3 \add ≈Take\add* your feet \add to see\add* the perpetual ruins.
\q1 All the \add ≈damage\add* that the enemy has done to the sanctuary.
\q1
\v 4 Your adversaries have roared in the middle of your meeting place.
\q1 They've set up their banners as signs.
\q1
\v 5 \add ≈They acted like men chopping down a forest with\add* axes.
\q1
\v 6 And now, with axe and hammers,
\q1 they¦256179 \add ≈smash up\add* all its \add ≈carved\add* \add panels\add*.
\q1
\v 7 They have \add ≈burnt\add* your sanctuary to the ground.
\q1 They have profaned the place¦256191 \add ≈where your name is attached\add*.
\q1
\v 8 They said in their hearts, “We'll \add ≈totally crush\add* them.”
\q1 They've burnt all of the meeting places of God in the \add ≈country\add*.
\q1
\v 9 \add ≈There aren't any signs for us to watch\add*.
\q1 There's no longer any prophet,
\q1 ≈and there's no one among us who knows how long this will last.
\q1
\v 10 \add ≈How much longer\add*, God, will the enemy \add ≈be able to mock for\add*?
\q1 ≈Will the enemy \add be able to\add* treat your name with contempt forever?
\q1
\v 11 Why do you withdraw your hand \add ≈of power\add*?
\q1 Take it \add ≈out of your pocket\add* and destroy them.
\q1
\v 12 Yet God is my king from times \add ≈past\add*,
\q1 \add ≈rescuing us in a range of locations\add*.
\q1
\v 13 You divided the sea by your strength.
\q1 ≈You smashed the heads¦256252 of the sea monsters in the waters.
\q1
\v 14 You crushed the sea dragon's heads.\x + \xo 74:14 \xt Job 41:1-34.\x*
\q1 You fed him to those living in the wilderness.
\q1
\v 15 You broke open springs and¦256277 streams.
\q1 You dried up flowing rivers.
\q1
\v 16 The day is yours, and the night is also yours.
\q1 You set the sun and \add ?≈moon\add* in place.
\q1
\v 17 You have set all the borders of the earth.
\q1 You have made summer and¦256298 winter.
\q1
\v 18 Call to mind how the enemy hurled insults at you, Yahweh,
\q1 and that a foolish nation has \add ≈belittled\add* your name.
\q1
\v 19 Don't \add ≈just allow a wild animal to take your dove's life\add*.
\q1 Don't forget the life of your oppressed people forever.
\q1
\v 20 Remember your¦256334 \add promises as part of our\add* agreement,
\q1 because the dark regions of the \add ≈country\add* are full of places of violence.
\q1
\v 21 Don't let the oppressed be turned back in shame.
\q1 Let the poor and oppressed \add have good reason to\add* praise \add ≈you¦256341\add*.
\q1
\v 22 \add ≈Take action\add*, God; defend your own honour.
\q1 \add ≈Take notice of\add* how fools insult you all day \add long\add*.
\q1
\v 23 Don't forget the voice of your enemies
\q1 or the uproar of those who continually defy you.
\c 75
\s1 God the judge
\rem /s1 Thanksgiving for God's Wondrous Deeds; God the Judge
\d For the musical director¦256359: a song by Asaf¦256364 to be sung to the tune of ‘Don't destroy’.
\rem /d To the leader: Do Not Destroy. A Psalm of Asaph. A Song.; For the leader: set to ‘Destroy not’: a psalm: for Asaph: a song; For the choir director: A psalm of Asaph, to be sung to the tune “Do Not Destroy!” A song.; For the director of music. To the tune of “Do Not Destroy.” A psalm of Asaph. A song.
\q1
\v 1 We give thanks to you, God¦256371.
\q1 We thank \add >you\add* \add ≈because you reveal your presence\add*.
\q1 People \add ≈talk about the amazing things you've done\add*.
\q1
\v 2 At the appointed¦256381 time¦256381 I will judge¦256384 fairly.
\q1
\v 3 Although the earth and¦256389 all \add &its\add* inhabitants¦256391 shake in fear,
\q1 I'll steady the earth's \add ≈foundations\add*. \qs (Instrumental¦256395 break¦256395.)\qs*
\q1
\v 4 I told the arrogant, “Stop bragging,”
\q1 and¦256403 the wicked¦256403, “Don't \add ≈blow your own trumpet\add*.
\q1
\v 5 Don't \add ≈raise your head\add* \add ready to charge\add*.
\q1 Don't speak¦256415 with \add ≈your nose in the air\add*.”
\q1
\v 6 It's not from the east or from the west,
\q1 and it is not from the wilderness¦256425 that lifting up comes
\q2
\v 7 because God¦256431 is the judge¦256432.
\q1 He brings¦256434 one down one and¦256435 lifts¦256436 up another
\q1
\v 8 because Yahweh¦256443 has a full cup of foaming¦256445 wine mixed with spices¦256448
\q1 that he holds in his hand¦256441 and pours¦256449 it out.
\q1 Surely all the wicked¦256457 \add >people\add* across the earth¦256459 will drink it to the last drop.
\q1
\v 9 \add ≈But\add* I will continually talk about what you've done;
\q1 I'll sing praises¦256465 to Yakov's God¦256466.
\q1
\v 10 He says, “I'll \add ≈destroy the power\add* of the wicked¦256473,
\q1 but will \add ≈increase the strength\add* of the righteous¦256477.”
\c 76
\s1 God is victorious
\rem /s1 God the Victor; Israel's God—Judge of All the Earth
\d For the musical director¦256479: a song by Asaf¦256482 \add ≈to be accompanied by\add* stringed¦256480 instruments¦256480.
\rem /d For the leader: on stringed instruments: a psalm: for Asaph: a song; To the leader: with stringed instruments. A Psalm of Asaph. A Song.; For the choir director: A psalm of Asaph, to be accompanied by stringed instruments. A song.; For the director of music. With stringed instruments. A psalm of Asaph. A song.
\q1
\v 1 God¦256488 has made himself known¦256486 in Yehudah¦256487 \add (Judah)\add*.
\q1 ≈His \add ≈reputation\add* is great¦256490 in Yisrael \add (Israel¦256489)\add*.
\q1
\v 2 His tent is in Salem¦256495.
\q1 ≈His residence is in Tsiyyon¦256498 \add (Zion¦256498)\add*.
\q1
\v 3 There he¦256502 broke the arrows that were for the bow,
\q1 the shield¦256506, the sword¦256507, and the other weapons¦256508 of war. \qs (Instrumental¦256509 break¦256509.)\qs*
\q1
\v 4 You shine brightly and reveal your \add ≈splendour\add*,
\q1 above the hills \add ?≈where you¦256513 killed your victims\add*.
\q1
\v 5 The brave \add warriors\add* were plundered¦256520.
\q1 They slept their¦256525 \add last\add* sleep¦256525.
\q1 All the \add ≈warriors\add* were \add ≈helpless\add*.
\q1
\v 6 At your¦256537 rebuke¦256537, God¦256538 of Yakov,
\q1 both rider¦256541 and horse¦256542 fell asleep.
\q1
\v 7 You, yes you, are to be feared¦256547.
\q1 ≈Who can stand¦256551 in your¦256554 sight when you are angry¦256554?
\q1
\v 8 You made your judgement¦256559 heard from heaven¦256557.
\q1 The earth¦256560 was afraid¦256561 and¦256562 silent
\q2
\v 9 when you, God¦256568, \add ≈took action\add* to execute judgement¦256567
\q1 and to save¦256569 all oppressed \add >people\add* \add ≈across the world\add*. \qs (Instrumental¦256575 break¦256575.)\qs*
\q1
\v 10 Surely your angry judgement against humanity¦256581 will bring you praise¦256582.
\q1 You \add ≈cloak\add* yourself with what's left of your anger¦256580.
\q1
\v 11 Make promises to your God¦256591 Yahweh¦256590, then keep them.
\q1 May all who surround him bring¦256595 gifts to him who \add ≈expects to be obeyed\add*.
\q1
\v 12 He humbles¦256600 the spirit¦256601 of the princes.
\q1 He's feared¦256603 by the kings¦256604 \add ≈across the world\add*.
\c 77
\s1 God's leadership
\rem /s1 God's Mighty Deeds Recalled; Comfort in Time of Distress
\d For the musical director¦256608: a song for Yedutun by Asaf¦256613.
\rem /d For the leader: according to Jeduthun: for Asaph: a psalm; For the director of music. For Jeduthun. Of Asaph. A psalm.; To the leader: according to Jeduthun. Of Asaph. A Psalm.; For Jeduthun, the choir director: A psalm of Asaph.
\q1
\v 1 I will call out to God with my voice.
\q1 I'll call with my voice to God, and my God will hear¦256626 me.
\q1
\v 2 \add ≈When I had troubles¦256631\add*, I \add ≈asked my master¦256632 for help\add*.
\q1 At night¦256636 I stretched¦256637 my hands out, and they didn't¦256638 get tired.
\q1 \add ≈The knot in my stomach wouldn't go away\add*.
\q1
\v 3 I thought of God¦256646 as I groaned.
\q1 I thought about him as I grew faint¦256650. \qs (Instrumental¦256652 break¦256652.)\qs*
\q1
\v 4 You held my eyes¦256657 open.
\q1 I was too troubled¦256658 to speak.
\q1
\v 5 I¦256663 thought¦256663 about the days¦256664 of old,
\q1 ≈about times long past.
\q1
\v 6 I call my song to remembrance¦256670 in the night¦256672.
\q1 I meditate¦256676 within my heart¦256675,
\q1 and¦256677 my spirit makes searches around diligently.
\q1
\v 7 Will my master¦256684 reject¦256682 me forever¦256681?
\q1 ≈Will he never again¦256689 show me favour¦256688?
\q1
\v 8 Was his loyal commitment gone forever?
\q1 ≈Had his promise failed forever?
\q1
\v 9 Had God¦256703 forgotten¦256701 to be gracious?
\q1 ≈Had his anger¦256707 \add ≈masked\add* his compassion? \qs (Instrumental¦256709 break¦256709.)\qs*
\q1
\v 10 I said¦256712, “This is \add ≈what saddens me\add*:
\q1 →the highest \add >one\add* \add ≈no longer using his power\add* \add to help\add* us.”
\q1
\v 11 \add But\add* I will call to mind \add ≈what you've done previously\add*, Yahweh.
\q1 ≈I will think about \add ≈the wonderful¦256729 things that you did in the past\add*.
\q1
\v 12 I¦256737 will ponder all your activities
\q1 ≈and will reflect on them.
\q1
\v 13 Your way, God, is \add ^without imperfection\add*.
\q1 What god compares to our \add ≈terrrific\add* God?
\q1
\v 14 You are the God¦256751 who does miracles.
\q1 You've revealed your¦256756 strength among the peoples¦256755.
\q1
\v 15 You gave your people¦256761 victory by \add use of\add* your great power—
\q1 the descendants¦256762 of Yakov and Yosef¦256765. \qs (Instrumental¦256766 break¦256766.)\qs*
\q1
\v 16 The waters saw you, God¦256772.
\q1 The waters saw you, and they were afraid.
\q1 ≈The \add ocean\add* depths trembled¦256777.
\q1
\v 17 The clouds poured¦256781 down water¦256782.
\q1 The cloudy skies also emitted \add a thunderous\add* sound¦256785.
\q1 ≈Your arrows¦256791 \add of lightning\add* flew about¦256792.
\q1
\v 18 Your thunderous¦256796 voice was heard in the wind.
\q1 The lightning¦256800 lit up the world¦256801.
\q1 The earth¦256804 trembled and shook.
\q1
\v 19 Your path¦256808 went through the sea¦256807
\q1 and your trail through the surging waters¦256811,
\q1 but your footprints¦256813 couldn't be seen.
\q1
\v 20 You led your¦256820 people¦256820 like a flock¦256819
\q1 \add ≈under the supervision\add* of Mosheh¦256823 and Aharon \add (Moses¦256823 and Aaron¦256824)\add*.
\c 78
\s1 God's past goodness
\rem /s1 God and His People; God's Goodness and Israel's Ingratitude
\d A song\f + \fr 78:0 \ft In Hebrew, ‘maskil’ is perhaps the name of this class of song.\f* by Asaf¦256827.
\rem /d A Maskil of Asaph.; A \it maskil\it* of Asaph.; A maskil: for Asaph; A psalm of Asaph.
\q1
\v 1 Hear my teaching, my people.
\q1 ≈Listen to \add ≈what I'm saying\add*.
\q1
\v 2 I will \add ≈speak out\add* in parables;
\q1 ≈I will sing about hidden things about the past.
\q2
\v 3 These¦256863 are things that we have heard and learnt—
\q1 things that our ancestors have told us.
\q1
\v 4 We won't keep them from their¦256882 descendants.
\q1 We'll tell the next generation about Yahweh's praiseworthy actions,
\q1 his strength, and the \add ≈miracles\add* that he has done.
\q1
\v 5 \add ≈Also\add* he established a rule in Yakov
\q1 ≈and appointed a law in Yisrael.
\q1 He commanded our ancestors
\q1 →that they were to teach them to their¦256893 children.
\q1
\v 6 He commanded¦256903 this so that the generation to come might know his decrees—
\q1 the children not yet born who should tell them in turn to their¦256897 own children.
\q1
\v 7 Then¦256906 they¦256907 would place their¦256909 hope in God¦256923
\q1 and not forget \add ≈what he's done\add*
\q1 but \add ≈obey\add* his commands.
\q1
\v 8 Then they¦256933 would not be like their ancestors,
\q1 \add who were\add* a stubborn and rebellious generation—
\q1 a generation who \add ≈didn't control their\add* hearts,
\q1 and whose spirits were not committed and faithful to God.
\q1
\v 9 The Efraimites had \add many\add* archers,
\q1 but they turned back on the day of battle.
\q1
\v 10 They didn't keep \add &their\add* agreement with God,
\q1 and¦256947 they refused to \add ≈obey\add* his law.
\q1
\v 11 They forgot \add ≈about what he'd done\add*—
\q1 the wonderful¦256954 things that he had shown them.
\q1
\v 12 They forgot the marvellous things that he'd done
\q1 in the sight of their ancestors in Egypt \add (Heb. Mitsrayim)\add* in the Tsoan region.
\q1
\v 13 He divided the sea and¦256974 led them across it.
\q1 ≈He made the \add ≈water on each side\add* stand up like walls.
\q1
\v 14 In the daytime he led them with a cloud,
\q1 ^and \add ≈throughout\add* the night with the light from fire.
\q1
\v 15 He split the rocks in the wilderness,
\q1 and¦256990 he gave them \add ≈plenty of\add* water¦256992—\add ≈enough to fill the ocean\add*.
\q1
\v 16 He made streams flow out of the rock
\q1 ≈and made the water flow like rivers.
\q1
\v 17 \add ≈Yet\add* they¦257011 continued to sin against him,
\q1 rebelling against the highest \add >one\add* in the wilderness.
\q1
\v 18 They challenged God¦257014 in their hearts
\q1 by asking for food to satisfy their appetites.
\q1
\v 19 They spoke against God, saying,
\q1 “Can God really lay out \add food on\add* a table for us in the wilderness?
\q1
\v 20 See, when he struck the rock, \add #water\add* gushed out
\q1 ≈and streams overflowed.
\q1 But can he give food also?
\q1 ≈Will he provide meat for his people?”
\q1
\v 21 When Yahweh heard that, he was angry
\q1 and¦257060 his fire burned against Yakov.
\q1 His anger attacked Yisrael,
\q1
\v 22 because they didn't believe in God
\q1 and¦257067 didn't trust \add ≈that he¦257069 would save them\add*.
\q1
\v 23 Yet he¦257078 commanded the skies above
\q1 and¦257075 opened the doors in the sky.
\q2
\v 24 He rained down manna for them to eat.
\q1 ≈He gave them the grain from heaven.
\q1
\v 25 People ate angels' bread.
\q1 He sent them plenty of food.
\q1
\v 26 He caused the east wind to blow in the sky,
\q1 ≈and by his power he guided the south wind.
\q1
\v 27 He rained meat down on them like dust—
\q1 →birds as numerous as the sand \add ≈on the seashore\add*.
\q1
\v 28 They fell in the middle of their camp—
\q1 all around their tents.
\q1
\v 29 So they ate and were full.
\q1 ≈He gave them what they craved.
\q1
\v 30 \add But¦257135\add* they hadn't filled \add their stomachs\add* yet—
\q1 their food was still in their mouths
\q2
\v 31 and then God's anger attacked them
\q1 and killed the strongest of them.
\q1 ≈He brought down Yisrael's young men.
\q1
\v 32 Despite that, they¦257149 continued to sin
\q1 and¦257153 \add ≈wouldn't trust in the wonderful things he would do\add*.
\q1
\v 33 \add ≈So\add* their days were ended uselessly.
\q1 Their years were filled with terror.
\q1
\v 34 Whenever God¦257168 afflicted them, they would start to search for him,
\q1 and they would return and earnestly look for him.
\q1
\v 35 They would call to mind that God was their \add ≈security\add*
\q1 ≈and that the highest God was their rescuer.
\q1
\v 36 But¦257181 they'd flatter him with their mouth,
\q1 ≈and lie to him with their words.
\q1
\v 37 Their hearts weren't firmly fixed on him,
\q1 and they weren't faithful to his agreement.
\q1
\v 38 Yet he, being merciful, forgave their \add ≈disobedience\add* and didn't destroy them.
\q1 \add ≈Yes,\add* many times he held back his anger
\q1 ≈and didn't stir up all his rage.
\q1
\v 39 He called to mind that they were \add only\add* made of flesh—
\q1 a \add breath of\add* wind that passes away and doesn't return.
\q1
\v 40 How¦257228 often they¦257229 rebelled against him in the wilderness,
\q1 ≈and grieved him in \add &those\add* barren regions.
\q1
\v 41 Again and again they¦257234 \add ≈challenged\add* God
\q1 ≈and offended the holy \add one\add* of Israel.
\q1
\v 42 They didn't think about his power,
\q1 ≈\add or\add* \add ≡about\add* how he'd rescued them from \add &their\add* enemy,
\q1
\v 43 when he performed his miracles in Egypt
\q1 ≈and¦257259 his wonders in the Tsoan region.
\q1
\v 44 He turned the Egyptians' rivers into blood
\q1 ≈so that they couldn't drink from their streams.
\q1
\v 45 He sent swarms of flies that \add ≈bit\add* them
\q1 ≈and frogs that overran their land.
\q1
\v 46 He gave their crops to the \add #grasshoppers\add*
\q1 ≈and \add the results of\add* their labour to the \add #locusts\add*.
\q1
\v 47 He destroyed their grapevines with hail
\q1 ≈and their sycamore fig trees with frost.
\q1
\v 48 He rained hail on their cattle
\q1 ≈and hurled lightning bolts at their livestock.
\q1
\v 49 The fierceness of his anger¦257304 lashed out against them.
\q1 He sent rage, fury, and¦257310 trouble
\q1 like agents to bring disaster.
\q1
\v 50 He leveled a path for his anger.
\q1 He didn't spare them from death
\q1 but gave them over to the plague.
\q1
\v 51 He killed all the firstborn in Egypt—
\q1 the firstborn of their \add reproductive\add* strength in Ham's tents.
\q1
\v 52 He led his own people out like sheep
\q1 and guided them through the wilderness like a flock.
\q1
\v 53 He led them secure and unafraid,
\q1 \add ≈but\add* the sea overwhelmed their enemies.
\q1
\v 54 Then¦257363 he brought them to the border of his holy land—
\q1 to this mountain that he acquired \add ≈with his power\add*.
\q1
\v 55 He drove out the nations ahead of them
\q1 and assigned them their inheritance.
\q1 He settled the Israeli tribes in their tents.\x + \xo 78:55: \xt Josh 11:16-23.\x*
\q1
\v 56 \add ≈Yet\add* they¦257378 challenged and defied the highest God
\q1 and didn't \add ≈obey\add* his solemn commands.
\q1
\v 57 They were unfaithful and acted treacherously like their ancestors.
\q1 They were as unreliable as a faulty bow.
\q1
\v 58 They made him angry¦257389 with their \add ≈hilltop shrines\add*
\q1 ≈and provoked him to jealous anger with their idols.
\q1
\v 59 When God heard this, he was angry
\q1 and completely rejected Israel.
\q1
\v 60 He abandoned the sanctuary at Shiloh—
\q1 the tent where he had lived among people.\x + \xo 78:60: \xt Josh 18:1; Jer 7:12-14; 26:6.\x*
\q1
\v 61 He allowed his strength\f + \fr 78:61 \ft Probably referring to the sacred chest containing the tablets with the Sinai agreement written on them. But there's also connotations of Shimshon's/Samson's capture in this line.\f* to be captured
\q1 and¦257412 gave¦257409 \add ≈control of his splendour to the enemy\add*.
\q1
\v 62 He handed his people over to the sword,
\q1 and¦257419 he was angry with his heritage.
\q1
\v 63 Fire devoured their young men,
\q1 and their young women had no wedding songs.
\q1
\v 64 Their priests fell by the sword,
\q1 and their widows \add ≈had no opportunity to\add* weep.
\q1
\v 65 Then¦257438 my master awakened like someone who'd been asleep—
\q1 like a warrior who shouts because \add ≈he's been drinking\add*.
\q1
\v 66 He drove his opponents back.
\q1 He put them to perpetual shame.
\q1
\v 67 He rejected Yosef's tent,
\q1 and he didn't chose¦257455 the tribe¦257458 of Efraim.
\q1
\v 68 He chose the tribe of Yehudah
\q1 and Mt. Tsiyyon \add (Zion)\add* that he loved.
\q1
\v 69 He¦257477 built his sanctuary like the heavens—
\q1 ≈like the earth that he has established forever.
\q1
\v 70 He chose his servant David,
\q1 ≈and¦257489 took him¦257485 from the sheep pens.
\q1
\v 71 He took him from following the ewes with their young,
\q1 and he brought him to shepherd¦257492 Yakov, his people,
\q2 ≈and Yisrael, his heritage.
\q1
\v 72 David shepherded them with \add ≈sincere\add* integrity,
\q1 and he guided them with his \add ≈skillful\add* hands.
\c 79
\s1 A prayer for national restoration
\rem /s1 A Prayer for the Nation's Deliverance; Plea for Mercy for Jerusalem
\d A song by Asaf¦257500.
\rem /d A Psalm of Asaph.; A psalm: for Asaph; A psalm of Asaph.
\q1
\v 1 God, foreign nations have come into \add the land you gave¦257518 as an\add* inheritance.
\q1 They have defiled your holy temple.
\q1 They have turned Yerushalem \add (Jerusalem)\add* into a heap of ruins.
\q1
\v 2 They¦257537 have given the dead bodies of your servants as food to the birds in the skies—
\q1 the bodies of your faithful ones to the animals on the ground.
\q1
\v 3 They've shed their blood around¦257546 Yerushalem like water,
\q1 and¦257545 there wasn't anyone to bury them.
\q1
\v 4 We have become a reproach for our neighbours—
\q1 mocked and scorned by those around us.
\q1
\v 5 How long, Yahweh? Will you¦257568 stay angry forever?
\q1 For how long will your jealous anger¦257561 burn like fire?
\q1
\v 6 Pour¦257580 out your rage on the nations that don't know you
\q1 and¦257581 on the kingdoms that don't \add ≈pray to you\add*,
\q1
\v 7 because they've devoured Yakov \add (Jacob/Israel)\add*
\q1 and destroyed his villages.
\q1
\v 8 Don't hold the sins¦257614 of our ancestors against us.
\q1 May \add ≈we experience your¦257616 acts of mercy\add*, because we're very \add ≈discouraged\add*.
\q1
\v 9 Help us, God¦257623 of our salvation, for the sake of the glory of your name.
\q1 ≈Save us and forgive our sins for the sake of your \add ≈reputation\add*.
\q1
\v 10 Why should the nations say, “Where is their God?”
\q1 Let your servants' blood that was shed
\q1 be avenged on the nations before our eyes.
\q1
\v 11 May the groans of the prisoners come before you¦257652.
\q1 Keep \add ≈those condemned to\add* death alive with the greatness of your power.
\q1
\v 12 Pay back seven times as much into the laps of our neighbouring countries
\q1 as \add repayment for\add* the insults with which they have insulted you¦257661, Lord.
\q1
\v 13 So we your people, and sheep of your pasture,
\q1 will give you thanks forever.
\q1 ≈We will tell your praises to all generations.
\c 80
\s1 A prayer for national restoration
\rem /s1 Prayer for Israel's Restoration; A Prayer for the Nation's Restoration
\d For the musical director¦257668: a song by Asaf¦257673 to be sung to the tune of ‘Lilies of Agreement.’
\rem /d For the leader: set to ‘Lilies’: a testimony: for Asaph: a psalm; For the director of music. To the tune of “The Lilies of the Covenant.” Of Asaph. A psalm.; To the leader: on Lilies, a Covenant. Of Asaph. A Psalm.; For the choir director: A psalm of Asaph, to be sung to the tune “Lilies of the Covenant.”
\q1
\v 1 Pay attention, Yisrael's shepherd¦257677.
\q1 You who lead Yosef¦257683 \add (Joseph/Israel¦257678)\add* like a flock¦257682;
\q1 You who sit¦257684 above the winged creatures \add on the sacred chest\add*, shine¦257686 on us!
\q1
\v 2 In the sight of Efraim¦257690 and Benyamin¦257692 and Menashsheh, stir up your¦257697 power¦257697.
\q1 Come and save¦257699 us.
\q1
\v 3 God¦257703, restore¦257704 us;
\q1 \add ≈Show us your¦257706 favour\add* and then we'll be saved¦257707.
\q1
\v 4 Army commander Yahweh¦257710,
\q1 how long will you¦257716 be angry at your¦257718 people¦257718 when they pray?
\q1
\v 5 You have fed them with bread¦257722 \add ≈made from\add* tears
\q1 and¦257724 given¦257724 them tears to drink¦257724 in great quantities.
\q1
\v 6 You make us something for our neighbours¦257731 to argue over,
\q1 and our enemies¦257732 \add ≈laugh about\add* us among¦257735 themselves¦257735.
\q1
\v 7 Army commander God¦257738, restore¦257740 us.
\q1 \add ≈Show us your¦257742 favour\add* and then we'll be saved¦257743.
\q1
\v 8 You brought a grapevine¦257746 out of Egypt¦257747.
\q1 You drove¦257749 out nations¦257750 then transplanted it¦257751.
\q1
\v 9 You cleared¦257754 the land for it¦257755,
\q1 →and \add @the grapevine\add* took¦257756 root and filled¦257758 the land.
\q1
\v 10 The mountains¦257764 were covered with its shade¦257765.
\q1 ≈God's cedars¦257767 \add ≡were covered\add* by its branches¦257766.
\q1
\v 11 It sent out its branches¦257773 as far as the sea¦257776
\q1 ≈and its shoots¦257780 to the \add Euphrates\add* River.
\q1
\v 12 Why have you¦257784 broken¦257784 down \add ≈the walls¦257785 around it¦257786\add*
\q1 →so that all who pass¦257789 by along the road¦257790 pick its¦257785 fruit?
\q1
\v 13 The boars out of the forest ruin it,
\q1 ≈and the animals in the countryside¦257798 feed on it.
\q1
\v 14 Turn back, army commander God¦257802.
\q1 Look down from heaven¦257808 and take notice and take care of this grapevine¦257811.
\q1
\v 15 This is the root that you planted¦257818 \add ≈by your power\add*—
\q1 the shoot that you made grow.
\q1
\v 16 It has been cut down and burnt.
\q1 They perish¦257832 at your¦257831 rebuke¦257830.
\q1
\v 17 May your hand be on the man \add ≈you've given your power to\add*—
\q1 on the son of humanity¦257846 who you made strong¦257847 for yourself¦257848.
\q1
\v 18 Then we won't¦257851 turn¦257853 away from you.
\q1 Revive us, and we'll \add always\add* \add ≈pray to you\add*.
\q1
\v 19 Army command Yahweh¦257860 God¦257861, restore¦257863 us.
\q1 \add ≈Show us your¦257865 favour\add* and¦257866 then we'll be saved¦257866.
\c 81
\s1 Thanking God for relief
\rem /s1 A Song for a Festival; God's Appeal to Stubborn Israel
\d For the musical director¦257868: a song by Asaf¦257873 \add ≈to be accompanied by\add* stringed instrument.\f + \fr 81:0 \ft In Hebrew, ‘Gitit’ could be an instrument or type of voice.\f*
\rem /d To the leader: according to The Gittith. Of Asaph.; For the director of music. According to \it gittith.\it* Of Asaph.; For the choir director: A psalm of Asaph, to be accompanied by a stringed instrument.; For the leader: according to the gittith: for Asaph
\q1
\v 1 Sing aloud to God our¦257878 strength¦257878.
\q1 ≈Shout out to Yacob's¦257881 God with happiness.
\q1
\v 2 Sing a song and¦257887 play the tambourine¦257889—
\q1 the pleasant¦257891 lyre with the harp.
\q1
\v 3 Blow the trumpet on the day of the new moon,
\q1 ≈on the day of the full moon, when our celebration begins,
\q1
\v 4 because it's a statute for Israel¦257907—
\q1 ≈a decree¦257906 given by Yakov's¦257911 God¦257910.
\q1
\v 5 He issued it¦257917 as a regulation in Yosef¦257916 \add (Joseph, but referring to Yisrael)\add*
\q1 when he went against Egypt¦257922,
\q1 where I heard¦257927 a voice that I didn't¦257924 recognize:
\q1
\v 6 “I removed¦257930 the burden¦257931 from his shoulder¦257932.
\q1 His hands¦257933 were freed from \add having to hold\add* the basket¦257934.
\q1
\v 7 In your distress¦257938 you called¦257939 out, and I helped you.
\q1 I answered¦257941 you from a dark thundercloud¦257943.
\q1 I tested¦257944 you at the waters¦257947 of Meribah¦257948. \qs (Instrumental¦257949 break¦257949.)\qs*
\q1
\v 8 Listen, my people¦257953, \add ≈yes,\add* I'll warn you, Israel¦257956.
\q1 If you would only listen to me.
\q1
\v 9 There mustn't be any foreign god among you.
\q1 ≈You mustn't worship any foreign god.
\q1
\v 10 I'm your God¦257979 Yahweh¦257978 who brought¦257980 you¦257980 out of Egypt¦257982.
\q1 Open your mouth¦257985 wide, and I'll fill¦257986 it¦257986.
\q1
\v 11 \add ≈But\add* my people¦257992 didn't listen¦257991 to my words.
\q1 ≈Yisrael didn't obey me.
\q1
\v 12 So I \add ≈let them go\add* their own stubborn¦258002 way
\q1 so that they¦258004 could do whatever seemed okay to them.
\q1
\v 13 If only my people would listen¦258010 to me.
\q1 If only my people would \add ≈follow\add* my ways.
\q1
\v 14 \add If they did,\add* I'd quickly¦258017 subdue¦258019 their enemies¦258018
\q1 and \add ≈use my strength\add* against¦258020 \add ≈those who oppress them\add*.
\q1
\v 15 May those¦258026 who hate¦258026 Yahweh¦258027 cringe¦258028 in fear before him.
\q1 ≈May they¦258028 be humiliated forever¦258033.
\q1
\v 16 I would feed Yisrael with the finest¦258037 \add ≈bread\add*.
\q1 ≈I would satisfy¦258041 you¦258041 with honey¦258040 out of the rock¦258039.”
\c 82
\s1 God the defender
\rem /s1 A Plea for Justice; God the Supreme Ruler
\d A song by Asaf¦258044.
\rem /d A Psalm of Asaph.; A psalm: for Asaph; A psalm of Asaph.
\q1
\v 1 God stands in the divine assembly.
\q1 He renders judgement¦258058 among the gods.
\q1
\v 2 For how long will you judge¦258067 unjustly
\q1 and show favouritism to the wicked? \qs (Instrumental break.)\qs*
\q1
\v 3 Defend the poor and the fatherless.
\q1 ≈Maintain the rights of those who're afflicted and destitute.
\q1
\v 4 Rescue the poor and needy—
\q1 ≈\add ≈help them escape from the control of the wicked\add* \add >people\add*.
\q1
\v 5 They neither know nor understand.
\q1 They wander around in the darkness.
\q1 All the earth's foundations crumble.
\q1
\v 6 I said, “You are ‘gods’,
\q1 and¦258108 all of you¦258110 are sons of the highest \add >one\add*.
\q1
\v 7 Nevertheless¦258113 you will die like men
\q1 and fall like one of the \add ≈leaders\add*.”
\q1
\v 8 \add ≈Take action\add*, God, judge the earth,
\q1 because you have an inheritance in all the nations.
\c 83
\s1 Praying for victory over enemies
\rem /s1 A Prayer for the Defeat of Israel's Enemies; Prayer for Judgment on Israel's Foes
\d A song by Asaf¦258126.
\rem /d A psalm of Asaph. A song.; A Song. A Psalm of Asaph.; A song. A psalm of Asaph.; A song: a psalm: for Asaph
\q1
\v 1 God, don't¦258130 be silent¦258137.
\q1 ≈Don't ignore us and¦258138 remain unmoved, God.
\q1
\v 2 Look, your¦258147 enemies¦258147 are making a commotion,
\q1 ≈and¦258149 those who hate¦258149 you¦258149 \add ≈starting to cause trouble\add*.
\q1
\v 3 They conspire against your people¦258156,
\q1 ≈and plan together¦258159 against your protected ones.
\q1
\v 4 They've said¦258165, “Come, and let's destroy them as a nation¦258168,
\q1 →then the name¦258172 of Yisrael will \add ^soon be forgotten\add*.”
\q1
\v 5 They schemed together¦258181 with \add ≈a unified\add* strategy.
\q1 ≈they made an alliance against¦258182 you¦258182—
\q1
\v 6 the tents¦258187 of Edom¦258188 and the Ishmaelites¦258189,
\q1 ≈of Moab¦258190 and the Hagrites¦258191,
\q2
\v 7 Gebal¦258194, Ammon¦258195, Amalek¦258196,
\q1 and also Philistia¦258197 and the inhabitants¦258200 of Tsor¦258201.
\q2
\v 8 Assyria¦258206 also has joined¦258207 with them.
\q1 They have become¦258209 an arm for the descendants of Lot¦258213. \qs (Instrumental¦258214 break¦258214.)\qs*
\q1
\v 9 Do to them as you did to Midyan,\x + \xo 83:9 \xt Jdg 7–8.\x*
\q1 as you did to Sisera¦258221 and to Yabin¦258222 at the Kishon¦258224 River.\x + \xo 83:9 \xt Jdg 4–5.\x*
\q2
\v 10 They perished at Eyndor
\q1 →and became¦258231 like dung on the ground¦258233.
\q1
\v 11 Make their nobles¦258237 like Orev and Zeev,
\q1 and all their princes¦258244 like Zevah and Tsalmunna¦258241.
\q1
\v 12 They said¦258248, “Let's take¦258249 God's pastures¦258252 for ourselves¦258250.”
\q1
\v 13 My God¦258256, make them like the whirling dust.
\q1 ≈\add ≡Make them\add* like chaff¦258259 \add ≈blown around by\add* the wind¦258262,
\q1
\v 14 like the fire that burns¦258266 a forest¦258268,
\q1 ≈\add ≈or\add* like a flame¦258269 that sets mountains¦258271 on fire.
\q1
\v 15 Chase them with your strong wind,
\q1 ≈and terrify¦258278 them with your windstorm.
\q1
\v 16 \add ≈Cause them to be very ashamed\add*
\q1 so that they might \add ≈want to find out more about you\add*, Yahweh¦258286.
\q1
\v 17 May they be put to shame and be terrified forever.
\q1 May they perish¦258295 in disgrace¦258294.
\q1
\v 18 Then they will know¦258298 that you alone, Yahweh¦258303,
\q1 are to be honoured as the highest \add >one\add* over all the earth¦258310.
\c 84
\s1 Longing to be in Yahweh's courtyards
\rem /s1 The Joy of Worship in the Temple; Longing for God's House
\d For the musical director¦258312: a song by Korah's¦258318 descendants \add ≈to be accompanied by\add* stringed instrument.\f + \fr 84:0 \ft In Hebrew, ‘Gitit’ could be an instrument or type of voice.\f*
\rem /d To the leader: according to The Gittith. Of the Korahites. A Psalm.; For the choir director: A psalm of the descendants of Korah, to be accompanied by a stringed instrument.; For the leader: according to the gittith: for the Korahites: a psalm; For the director of music. According to \it gittith.\it* Of the Sons of Korah. A psalm.
\q1
\v 1 How lovely¦258324 is the place¦258325 where you live,
\q1 army commander Yahweh¦258326.
\q1
\v 2 I long \add to be in\add* Yahweh's \add temple\add* courtyards¦258336—my desire for them has made me exhausted¦258333.
\q1 My heart¦258338 and all of my being call out to the living¦258344 God¦258342.
\q1
\v 3 Even the sparrow has found¦258351 herself a house
\q1 ≈and the swallow¦258353 a nest for herself where she may lay her¦258360 young¦258360
\q1 near your¦258363 altars¦258363, army commander Yahweh¦258364, my King, and my God¦258367.
\q1
\v 4 Blessed are they who live in your¦258372 house¦258372;
\q1 They praise¦258374 you¦258374 continually. \qs (Instrumental¦258375 break¦258375.)\qs*
\q1
\v 5 Blessed is the person¦258379 who \add ≈trusts you¦258383 for their strength¦258380\add*—
\q1 who \add ≈thinks about how to travel\add* to \add Mt.\add* Tsiyyon \add (Zion)\add*.
\q1
\v 6 Passing through the Valley of Tears, they find springs¦258392 of water to drink.
\q1 The early¦258398 rains cover¦258397 it with blessings¦258396
\q1
\v 7 They go¦258401 from strength to strength.
\q1 Every one of them appears before God¦258409 in Tsiyyon¦258410.
\q1
\v 8 Army commander God Yahweh¦258413, hear¦258416 my prayer¦258417.
\q1 ≈God of Yakov, listen¦258418 to what I'm saying. \qs (Instrumental¦258421 break¦258421.)\qs*
\q1
\v 9 God¦258426, watch over our \add ≈defender\add*.
\q1 Show concern for your¦258429 anointed¦258429 \add >one\add*.
\q1
\v 10 \add ≈Yes,\add* one day¦258435 in your¦258436 courtyards¦258436 is better than a thousand¦258437 elsewhere.
\q1 I would rather be a doorkeeper in my God's house¦258440,
\q1 than to live in the tents¦258443 of the wicked¦258445,
\q1
\v 11 because Yahweh God¦258453 is our sun¦258449 and shield¦258451.
\q1 Yahweh will give grace and glory.
\q1 He doesn't withhold¦258459 any good¦258461 thing from those¦258462 who walk¦258462 in integrity¦258463.
\q1
\v 12 Army commander Yahweh¦258466,
\q1 blessed¦258468 is the person who trusts¦258470 in you.
\c 85
\s1 Prayer for national peace
\rem /s1 Prayer for the Restoration of God's Favour; A Prayer for the Nation's Welfare
\d For the musical director¦258473: a song by Korah's¦258477 descendants.
\rem /d For the director of music. Of the Sons of Korah. A psalm.; To the leader. Of the Korahites. A Psalm.; For the choir director: A psalm of the descendants of Korah.; For the leader: for the Korahites: a psalm
\q1
\v 1 Yahweh¦258482, you've showed¦258481 favour¦258481 to your¦258483 \add ≈country\add*.
\q1 ≈You have restored Yakov's well-being.
\q1
\v 2 You have forgiven your¦258492 people's¦258492 \add ≈disobedience\add*.
\q1 ≈You've covered¦258493 over all their¦258496 sin¦258496. \qs (Instrumental¦258497 break¦258497.)\qs*
\q1
\v 3 You have withdrawn¦258500 all your rage.
\q1 ≈You've turned¦258504 back from your hot anger.
\q1
\v 4 Restore us, God¦258510 \add ≈who saves us\add*,
\q1 and¦258512 \add ≈don't stay upset\add* with us.
\q1
\v 5 Will you be angry with us forever¦258517?
\q1 ≈Will you remain angry throughout future generations?
\q1
\v 6 Won't you revive¦258531 us again,
\q1 then your people¦258532 could be happy about you.
\q1
\v 7 Show us your loyal commitment, Yahweh¦258539.
\q1 ≈Grant us your salvation¦258541.
\q1
\v 8 I¦258547 will listen¦258547 to what Yahweh¦258553 God¦258551 says,
\q1 because he will make peace¦258557 with his people¦258560—his faithful¦258563 ones,
\q1 yet they mustn't turn \add back\add* again to \add ≈doing foolish things\add*.
\q1
\v 9 \add ≈Certainly he must be close to rescuing those who strive to obey\add* him¦258573,
\q1 then glory\f + \fr 85:9 \ft Many translations add ‘his’ to explain that it's God's glory, but we've left it ambiguous because it could also refer to the people's glory/honour.\f* will remain in our¦258577 land.
\q1
\v 10 Loyal commitment and trustworthiness have met together.
\q1 ≈Righteousness and peace¦258585 have kissed each other.
\q1
\v 11 Trustworthiness springs¦258591 up from the ground,
\q1 ≈and¦258592 righteousness¦258592 looks¦258594 down from the sky.
\q1
\v 12 Yes, Yahweh¦258599 will give his good blessings,
\q1 →and then our land will yield its crops.
\q1
\v 13 Righteousness will go¦258609 before¦258608 \add @Yahweh\add*,
\q1 →and make a way¦258611 for his footsteps.
\c 86
\s1 God's great love
\rem /s1 A Prayer for Help; Supplication for Help against Enemies
\d A prayer¦258614 of David's¦258615.
\rem /d A prayer: for David; A prayer of David.; A Prayer of David.
\q1
\v 1 \add ≈Turn this way\add* and listen, Yahweh,
\q1 and answer me because I'm weak and needy.
\q1
\v 2 Protect me, because I'm faithful.
\q1 My God, save your servant who trusts in you¦258644.
\q1
\v 3 Be merciful to me, my master¦258655,
\q1 because I call out to you¦258654 \add for help\add* all day long.
\q1
\v 4 Make your¦258670 servant glad,
\q1 because I \add ≈sincerely offer myself\add* to you, my master¦258662.
\q1
\v 5 You, my master, are good, and ready to forgive,
\q1 and you show loyal commitment to \add ≈everyone who calls\add* out to you \add for help\add*.
\q1
\v 6 Yahweh, listen to my prayer.
\q1 Hear the sound of my pleas.
\q1
\v 7 In my \add ≈times\add* of trouble, I call to you¦258687 \add for help\add*,
\q1 because you'll answer me.
\q1
\v 8 There isn't \add ≈any other god who's comparable with you\add*, my master¦258704.
\q1 \add ≈No one else does the things that you do\add*.
\q1
\v 9 All the nations that you've made will come and bow before you, my master.
\q1 They will honour your name
\q1
\v 10 because you are powerful and do wonderful things.
\q1 You alone are God.
\q1
\v 11 Teach me your ways, Yahweh¦258731, then I'll walk in your truth.
\q1 \add ≈Give me an undivided\add* heart¦258735 to revere \add ≈you¦258729\add*.
\q1
\v 12 My master God, I'll praise you with my \add ≈entire being\add*.
\q1 I'll \add ≈praise you\add* forever
\q1
\v 13 because your loyal commitment to me is \add so\add* great.
\q1 You have rescued my life¦258759 from the depths of the grave.
\q1
\v 14 God¦258766, the arrogant have risen up against me.
\q1 A gang of violent men seek my life—
\q1 they \add ≈don't care what you might do to them\add*.
\q1
\v 15 But you, my master, are a merciful and gracious¦258779 God,
\q1 slow to \add ≈get angry\add*, and \add ≈generous with\add* loyal commitment and trustworthiness.
\q1
\v 16 Turn toward me and have mercy on me.
\q1 Give your strength to your servant.
\q1 Save the son of your servant woman.
\q1
\v 17 Show me a sign of your favour,
\q1 then those who hate me will see it and be put to shame
\q1 because you, Yahweh, have helped me and comforted me.
\c 87
\s1 Praising Tsiyyon (Zion)
\rem /s1 In Praise of Jerusalem; The Joy of Living in Zion
\d A song by Korah's¦258806 descendants.
\rem /d Of the Korahites. A Psalm. A Song.; A psalm of the descendants of Korah. A song.; For the Korahites: a psalm: a song; Of the Sons of Korah. A psalm. A song.
\q1
\v 1 On the sacred hill stands the city he founded.
\q1
\v 2 Yahweh loves Tsiyyon's \add (Zion's)\add* gates
\q1 more than all of Yakov's tents.
\q1
\v 3 Wonderful things are said about you, city of God. \qs (Instrumental break.)\qs*
\q1
\v 4 “I mention Rahab and Babylon to my followers.
\q1 See, there are Philistia, and Tsor \add (Tyre)\add*, along with Kush—
\q1 and will say, ‘This one was born there.’ ”
\q1
\v 5 It will be said about Tsiyyon, “Each of those was born in her,
\q1 and the highest \add >one\add* himself will establish her.”
\q1
\v 6 Yahweh writes in the census book of the nations,
\q1 “That one was born there.” \qs (Instrumental break.)\qs*
\q1
\v 7 So also the singers and the dancers say together,
\q1 “All my fountains are in you.”
\c 88
\s1 A depressed cry for help
\rem /s1 Prayer for Help in Despondency; A Cry for Help
\d For the musical director¦258879: a song by Korah's¦258878 descendants. To be sung to the tune of ‘Mahalat leannot¦258883’ a song\f + \fr 88:0 \ft In Hebrew, ‘maskil’ is perhaps the name of this class of song.\f* by Heyman, \add ≈one of Ezra's descendants\add*.
\rem /d For the choir director: A psalm of the descendants of Korah, to be sung to the tune “The Suffering of Affliction.” A psalm of Heman the Ezrahite. A song.; A song. A psalm of the Sons of Korah. For the director of music. According to \it mahalath leannoth.\it* A \it maskil\it* of Heman the Ezrahite.; A Song. A Psalm of the Korahites. To the leader: according to Mahalath Leannoth. A Maskil of Heman the Ezrahite.; A song: a psalm: for the Korahites: for the leader: set to ‘Mahalath le-annoth’: a maskil: for Heman the Ezrahite
\q1
\v 1 Yahweh¦258889 God¦258890 \add ≈who rescues me\add*,
\q1 I¦258894 call out day¦258892 and night¦258895 to you¦258896 \add for help\add*.
\q1
\v 2 Let my prayer¦258901 \add ≈be noticed by\add* you.
\q1 ≈Pay attention to my cry¦258905
\q1
\v 3 because I'm filled with troubles¦258911,
\q1 ≈and¦258913 my life¦258913 is approaching¦258915 the grave.
\q1
\v 4 People treat me like those¦258921 who're going down into the pit.
\q1 ≈I'm a man¦258924 with no strength¦258927 \add left\add*.
\q1
\v 5 I'm abandoned among the dead.
\q1 ≈I'm like the dead who lie in the grave¦258936,
\q1 about whom you \add ≈don't¦258938 care any more\add*
\q1 because they're cut off from your power.
\q1
\v 6 You place me in the lowest¦258948 part of the pit—
\q1 ≈in the dark and deep places¦258949.
\q1
\v 7 Your rage lies heavy on me,
\q1 ≈and all your waves¦258958 crash over me. \qs (Instrumental¦258960 break¦258960.)\qs*
\q1
\v 8 Because of you¦258963, my acquaintances¦258964 avoid me.
\q1 You have made me a shocking sight to them.
\q1 I am hemmed in and¦258970 I cannot escape.
\q1
\v 9 My eyes grow weary from trouble.
\q1 All day¦258982 long I call out to you \add for help\add*, Yahweh¦258979—
\q1 I spread¦258983 out my hands¦258985 to you.
\q1
\v 10 Will you do wonders¦258991 for the dead¦258988?
\q1 ≈Will those who've died rise and praise¦258997 you? \qs (Instrumental¦258998 break¦258998.)\qs*
\q1
\v 11 Will your loyal commitment be proclaimed in the grave¦259002—
\q1 ≈your loyalty in the place of the dead?
\q1
\v 12 Will your wonderful¦259010 activities be known¦259008 in the darkness¦259009,
\q1 ≈or your righteousness¦259011 in the place of forgetfulness¦259013?
\q1
\v 13 But I cry¦259020 to you \add for help¦259020\add*, Yahweh¦259019—
\q1 in the morning¦259021 my prayer¦259022 goes before¦259023 you.
\q1
\v 14 Yahweh¦259027, why do you reject¦259028 me?
\q1 ≈Why do you hide \add ≈yourself\add* from me?
\q1
\v 15 Since my youth¦259038, I've always been afflicted¦259035 and¦259037 close¦259037 to death¦259037.
\q1 ≈I have suffered from your¦259040 terrors¦259040—I'm in despair.
\q1
\v 16 Your severe¦259046 anger¦259046 has \add ≈swept\add* over me,
\q1 ≈and your terrifying deeds have annihilated me.
\q1
\v 17 They surround¦259051 me like water¦259052 all the day¦259055 long.
\q1 ≈They've all encircled me.
\q1
\v 18 You've taken all my friends¦259064 and¦259064 acquaintances away from me.
\q1 \add Now\add* my only acquaintance is the darkness.
\c 89
\s1 To be sung my the goodness of God
\rem /s1 God's Covenant with David; A Hymn in Time of National Trouble
\d A song\f + \fr 89:0 \ft In Hebrew, ‘maskil’ is perhaps the name of this class of song.\f* of Eytan, \add ≈one of Ezra's descendants\add*.
\rem /d A Maskil of Ethan the Ezrahite.; A \it maskil\it* of Ethan the Ezrahite.; A psalm of Ethan the Ezrahite.; A maskil: for Ethan the Ezrahite
\q1
\v 1 I will sing of Yahweh's acts of loyal¦259073 commitment forever¦259075.
\q1 ≈I will proclaim your¦259081 truthfulness to future generations.
\q1
\v 2 because I've said¦259087, “Loyal commitment has been established forever¦259088.
\q1 ≈You have established your¦259094 truthfulness in the heavens¦259091.”
\q1
\v 3 “I have made an agreement¦259099 with my chosen¦259100 one,
\q1 ≈I've made a promise to my servant¦259103 David¦259102.
\q1
\v 4 I will establish your descendants¦259110 forever,
\q1 ≈and I will establish your throne¦259115 through all generations.”\x + \xo 89:4: \xt 2Sam 7:12-16; 1Ch 17:11-14; Psa 132:11; Acts 2:30.\x* \qs (Instrumental¦259116 break¦259116.)\qs*
\q1
\v 5 ≈The heavens¦259120 praise¦259119 your wonders¦259121, Yahweh¦259122.
\q1 Your truthfulness is praised in the assembly¦259126 of the holy ones
\q1
\v 6 because who in the heavens can be compared¦259133 to Yahweh?
\q1 ≈Who among the sons¦259137 of the gods¦259138 is like Yahweh?
\q1
\v 7 He's a God¦259142 who is greatly honoured in the council¦259144 of the holy ones
\q1 ≈and¦259148 is awesome among all who are around¦259153 him¦259153.
\q1
\v 8 Army commander Yahweh, God¦259158,
\q1 who is strong like you, Yahweh?
\q1 Your¦259167 truthfulness surrounds¦259167 you.
\q1
\v 9 You rule the raging¦259172 sea¦259173—
\q1 ≈when the waves¦259175 surge, you calm them.
\q1
\v 10 You crushed¦259181 the proud one,\f + \fr 89:10 \ft Heb. ‘Rahav’. The second part of this line implies that it's not referring to a person here, but probably ‘Egypt’ (or possibly even ‘the huge sea monster’).\f* like someone that's killed.
\q1 ≈You scattered¦259186 your enemies¦259187 with your strong arm.
\q1
\v 11 The heavens¦259191 belong to you¦259198, and the earth¦259195 as well.
\q1 ≈You made the world¦259196 and all it¦259197 contains.
\q1
\v 12 You created¦259205 the north¦259202 and the south¦259203.
\q1 \add Mt.\add* Tabor¦259206 and \add Mt.\add* Hermon¦259207 happily shout¦259209 your¦259208 name¦259208.
\q1
\v 13 You have a powerful \add fighting\add* arm
\q1 ≈and a strong¦259217 hand, and your \add ≈sword\add* hand is held high.
\q1
\v 14 Righteousness and justice¦259224 are the foundation¦259225 of your¦259226 throne¦259226.
\q1 ≈Loyal commitment and trustworthiness come¦259229 before you.
\q1
\v 15 The people¦259234 who know¦259235 the happy shout¦259236 \add ≈are fortunate\add*.
\q1 Yahweh¦259237, they \add ≈live knowing that you are always watching over them\add*.
\q1
\v 16 They \add ≈celebrate your reputation\add* all day¦259248 long,
\q1 ≈and they¦259250 \add ≈praise you for always doing what is right¦259249\add*.
\q1
\v 17 You are their¦259256 majestic strength,
\q1 ≈and by your¦259258 favour¦259258 our \add ≈strength turns into victory\add*.
\q1
\v 18 because our shield¦259266 belongs to Yahweh¦259265—
\q1 ≈our king¦259269 belongs to Israel's¦259268 holy \add >one\add*.
\q1
\rem /s1 God's Promise to David
\v 19 Long ago you¦259273 spoke¦259273 in a vision¦259275 to your¦259276 faithful¦259276 \add >ones\add*.
\q1 You said¦259277, “I've \add ≈helped\add* a warrior¦259282.”
\q1 ≈I've raised¦259283 up one chosen¦259284 from among the people¦259285.
\q1
\v 20 I have chosen David¦259289 my servant¦259290—
\q1 ≈I've anointed¦259293 him¦259293 with my sacred¦259292 oil.
\q1
\v 21 My hand¦259297 will support him.
\q1 ≈My arm will also be with him to strengthen¦259303 him.
\q1
\v 22 No enemy¦259309 will deceive¦259308 him.
\q1 ≈No \add ≈wicked man¦259311\add* will oppress him.
\q1
\v 23 I will crush¦259318 his¦259319 enemies \add ≈in front of\add* him.
\q1 ≈I will kill those who hate¦259321 him.
\q1
\v 24 My truth and my loyal commitment will be with him.
\q1 He will win victories \add ≈with my help\add*.
\q1
\v 25 I will place his hand over the sea
\q1 and his right¦259337 hand over the rivers¦259336.
\q1
\v 26 He will call out to me, ‘You are my father¦259342,
\q1 my God¦259344, and¦259345 the \add ≈reliable one who rescues me\add*.’
\q1
\v 27 I¦259351 also will place him¦259353 as my firstborn¦259352 son,
\q1 the highest king on the earth¦259357.
\q1
\v 28 I¦259361 will extend my loyal commitment to him forever¦259360,
\q1 and¦259366 my agreement with him will be secure.
\q1
\v 29 I will make his descendants endure forever¦259372
\q1 and his throne¦259374 \add as enduring\add* as the skies¦259376 above.
\q1
\v 30 If his children forsake my law
\q1 and¦259384 don't¦259385 \add ≈follow\add* my regulations,
\q2
\v 31 if they break my rules
\q1 and don't¦259394 keep¦259395 my commands¦259393,
\q2
\v 32 then will I punish¦259398 their rebellion with a rod
\q1 and their \add ≈disobedience\add* with stripes¦259401 \add from a whip\add*.
\q1
\v 33 But I won't¦259406 break¦259408 off my loyal commitment to him¦259409
\q1 or be unfaithful to my promise.
\q1
\v 34 I won't¦259416 break my agreement
\q1 or change¦259423 the words of my lips¦259421.
\q1
\v 35 Once and for all I have \add ≈made an oath\add* by my holiness¦259428—
\q1 I won't lie to David¦259431:
\q1
\v 36 his descendants will continue forever¦259436
\q1 and¦259438 his throne¦259438 as long as the sun¦259439 before¦259440 me.
\q1
\v 37 It will be established¦259444 forever¦259445 like the moon¦259443,
\q1 the faithful witness¦259446 in the sky¦259447.” \qs (Instrumental¦259449 break¦259449.)\qs*
\q1
\rem /s1 Lament over the Defeat of the King
\v 38 But you have refused and rejected¦259454—
\q1 you've been angry with your anointed¦259458 king.
\q1
\v 39 You have renounced the agreement with your¦259463 servant¦259463.
\q1 You have desecrated his crown¦259466 in the dust.
\q1
\v 40 You have broken¦259469 down all his walls¦259472.
\q1 ≈You have ruined his fortresses.
\q1
\v 41 Everyone who goes past on the road¦259483 rob him¦259479.
\q1 He's become¦259484 an object of disgust to his neighbours¦259486.
\q1
\v 42 You have \add ≈given strength to\add* his enemies;
\q1 ≈You've made all his enemies \add ≈celebrate\add*.
\q1
\v 43 You turn¦259500 back the edge of his sword¦259502
\q1 ≈and¦259503 haven't supported¦259504 him¦259504 in the battle¦259505.
\q1
\v 44 You have brought his splendour¦259509 to an end.
\q1 ≈You've thrown¦259512 his throne¦259510 down to the ground¦259511.
\q1
\v 45 You have shortened¦259515 the days¦259516 of his youth¦259517.
\q1 You have covered him with shame¦259520. \qs (Instrumental¦259521 break¦259521.)\qs*
\q1
\rem /s1 A Prayer for Deliverance
\v 46 How long, Yahweh¦259527? Will you¦259528 hide yourself¦259528 forever¦259529?
\q1 ≈How long will your¦259534 anger¦259534 burn¦259530 like fire¦259533?
\q1
\v 47 Oh¦259539, think about how short my time is,
\q1 ≈and for what emptiness¦259547 you've created¦259548 all of humanity's¦259553 children¦259551.
\q1
\v 48 Who¦259567 can live¦259558 and¦259559 not see¦259560 death¦259562,
\q1 ≈or rescue his own life from the \add ≈clutch of the grave\add*? \qs (Instrumental¦259568 break¦259568.)\qs*
\q1
\v 49 Lord, where¦259571 are your former¦259574 acts of loyal commitment
\q1 that you¦259577 \add ≈sincerely promised\add* to David¦259578?
\q1
\v 50 My master¦259583, call to mind the mocking directed against your¦259585 servants¦259585
\q1 ≈and how I bear so many insults from the nations in my heart.
\q1
\v 51 Your enemies¦259596 hurl insults, Yahweh¦259598.
\q1 They mock the footsteps of your anointed¦259602 \add >one\add*.
\q1
\v 52 Blessed be Yahweh¦259606 forever¦259607. \add ≈Yes, indeed, let it be so.\add*
\c 90
\ms1 Fourth collection
\mr (Songs 90–106)
\s1 The people and the God
\rem /s1 Of God and Human Beings; God's Eternity and Human Frailty
\d A prayer¦259612 by God's man¦259614 Mosheh¦259613 \add (Moses)\add*.
\rem /d A Prayer of Moses, the man of God.; A prayer of Moses, the man of God.; A prayer of Moses the man of God.; A prayer: ascribed to Moses, the man of God
\q1
\v 1 My master, you've been our \add ≈protection\add*
\q1 throughout all generations.
\q1
\v 2 Before the mountains were formed or you formed the earth and¦259645 the world,
\q1 from \add ≈the entire past through to all the future\add*, you are God.
\q1
\v 3 You return man to dust,
\q1 and you say, “Return, you descendants of humanity,”
\q1
\v 4 because a thousand years in your sight
\q1 are \add just\add* like yesterday when it's over,
\q1 ≈and like a watch \add of several hours\add* in the night.
\q1
\v 5 You sweep them away as with a flood and they sleep.
\q1 In the morning¦259669 they are like the grass that sprouts up:
\q1
\v 6 In the morning it blooms and grows up,
\q1 \add but\add* by the evening, it has withered and dried up.
\q1
\v 7 Certainly we're consumed in your anger,
\q1 ≈and in your rage we're terrified.
\q1
\v 8 You've placed our \add ≈disobedience in front of\add* you—
\q1 ≈our hidden sins in the light of your¦259696 presence,
\q1
\v 9 because our life¦259705 passes¦259719 away under your rage—
\q1 our years pass quickly¦259720 like a sigh \add does\add*.
\q1
\v 10 \add ≈We might reach the age of\add* seventy,
\q1 or even eighty if we're healthy,
\q1 but even our best years are marked by trouble and sorrow.
\q1 Yes, they pass quickly, then we ‘fly away’.
\q1
\v 11 Who knows the intensity of your anger,
\q1 and¦259735 your rage that's equal to the \add ≈respect that we should have had for\add* you?
\q1
\v 12 So teach us to consider \add the fragility of\add* our \add #lives\add*
\q1 so that we might live wisely.
\q1
\v 13 Turn back, Yahweh.
\q1 How long will \add ≈this last\add*?
\q1 Have pity on your¦259751 servants.
\q1
\v 14 Satisfy us in the morning with your loyal commitment
\q1 so that we¦259762 can celebrate and be glad for the rest of our lives.
\q1
\v 15 Make us glad in proportion to the days you \add ≈made us suffer\add*,
\q1 and¦259770 to the years we have experienced trouble.
\q1
\v 16 Let your servants see your \add ≈actions\add*,
\q1 and let our children \add ≡see\add* your splendour.
\q1
\v 17 May the favour of my master God be ours.
\q1 Prosper the work of our hands.
\q1 \add ≈Yes\add*, prosper the work \add ≈that we do\add*.
\c 91
\s1 God our protector
\rem /s1 God Our Protector; Assurance of God's Protection
\q1
\v 1 Anyone¦259789 who stays \add ≈where they're sheltered¦259790\add* by the highest one,
\q1 ≈will be able to \add ≈rest safely\add* in the powerful one's shadow¦259792.
\q1
\v 2 I will tell \add >people\add* that Yahweh¦259797 is my safe place and¦259799 my fortress¦259799,
\q1 ≈my God¦259800 that \add ≈I'll put my trust¦259801 in\add*.
\q1
\v 3 He will \add ≈keep you¦259807 safe\add* from the hunter's traps,
\q1 ≈\add and\add* from \add ≈deadly¦259811 diseases\add*.
\q1
\v 4 He'll cover¦259815 you¦259820 with his wings¦259819,
\q2 and you'll feel safe underneath¦259817 \add *them\add*.
\q1 His faithfulness¦259823 is a shield¦259821 and protection.
\q1
\v 5 You won't be afraid¦259827 of the terror¦259828 of the night¦259829,
\q1 ≈or of a flying arrow¦259830 \add hitting you¦259827\add* in the day¦259832.
\q1
\v 6 \add ≡You won't be afraid\add* of the \add ≈forces\add* that \add ≈roam around\add* in the darkness¦259835,
\q1 ≈or of the destruction¦259837 that \add ≈causes devastation¦259838\add* at noon time.
\q1
\v 7 A thousand \add warriors\add* might fall \add dead\add* at your side,
\q1 ≈and ten¦259845 thousand at your right¦259846 hand¦259846,
\q1 yet you¦259847 still won't¦259848 be reached \add by the enemy\add*.
\q1
\v 8 Just look¦259853 with your¦259852 \add own\add* eyes¦259852,
\q1 and¦259854 you'll see¦259856 the wicked¦259855 \add >people\add* being punished¦259854.
\q1
\v 9 \add ≈Yes,\add* Yahweh¦259861 is my \add ≈safe place¦259865\add*.
\q1 Make \add every effort to\add* stay with the highest one.
\q1
\v 10 \add Then\add* nothing will \add be able to\add* harm you¦259870.
\q1 ≈No evil will approach your¦259876 \add ≈home\add*
\q1
\v 11 because he'll command¦259880 his messengers¦259879 about you—\x + \xo 91:11: \xt Mat 4:6; Luk 4:10.\x*
\q1 to guard¦259883 you \add ≈wherever you're going\add*.
\q1
\v 12 They'll lift you up in their hands¦259890,\x + \xo 91:12: \xt Mat 4:6; Luk 4:11.\x*
\q1 so that you won't hit your foot¦259896 on a rock¦259895.
\q1
\v 13 You'll \add ≈beat back\add* the lion and the cobra¦259901 \add with your feet\add*.\x + \xo 91:13: \xt Luk 10:19.\x*
\q1 ≈You'll trample¦259903 on the young¦259904 lion and the snake.
\q1
\v 14 I'll rescue \add #those\add* who're devoted to me.
\q1 ≈I'll protect¦259911 \add #them\add* because \add #they\add* know my name¦259915.
\q1
\v 15 When anyone calls out to me, I'll answer¦259919 \add ≈them\add*,
\q1 I'll be with \add ≈them\add* \add in times of\add* trouble¦259923.
\q1 I'll rescue¦259924 and honour¦259925 \add ≈them\add*.
\q1
\v 16 I'll satisfy¦259929 \add ≈them\add* with \add ≈a long life\add*,
\q1 and¦259930 I'll show \add ≈them how I can save them\add*.
\c 92
\s1 A praise song
\rem /s1 Thanksgiving for Vindication; A Song of Praise
\d An accompanied song for \add #Rest Days\add*.
\rem /d A psalm. A song. For the Sabbath day.; A psalm: a song: for the sabbath day; A Psalm. A Song for the Sabbath Day.; A psalm to be sung on the Lord's Day. A song.
\q1
\v 1 It's good¦259939 when people thank¦259940 \add you,\add* Yahweh¦259941,
\q1 ≈and¦259942 sing praises¦259942 to you, the highest one
\q1
\v 2 to proclaim your loyal commitment in the morning¦259948,
\q1 ≈and your truthfulness every night¦259951,
\q1
\v 3 using the ten-stringed instrument,
\q1 ≈and¦259957 the melody¦259961 from a harp.
\q1
\v 4 \add ≈Yes,\add* you, Yahweh¦259967, have made me happy by your actions.
\q1 ≈I will cheerfully sing because of what you've done.
\q1
\v 5 Yahweh¦259978, you do incredible things.
\q1 ≈Your thoughts¦259981 are \add ≈extremely complex\add*.
\q1
\v 6 A stupid¦259986 person¦259984 doesn't know¦259988 that,
\q1 ≈and¦259989 a fool can't¦259987 understand¦259992 it.
\q1
\v 7 Wicked \add people\add* sprout¦259998 \add up\add* like plants¦260002,
\q1 ≈and¦260003 wickedness¦259999 flourishes¦260003.
\q1 They're doomed to eternal destruction¦260008,
\q1
\v 8 \add ≈but\add* you, Yahweh¦260017, \add ≈will always rule on high¦260015\add*.
\b
\q1
\v 9 \add ≈Take note of\add* your enemies, Yahweh¦260024,
\q1 because your enemies will perish¦260029.
\q1 All those¦260033 who do evil¦260034 will be \add ≈forced to flee\add*.
\q1
\v 10 \add You've\add* \add ≈made me as powerful\add* as a wild bull.
\q1 I've been anointed¦260040 with fresh¦260042 oil.
\q1
\v 11 With my \add own\add* eyes¦260046, I've looked at my enemies¦260047.
\q1 ≈With my \add own\add* ears¦260052, I've heard¦260051 the opposition against¦260049 me.
\b
\q1
\v 12 A godly person flourishes¦260057 like a palm tree.
\q1 ≈\add @That person\add* will grow like a cedar¦260058 tree in Lebanon¦260059.
\q1
\v 13 They'll be planted¦260063 in Yahweh's house¦260064.
\q1 ≈They'll flourish¦260068 in God's courtyards¦260066.
\q2
\v 14 They'll still¦260071 bear fruit¦260072 even when they're old.
\q1 ≈They'll be fresh and¦260075 vigorous.
\q1
\v 15 They'll proclaim that Yahweh¦260083 is an honest \add judge\add*.
\q1 ≈\add ≈He's reliable\add* and¦260085 \add ^can only ever do what is right\add*.
\c 93
\s1 The God King
\rem /s1 The Majesty of God's Rule; God the King
\q1
\v 1 Yahweh reigns¦260092—he's robed in majesty¦260093.
\q1 ≈Yahweh has clothed and girded¦260098 himself¦260098 with strength¦260097.
\q1 The world¦260102 is \add firmly¦260101\add* established¦260101—
\q1 ≈it won't¦260103 be shaken¦260105.
\q1
\v 2 Your \add ≈rule\add* was established¦260107 long¦260110 ago.
\q1 ≈You \add ≈have always existed\add*.
\b
\q1
\v 3 The rivers have \add ≈filled up\add*, Yahweh¦260116.
\q1 \add *Their\add* \add ≈roar has become very loud\add*.
\q1 They've lifted¦260117 up their pounding¦260122 waves¦260122.
\q1
\v 4 The breaking¦260129 ocean waves are even greater than the noisy rivers.
\q1 Yahweh¦260134 is majestic on his high¦260133 \add throne\add*.
\b
\q1
\v 5 Your commands are very trustworthy.
\q1 Your \add ≈temple is enhanced by your holy presence\add*, Yahweh¦260144, \add ≈forever\add*.
\c 94
\s1 God the judge of all
\rem /s1 God the Avenger of the Righteous; God the Judge of All
\q1
\v 1 Yahweh¦260151, God who avenges,
\q1 God of vengeance, \add let your radiance\add* shine¦260154.
\q1
\v 2 Rise up, judge¦260157 of the earth¦260158.
\q1 Give the proud¦260163 what they deserve¦260160.
\q1
\v 3 How long will the wicked \add last\add*, Yahweh¦260170,
\q1 ≈How long will the wicked rejoice?
\q1
\v 4 They \add ≈blabber\add* out their arrogant¦260179 words¦260178.
\q1 ≈All those¦260183 who do wicked¦260184 \add things\add* boast¦260180.
\b
\q1
\v 5 They crush¦260188 your people, Yahweh¦260187.
\q1 ≈They oppress¦260190 \add ≈the nation that belongs to you\add*.
\q1
\v 6 They kill¦260194 \add #widows and strangers¦260193\add*,
\q1 ≈and they murder¦260196 the fatherless¦260195.
\q1
\v 7 They say, “Yahweh¦260202 won't see¦260200 \add >it\add*.
\q1 ≈Yacob's¦260207 God¦260206 \add ≈won't take any notice of it\add*.”
\b
\q1
\v 8 Understand¦260209, you stupid¦260210 people¦260211.
\q1 ≈You¦260210 fools¦260212, when will you \add ≈ever learn\add*?
\q1
\v 9 Can't the one who made ears, hear¦260220?
\q1 ≈Why can't¦260219 the one who formed¦260223 the eye¦260224, see¦260226?
\q1
\v 10 Can't the one who disciplines the nations¦260229, correct them?
\q1 He's the one who gives knowledge¦260234 to humankind¦260233.
\q1
\v 11 Yahweh¦260236 knows \add ≈people's\add* thoughts¦260238—
\q1 that they're \add just\add* vapour.\x + \xo 94:11: \xt 1Cor 3:20.\x*
\b
\q1
\v 12 Anyone who you discipline¦260250, Yahweh¦260251, is \add ≈fortunate\add*—
\q1 ≈those who you teach¦260253 from your¦260252 instructions.
\q1
\v 13 They get relief¦260255 in \add ≈times\add* of trouble¦260259
\q2 until¦260260 a pit gets dug for wicked¦260262 \add >people\add*,
\q1
\v 14 because Yahweh¦260270 won't¦260267 reject his people¦260271,
\q1 ≈or abandon \add ≈those who belong to him\add*.
\q1
\v 15 Because \add ≈justice will be honest and fair again¦260281\add*,
\q1 and all the \add ≈people who desire to do what's right¦260280 will appreciate that\add*.
\b
\q1
\v 16 Who will \add ≈come and\add* defend me against \add ≈those¦260303 who do evil things\add*?
\q1 ≈Who will stand¦260299 up for me against wicked¦260304 \add >people\add*?
\q1
\v 17 \add ≈If Yahweh¦260307 hadn't helped me\add*,
\q1 my soul¦260314 \add ≈would have been living in\add* silence¦260313 \add at the cemetery by now\add*.
\q1
\v 18 When I \add ≈called out\add*, “\add ≈Hey, I'm starting to slip\add*,”
\q1 your¦260321 loyal commitment, Yahweh¦260322, supported¦260323 me.
\q1
\v 19 \add ≈Whenever I'm very worried\add*
\q1 your¦260328 \add ≈comfort encourages me\add*.
\b
\q1
\v 20 \add ≈Can a corrupt¦260334 king be your ally\add*?
\q1 Someone who \add ≈makes it legal to do what's wrong\add*?
\q1
\v 21 They work together¦260341 \add ≈to take the lives of good citizens\add*,
\q1 and they¦260348 \add ≈give the death¦260346 sentence\add* to innocent¦260347 \add >people\add*.
\q1
\v 22 But¦260350 Yahweh¦260351 has been like a fortress for me,
\q1 ≈and¦260354 God¦260354 has been \add ≈a place of safety\add*.
\q1
\v 23 He will \add ≈turn their own disobedience back\add* on them
\q1 ≈and will \add ≈destroy them because of\add* their own wickedness.
\q1 \add Yes,\add* our¦260368 God¦260368 Yahweh¦260367 will \add ≈wipe them out\add*.
\c 95
\s1 A praise song
\rem /s1 A Call to Worship and Obedience; A Song of Praise
\q1
\v 1 Come \add and join\add* \add ≈us in singing\add* to Yahweh¦260372.
\q1 ≈Let's happily sing to \add ≈our protector and our rescuer\add*.
\q1
\v 2 Let's thank¦260379 him as we come¦260377 \add ≈in and face him\add*.
\q1 ≈Let's sing praise songs to him
\q1
\v 3 because Yahweh¦260387 is a \add ≈powerful\add* God¦260385,
\q1 ≈and¦260388 a \add ≈powerful\add* king¦260388 \add ≈superior\add* to all gods¦260394.
\q1
\v 4 The deepest \add valleys\add* in the earth¦260400 \add ≈are under his control\add*,
\q1 ≈and the mountain¦260402 peaks¦260401 are \add also\add* his.
\q1
\v 5 The oceans are his because he \add ≈created\add* them.
\q1 ≈His hands¦260412 formed¦260413 \add all\add* the dry land.
\q1
\v 6 Come on, let's bow down and¦260417 worship¦260416 \add >him\add*.
\q1 ≈Let's kneel¦260418 in front¦260419 of our¦260422 creator, Yahweh¦260421,
\q2
\v 7 because he's our¦260426 God¦260426.
\q1 We are the people¦260428 \add ≈he shepherds\add*.
\q1 ≈\add ≡We are\add* the sheep¦260430 \add ≈in his care\add*.\x + \xo 95:7-11: \xt Heb 3:7-11.\x*
\b
\q1 If only all of you would listen¦260436 to his voice¦260435 today.
\q1
\v 8 Don't \add ≈become stubborn\add* \add like your¦260441 ancestors did\add* at Meribah¦260442,\x + \xo 95:8-9: \xt Exo 17:1-7; Num 20:2-13.\x*
\q1 ≈and like they did in the wilderness¦260445 at Massah¦260444.
\q1
\v 9 Your ancestors¦260449 \add ≈tried¦260450 my patience\add*
\q1 even though they'd seen¦260453 \add ≈me perform miracles\add*.
\q1
\v 10 I was angry with that generation¦260460 and said¦260461,
\q1 ‘\add ≈These people¦260462 are very happy to do their own thing\add*.
\q1 \add ≈They're not really interested in following my instructions\add*.’
\q1
\v 11 \add ≈So I got angry at them and made a decision\add*
\q1 that they would never \add be allowed to\add* enter¦260478 \add ≈the region where I would have given them peace\add*.\x + \xo 95:11: a \xt Num 14:20-23; Deu 1:34-36; Heb 4:3-5; \xo b \xt Deu 12:9-10.\x*
\c 96
\s1 Praise God—he deserves it
\rem /s1 God the Supreme King; Praise to God Who Comes in Judgment
\r (1 Chr. 16:23-33)
\q1
\v 1 Sing a new song to Yahweh.
\q1 ≈Let \add ≈the whole world\add* sing to Yahweh.
\q1
\v 2 Sing to Yahweh¦260494 and praise \add ≈him\add*.
\q1 ≈\add ≈Tell others\add* every day about \add ≈how he saves\add* \add us\add*.
\q1
\v 3 \add ≈Talk about his greatness\add* to those in other countries¦260504.
\q1 ≈\add ≡Tell\add* all the peoples¦260508 about the incredible things that he's done,
\q1
\v 4 because Yahweh¦260513 is wonderful and¦260514 should be highly praised¦260514.
\q1 ≈He¦260522 should be revered more than all other gods¦260522,
\q1
\v 5 because all the gods¦260528 of the other nations are \add just\add* idols¦260530,
\q1 but it's Yahweh¦260531 who made the \add ≈universe\add*.
\q1
\v 6 There's splendour and majesty¦260537 in his presence.
\q1 ≈Strength and beauty¦260540 are in his sanctuary¦260541.
\q1
\v 7 Give \add honour\add* to God all you various clans¦260545.\x + \xo 96:7-9: \xt Psa 29:1-2.\x*
\q1 Praise Yahweh¦260544 for his splendour and¦260550 strength¦260550.
\q1
\v 8 Give Yahweh¦260553 the honour that his reputation deserves.
\q1 Bring an offering¦260558 and¦260559 come¦260559 into his courtyards¦260560.
\q1
\v 9 Bow down to Yahweh¦260563 in \add ≈your best clothes\add*.
\q1 Tremble in front of him¦260568, all the earth¦260571. TOO LITERAL
\q1
\v 10 Tell \add all\add* the nations¦260574 that Yahweh¦260576 reigns¦260577.
\q1 He \add ≈put the planet in its place and nothing will shake¦260584 it\add*.
\q1 He will judge¦260585 each people¦260586 group with fairness.
\q1
\v 11 Let the skies¦260590 be glad and let the land be happy.
\q1 ≈Let the \add #oceans\add* and everything in \add #them\add* roar.
\q1
\v 12 Let the countryside¦260598 and¦260599 everything in it \add ≈celebrate\add*.
\q1 ≈Let the trees¦260608 in the forest¦260610 shout¦260605 with joy¦260605
\q2
\v 13 for Yahweh¦260613 \add ≈to see as he arrives\add*,
\q1 because he's coming to judge the earth¦260620.
\q1 He'll judge the world¦260623 with \add ≈total fairness\add*
\q2 and \add ≡judge\add* \add ≈all the people¦260625\add* with faithfulness¦260626.
\c 97
\s1 God's splendour
\rem /s1 The Glory of God's Reign; God the Supreme Ruler
\q1
\v 1 Yahweh¦260628 reigns¦260629.
\q1 Let the earth¦260631 be glad.
\q1 Let the many islands¦260633 be happy.
\q1
\v 2 Clouds¦260636 and thick¦260637 darkness¦260637 surround¦260638 him¦260638.
\q1 \add ≈Doing what's right¦260639 and being fair\add* are the foundation¦260641 of his¦260638 throne¦260642.
\q1
\v 3 Fire goes¦260646 ahead of him¦260645,
\q1 and¦260647 burns¦260647 up his¦260645 enemies \add from\add* all around¦260648.
\q1
\v 4 His lightning lights up the world¦260653.
\q1 The earth¦260656 sees¦260654 \add >it\add* and trembles¦260655.
\q1
\v 5 The¦260662 mountains melt like wax \add ≈when Yahweh¦260664 comes\add*—
\q1 the master¦260664 of the whole earth¦260667.
\q1
\v 6 The heavens¦260670 declare¦260669 \add ≈that he does what is right¦260671\add*,
\q1 and all the nations can see¦260672 his \add ≈splendour\add*.
\q1
\v 7 All those who worship¦260686 carved figures will be shamed¦260678—
\q1 ≈those who boast¦260684 about worthless idols¦260685.
\q1 Bow down to him, all you ‘gods¦260691’.
\q1
\v 8 Tsiyyon¦260696 \add (Zion¦260696)\add* heard and was glad,
\q1 ≈and Yehudah's¦260699 towns celebrated
\q1 because¦260700 your¦260701 decrees \add ≈are fair and right\add*, Yahweh¦260702.
\q1
\v 9 For you, Yahweh¦260707, are \add ≈the most powerful in\add* all the earth¦260713.
\q1 ≈You are far \add ≈greater than any other\add* ‘gods¦260720’.
\q1
\v 10 All you who love¦260722 Yahweh¦260723, hate¦260724 evil¦260725.
\q1 He protects¦260726 the lives¦260728 of his faithful¦260729 ones—
\q1 he \add ≈rescues them from the schemes\add* of wicked¦260731 \add >people\add*.
\q1
\v 11 Light¦260734 \add ≈comes\add* for godly \add >people\add*
\q1 ≈and¦260738 gladness for those with honest hearts¦260740.
\q1
\v 12 Be glad in Yahweh, you \add ≈godly people\add*
\q1 and¦260746 \add ≈thank¦260746 him for his sinless purity\add*.
\c 98
\s1 Praising the master
\rem /s1 Praise the Judge of the World; God the Ruler of the World
\d A¦260753 song.
\rem /d A Psalm.; A psalm; A psalm.
\q1
\v 1 Sing a new song to Yahweh¦260769 because he's done wonderful \add >things\add*.
\q1 His \add ≈power and his purity\add* have given him the victory.
\q1
\v 2 Yahweh has \add ≈displayed how he saves\add* \add >people\add*.
\q1 ≈He has revealed his justice to \add all\add* the nations.
\q1
\v 3 He calls to mind his loyal commitment and faithfulness towards \add the Jewish people\add*.
\q1 Every part of the world has seen how he saves \add them\add*.
\q1
\v 4 Shout to Yahweh¦260802 with happiness, all the earth.
\q1 ≈Burst into happy singing and¦260805 sing praises¦260801.
\q1
\v 5 Make music to Yahweh¦260815 using the harp.
\q1 ≈\add Yes,\add* use the harp and¦260809 melodic sounds¦260809.
\q1
\v 6 Use trumpets and the sound of the horn.
\q1 Shout happily to Yahweh, our king.
\q1
\v 7 Let the sea and everything in it roar,
\q1 \add along with\add* the world and \add everyone\add* living in it.
\q1
\v 8 Let the rivers clap their hands.
\q1 ≈Let the mountains sing with happiness
\q1
\v 9 to Yahweh who's coming to judge the earth.
\q1 He'll judge the world with impartiality,
\q1 ≈and judge the people groups with fairness.
\c 99
\s1 The holiness of our God
\rem /s1 God the Supreme King; Praise to God for His Holiness
\q1
\v 1 Yahweh¦260846 reigns¦260847—let the nations tremble¦260848.
\q1 He sits above those winged creatures\x + \xo 99:1: \xt Exo 25:22.\x*—the earth¦260853 quakes¦260852.
\q1
\v 2 Yahweh¦260855 is powerful in Tsiyyon¦260856 \add (Zion¦260856)\add*.
\q1 He's more important than all the nations. NOT SURE
\q1
\v 3 Let them praise your¦260867 great¦260868 and¦260869 awesome¦260869 name¦260867.
\q1 He is holy.
\q1
\v 4 He's a powerful king¦260874 who loves¦260876 justice.
\q1 You have established¦260878 fairness.
\q1 You have done \add ≈what is right¦260881 and¦260881 fair\add* \add in dealing\add* with Israel.
\q1
\v 5 Praise our¦260889 God¦260889, Yahweh¦260888,
\q1 and¦260890 worship¦260890 \add ≈him in front of his throne\add*.
\q1 He is holy.
\b
\q1
\v 6 Mosheh¦260896 and Aharon \add (Moses and Aaron¦260897)\add* were among his priests¦260899,
\q1 and Shemuel \add (Samuel¦260900)\add* was among those who \add ≈prayed to him\add*.
\q1 They \add ≈asked Yahweh¦260906 for help\add* and he¦260907 answered¦260908 them.
\q1
\v 7 He spoke¦260912 to them from the pillar¦260910 of cloud¦260911.\x + \xo 99:7: \xt Exo 33:9.\x*
\q1 They \add ≈followed\add* his instructions
\q1 and¦260916 \add ≈obeyed\add* the \add #rules\add* that he gave¦260917 them.
\b
\q1
\v 8 You answered¦260924 them, Yahweh¦260921 our¦260922 God.
\q1 You were a forgiving¦260926 God to them,
\q1 \add ≈but\add* one who \add ≈punished\add* them for their¦260932 \add ≈disobedience\add*.
\q1
\v 9 Praise our God Yahweh,
\q1 and worship¦260937 at his sacred¦260939 hill,
\q1 because our God Yahweh is \add ≈sinless\add*.
\c 100
\s1 Let's thank and praise Yahweh
\rem /s1 A Hymn of Praise; All Lands Summoned to Praise God
\d The¦260950 song of thanking¦260947.
\rem /d A Psalm of thanksgiving.; A psalm of thanksgiving.; A psalm. For giving thanks.; A psalm: for thanksgiving
\q1
\v 1 Cheerfully shout to Yahweh¦260958, \add ≈everybody\add*.
\q1
\v 2 Serve Yahweh¦260967 with gladness.
\q1 Enter his presence with cheerful songs.
\q1
\v 3 Know that Yahweh is God.
\q1 He \add ≈created\add* us, and we are his.
\q1 ≈We are his people and \add ≈he cares for us like a shepherd cares for his sheep\add*.
\q1
\v 4 Thank him \add aloud\add* as you enter his gates.
\q1 ≈Praise him as you enter his courtyards.
\q1 Thank him and bless him
\q1
\v 5 because Yahweh is good.
\q1 His loyal commitment \add to us\add* continues forever,\x + \xo 100:5: \xt 1Ch 16:34; 2Ch 5:13; 7:3; Ezr 3:11; Psa 106:1; 107:1; 118:1; 136:1; Jer 33:11.\x*
\q1 ≈and his truthfulness \add ≡continues\add* through the generations.
\c 101
\s1 A good king's pledge
\rem /s1 A Sovereign's Pledge of Integrity and Justice; A King's Promise
\d A song by David.
\rem /d Of David. A Psalm.; Of David. A psalm.; A psalm of David.; For David: a psalm
\q1
\v 1 I will sing about¦261022 \add your\add* loyal commitment and justice.
\q1 I'll sing praises to you¦261020, Yahweh.
\q1
\v 2 I will \add choose to\add* \add ≈live a blameless life\add*.
\q1 When will you come to me?
\q1 I'll walk with integrity within my \add ≈own home\add*.
\q1
\v 3 I won't \add ≈feast\add* my eyes on worthless things.
\q1 I hate deceitful activities—\add #they\add* won't cling to me.
\q1
\v 4 \add ≈I will fight my inner perversity\add*.
\q1 I \add ≈refuse to take part in\add* evil.
\q1
\v 5 I'll destroy anyone who slanders their neighbour \add ≈behind their back\add*.
\q1 I won't \add ≈tolerate anyone who has a proud and arrogant attitude\add*.
\q1
\v 6 It's the faithful people in the land \add ≈who'll be my mentors\add*.
\q1 Those who walk in the way of integrity \add will be welcome to\add* serve me.
\q1
\v 7 \add ≈I don't want\add* deceitful \add >people\add* living in my house.
\q1 ≈Those who lie \add ≈aren't welcome\add* in my presence.
\q1
\v 8 \add ≈Morning by morning\add* I'll destroy all the wicked \add >people\add* in the country.
\q1 ≈I'll remove \add ≈everyone who does evil\add* from Yahweh's city.
\c 102
\s1 Prayer for relief from troubles
\rem /s1 Prayer to the Eternal King for Help; The Prayer of a Troubled Youth
\d A prayer¦261115 of an afflicted¦261116 person feeling faint¦261119 and¦261120 who pours¦261122 out their sorrows to Yahweh¦261121.
\rem /d A prayer of one overwhelmed with trouble, pouring out problems before the Lord.; A prayer of an afflicted man. When he is faint and pours out his lament before the Lord.; A prayer of one afflicted, when faint and pleading before the Lord.; A prayer: for the afflicted one when he is faint and pours out his complaint before the Lord
\q1
\v 1 Hear my prayer, Yahweh.
\q1 ≈Let my call for help¦261129 reach you¦261130.
\q1
\v 2 Don't hide your face from me on my day of distress¦261141.
\q1 ≈\add ≈Listen to me\add* when I call you, and answer¦261150 me quickly¦261149,
\q1
\v 3 because my days¦261157 \add are floating away\add* like smoke¦261156,
\q1 ≈and¦261158 my bones¦261158 \add ≈feel like they're on fire\add*.
\q1
\v 4 My heart¦261169 is cut and withered¦261168 like grass¦261167,
\q1 and I \add ≈have no interest in eating\add*.
\q1
\v 5 My skin clings¦261179 to me
\q1 because¦261177 of the loud¦261177 groaning¦261178 of my bones¦261180.
\q1
\v 6 I'm like a vulture in the wilderness¦261186.
\q1 I'm like an owl among the ruins¦261189.
\q1
\v 7 I¦261192 lie awake¦261192
\q1 like a lonely¦261195 bird sitting on the roof¦261198.
\q1
\v 8 My¦261206 enemies¦261205 taunt¦261204 me \add ≈all day¦261203 long\add*.
\q1 They ridicule and curse¦261208 me
\q1
\v 9 because I've eaten¦261215 ashes¦261213 \add ≈for food\add*
\q1 and¦261216 my tears¦261217 have mixed¦261218 into my drink¦261216.
\q1
\v 10 You picked¦261226 me up and threw me away
\q1 because of your indignation¦261223 and anger¦261224.
\q1
\v 11 My days¦261230 are like extending¦261232 \add #shadows\add*,
\q1 and¦261233 I'm withering¦261235 \add away\add* like the grass¦261234.
\q1
\v 12 \add ≈But¦261239\add* you¦261241 sit¦261241 \add on your throne\add* forever¦261240,
\q1 and your reputation \add endures through\add* \add ≈the generations\add*.
\q1
\v 13 \add ≈At the right time\add* you'll feel compassion¦261249 for Tsiyyon¦261250 \add (Zion¦261250)\add*.
\q1 Now is the time to favour¦261254 it because the promised moment has come,
\q1
\v 14 because your¦261264 servants¦261264 admire the stones¦261267 \add that it's built with\add*,
\q1 and¦261268 its¦261270 dust \add ≈makes them want to request help\add*.
\q1
\v 15 The nations¦261275 respect Yahweh's \add ≈reputation\add*,
\q1 and kings¦261282 \add ≈around the world\add* respect your¦261286 splendour.
\q1
\v 16 Yahweh¦261292 will rebuild¦261291 Tsiyyon¦261293.
\q1 He'll appear¦261294 \add there\add* in his splendour
\q1
\v 17 \add after\add* he's turned¦261298 to the \add #prayers\add* of the destitute¦261302.
\q1 ≈\add No,\add* he hasn't despised¦261305 their¦261308 \add #prayers\add*.
\q1
\v 18 Let this be written¦261311 for future generations¦261313 \add to read\add*
\q1 ≈\add ≈so that\add* people¦261315 yet to be created¦261316 will praise¦261317 Yah.
\q1
\v 19 Because he's looked down from his \add place that's\add* high and pure¦261326.
\q1 ≈From heaven¦261328, Yahweh¦261327 has looked \add down\add* to earth¦261332
\q1
\v 20 to hear¦261336 the prisoners¦261338 groaning¦261337—
\q1 to release those who've \add ≈been given the death¦261341 sentence\add*.
\q1
\v 21 Then Yahweh's name¦261346 will be declared¦261344 in Tsiyyon¦261345,
\q1 ≈and¦261348 he'll be praised¦261348 in Yerushalem¦261349
\q1
\v 22 when all the people¦261353 groups are gathered together¦261354,
\q1 ≈and¦261355 the kingdoms¦261355 \add ≡assembled\add* to serve¦261356 Yahweh¦261359.
\q1
\v 23 He's \add ≈sapped\add* my strength¦261364 \add right here\add* in mid-life.
\q1 ≈He's shortened¦261366 my \add ≈life\add*.
\q1
\v 24 I said, “My God¦261371, don't¦261372 take me away \add right\add* in the middle of life.
\q1 You \add ≈live through\add* generation after generation.
\q1
\v 25 You founded¦261384 \add ≈this planet\add* \add right\add* at the beginning¦261382.\x + \xo 102:25-27: \xt Heb 1:10-12.\x*
\q1 You \add ≈made\add* the skies¦261387 with your¦261386 \add own\add* hands¦261386.
\q1
\v 26 You'll remain even when they perish¦261392.
\q1 They'll wear out like \add an old\add* \add ≈shirt\add*—
\q1 like clothes¦261398 you'll change¦261399 them and they'll disappear.
\q1
\v 27 \add ≈But\add* you \add ≈are there\add*,
\q1 ≈and your¦261406 years¦261406 won't¦261407 ever come¦261408 to an end¦261408.
\q1
\v 28 The children¦261411 of your servants¦261413 \add here\add* will live on,
\q1 and their¦261415 descendants¦261415 will \add ≈live\add* in your presence.”
\c 103
\s1 Yahweh's goodness
\rem /s1 Thanksgiving for God's Goodness; The Love of God
\d \add A song\add* by David.
\rem /d For David; A psalm of David.; Of David.
\q1
\v 1 Bless¦261435 Yahweh¦261439 \add ≈with my entire¦261443 self\add*,
\q1 ≈and¦261440 everything that's within me, \add ≡bless\add* \add ≈him because he's sinless\add*.
\q1
\v 2 Bless Yahweh \add ≈with my entire self\add*,
\q1 and don't forget all of his \add ≈kindnesses\add*.
\q1
\v 3 He forgives all your \add ≈acts of disobedience\add*.
\q1 ≈He heals \add you¦261459 from\add* all your diseases.
\q1
\v 4 He \add ≈buys you back\add* from the pit \add ≈to save your life\add*.
\q1 He \add ≈honours\add* you with \add his\add* compassion and loyal commitment.
\q1
\v 5 He \add gives you\add* the good things that satisfy you.
\q1 He \add ≈makes you feel young and¦261473 strong\add* like the eagle.
\b
\q1
\v 6 Yahweh does \add ≈what is right\add*,
\q1 and \add ≈gives\add* justice all those who're oppressed.
\q1
\v 7 He revealed his ways through Mosheh \add (Moses)\add*,
\q1 and his activities to the \add ≈Israelis\add*.
\q1
\v 8 Yahweh is gracious and merciful,\x + \xo 103:8: \xt Jam 5:11.\x*
\q1 \add ≈slow to get\add* angry and \add ≈generous in his\add* loyal commitment \add to us\add*.
\q1
\v 9 He won't¦261506 \add ≈keep bringing cases against us\add*,
\q1 ≈or \add ≈hold them open forever\add*.
\q1
\v 10 He doesn't \add ≈give us what our rebellion deserves\add*,
\q1 ≈or repay us according to \add ≈how much we disobeyed\add*.
\q1
\v 11 Just as the heavens are far above the earth,
\q1 so his loyal commitment is strong towards those who \add ≈obey\add* him.
\q1
\v 12 As¦261538 far as the east is from the west,
\q1 he's removed \add the guilt for\add* \add ≈our disobedience\add* that far away.
\q1
\v 13 Yahweh has compassion on those who \add ≈obey\add* him,
\q1 just like a father has compassion on \add &his\add* children
\q1
\v 14 because he knows \add ≈how we're made\add*—
\q1 remembering that we're \add just\add* dust.
\q1
\v 15 As for humankind, their days are like grass \add that comes and goes\add*.
\q1 ≈\add People are\add* like flowers in the countryside \add that are here today and gone tomorrow\add*
\q1
\v 16 because the wind blows across them and they're \add ≈finished\add*
\q1 ≈then \add the next day\add* \add ≈you can't even tell where they were\add*.
\q1
\v 17 But Yahweh's loyal commitment to those who honour him continues forever,
\q1 ≈and¦261590 he \add ≈gives his favour through\add* to their children's children—
\q1
\v 18 to \add the people\add* who keep his agreement,
\q1 ≈and¦261598 \add all those\add* \add ≈who are careful to obey his instructions\add*.
\q1
\v 19 Yahweh¦261603 has established his throne in the heavens,
\q1 ≈and his kingdom rules over everyone.
\q1
\v 20 Bless¦261613 Yahweh¦261614, you his \add heavenly\add* messengers,
\q1 you \add heavenly\add* warriors,
\q2 obeying \add ≈whatever he says\add*.
\q1
\v 21 Bless¦261622 Yahweh¦261623, all his \add heavenly\add* warriors—
\q1 his servants who do \add ≈whatever he wants\add*.
\q1
\v 22 Bless Yahweh, \add ≈everything he's made\add*,
\q1 in all the places \add ≈where he rules\add*.
\q1 Bless Yahweh, my \add own\add* inner being.
\c 104
\s1 Praising the creator
\rem /s1 God the Creator and Provider
\q1
\v 1 Bless¦261638 Yahweh, my \add own\add* inner being.
\q1 Yahweh my God¦261644, you are very powerful.
\q1 You are clothed¦261649 with splendour¦261647 and¦261648 majesty¦261648.
\q1
\v 2 You wrap yourself¦261651 in light¦261653 as if it's a robe.
\q1 You stretched¦261655 out the heavens¦261656 like a tent.
\q1
\v 3 The floor joists for your rooms are laid across the clouds.
\q1 You make the clouds your chariot¦261665—
\q1 you walk on the wings¦261669 of the wind¦261671.
\q1
\v 4 He makes the winds¦261675 his messengers¦261674,
\q1 \add and\add* \add ≡makes\add* flames¦261678 of fire¦261677 his servants.\x + \xo 104:4: \xt Heb 1:7.\x*
\q1
\v 5 He laid the foundations¦261685 of \add ≈this planet\add*,
\q1 and¦261690 it¦261688 will never be shaken¦261688 \add off\add*.
\q1
\v 6 You covered¦261694 it¦261694 with deep \add water\add* like a \add ≈jacket\add*.
\q1 The waters¦261700 stood¦261698 above¦261695 the mountains¦261697.
\q1
\v 7 \add Then\add* your rebuke¦261704 made \add the waters\add* recede.
\q1 They hurried¦261710 away at the thunderous¦261709 sound¦261708 \add of your voice\add*.
\q1
\v 8 The mountains¦261713 rose up and the valleys¦261715 sunk down—
\q1 \add all\add* into the \add #places\add* that you'd established¦261721 for them.
\q1
\v 9 You set a boundary¦261724 that \add the waters\add* won't¦261727 cross¦261729 again¦261732 to cover¦261733 the earth¦261734.
\q1
\v 10 \add Now\add* he sends springs¦261737 to flow into the valleys¦261738,
\q1 \add and that\add* flow between¦261739 the mountains¦261740.
\q1
\v 11 They \add ≈supply water for\add* all the animals in the countryside¦261747—
\q1 the wild donkeys¦261749 can break¦261748 their¦261750 thirst¦261750.
\q1
\v 12 The birds build their nests beside them.
\q1 They \add ≈chirp away from among¦261757 the greenery\add*.
\q1
\v 13 He waters¦261763 the mountains¦261764 from his rooms above.
\q1 The land becomes satisfied¦261768 because of \add ≈his\add* work.
\q1
\v 14 He makes the grass¦261772 grow for the cattle¦261774,
\q1 and plants¦261775 for people to cultivate¦261776,
\q1 in order to produce food from the land
\q1
\v 15 and wine that makes people's hearts happy,
\q1 \add along with\add* oil that makes faces¦261791 shine¦261790
\q1 and bread¦261793 that sustains¦261797 the \add ≈people's bodies\add*.
\q1
\v 16 Yahweh's trees¦261800 \add ≈have everything they need to prosper\add*—
\q1 \add including\add* Lebanon's¦261803 cedars¦261802 that he planted¦261805,
\q1
\v 17 where the birds¦261810 make their nests¦261811.
\q1 The \add #storks\add* make the cypress trees¦261813 their \add #homes\add*.
\q1
\v 18 The high¦261817 hills are for the wild goats¦261818.
\q1 \add &Their\add* crevices are a safe place for the rock badgers.
\q1
\v 19 He made the moon¦261824 \add to mark\add* the \add ≈months\add*.
\q1 The sun¦261826 knows¦261827 \add ≈when it's time to go down\add*.
\q1
\v 20 You make the darkness¦261832 at night¦261834,
\q1 when all the animals¦261840 in the forest¦261842 move around.
\q1
\v 21 The young¦261844 lions¦261844 roar for their prey,
\q1 and \add ≈expect God¦261848 to supply\add* their food.
\q1
\v 22 They \add ≈slink away\add* when the sun¦261852 \add ≈comes up\add*
\q1 and¦261854 lie down in their¦261856 dens.
\q1
\v 23 \add Meanwhile\add* \add #people\add* \add ≈head off\add* to do \add #their\add* work,
\q1 and¦261862 toil \add away\add* until¦261863 evening¦261865.
\q1
\v 24 Yahweh¦261872, \add ≈you've made so many different kinds of things\add*.
\q1 You \add ≈used your wisdom¦261874 when you made them\add*.
\q1 \add Now\add* the earth¦261877 is full with your \add various\add* creatures¦261878.
\q1
\v 25 The ocean is \add ≈wide\add* and huge¦261883—
\q1 Swimming creatures¦261891 there¦261886 without¦261889 number¦261890—
\q2 both small¦261892 and large¦261895.
\q1
\v 26 Ships \add ≈travel across it\add*.
\q1 The sea dragon that you formed¦261903 plays in it.\x + \xo 104:26: \xt Yob 41:1; Psa 74:14; Isa 27:1.\x*
\q1
\v 27 All of them look¦261910 to you¦261909
\q1 to give¦261911 them their¦261912 food at \add ≈the appropriate time\add*.
\q1
\v 28 They gather¦261917 what you give¦261915 to them.
\q1 ≈When you open your¦261919 hand¦261919, they're satisfied¦261920.
\q1
\v 29 When you hide \add ≈yourself away\add*, they're upset.
\q1 ≈If you take¦261926 away their breath¦261927, they die¦261928 and return¦261932 to dust.
\q1
\v 30 When you send¦261934 out your¦261935 spirit¦261935, they're created¦261936,
\q1 and¦261937 you renew¦261937 the ground's¦261939 surface¦261938.
\q1
\v 31 May Yahweh's splendour last forever¦261944.
\q1 May Yahweh \add ≈find pleasure in everything he's made and done\add*.
\q1
\v 32 He \add just\add* looks¦261949 at the world and it trembles¦261951.
\q1 He touches¦261952 the mountains¦261953 and they \add start\add* smoking.
\q1
\v 33 I will sing to Yahweh¦261957 all my life¦261958.
\q1 I will sing praises¦261959 to my God¦261960 as long as I have \add ≈breath\add*.
\q1
\v 34 May my \add ≈thoughts please¦261963\add* him.
\q1 I'm happy about Yahweh.
\q1
\v 35 May sinners¦261971 be destroyed¦261970 from the world,
\q2 and may there be no more wicked¦261976 \add >people\add*.
\q1 I will bless¦261980 Yahweh¦261984 with my \add ≈entire being\add*.
\q1 Praise Yah.
\c 105
\s1 Yahweh's faithfulness
\rem /s1 God and His People; God's Faithfulness to Israel
\r (1 Chr. 16:8-22)
\q1
\v 1 Give thanks¦261989 to Yahweh¦261990. \add ≈Ask him when you need help\add*.
\q1 Tell \add every\add* people¦261994 group \add ≈about what he's done\add*.
\q1
\v 2 Sing to him. Sing praises¦262001 to him.
\q1 Tell about his wonderful¦262007 \add >miracles\add*.
\q1
\v 3 Boast¦262009 about his sinless \add ≈reputation\add*.
\q1 Let the hearts¦262013 of those¦262015 who \add ≈follow\add* Yahweh¦262016 be glad.
\q1
\v 4 Get \add your\add* help from Yahweh¦262019 and¦262020 his strength¦262020.
\q1 ≈Always be \add ≈requesting his attention\add*.
\q1
\v 5 Remember¦262025 the incredible things that he's done—
\q1 ≈his miracles¦262030 and¦262031 the judgements¦262031 that he's made
\q1
\v 6 you offspring¦262035 of his servant¦262037 Abraham¦262036,
\q1 ≈you descendants¦262038 of Yaakov¦262039 \add (Jacob¦262038)\add*, his chosen¦262040 \add one\add*.
\q1
\v 7 He is Yahweh¦262043, our¦262044 God¦262044.
\q1 His judgements¦262048 \add are felt\add* throughout the entire¦262045 world.
\q1
\v 8 He \add ^never forgets\add* his agreement \add with us\add*—
\q1 \add ≈Any promise he¦262054 made\add* \add will endure\add* for a thousand¦262055 generations¦262056.
\q1
\v 9 \add ≈like\add* \add the one\add* he¦262059 made with Abraham¦262062,\x + \xo 105:9: \xt Gen 12:7; 17:8.\x*
\q1 and¦262063 his oath to Yitsak \add (Isaac¦262064)\add*.\x + \xo 105:9: \xt Gen 26:3.\x*
\q1
\v 10 \add ≈Later\add*, he confirmed¦262066 it¦262066 again to Yaakov \add (Jacob)\add*,\x + \xo 105:10-11: \xt Gen 28:13.\x*
\q1 \add and\add* to Israel¦262069 as an agreement \add ≈with no expiry date\add*,
\q1
\v 11 saying, “I'll¦262075 give¦262075 you all the Canaan¦262080 \add ≈region\add*,
\q1 as your share of your inheritance¦262082.”
\q1
\v 12 \add That was\add* when they were few in number¦262086—
\q1 so few, and¦262088 were strangers¦262088 to \add @the area\add*.
\q1
\v 13 They wandered¦262091 from country to country
\q1 ≈\add and\add* from one kingdom¦262096 to another¦262100.
\q1
\v 14 He didn't allow¦262104 \add ≈others\add* to oppress¦262106 them.
\q1 He \add even\add* scolded kings¦262109 on their¦262108 account¦262108.\x + \xo 105:14-15: \xt Gen 20:3-7.\x*
\q1
\v 15 He told them not to touch¦262113 his chosen \add leaders\add*,
\q1 ≈and¦262115 not to harm his prophets¦262115.
\q1
\v 16 He called¦262120 for a famine¦262121 in that land—\x + \xo 105:16: \xt Gen 41:53-57.\x*
\q1 ≈\add ≈all food supply¦262127 chains\add* were broken¦262130.
\q1
\v 17 He sent¦262132 a man¦262134 on ahead¦262133 of them,\x + \xo 105:17: \xt Gen 37:28; 45:5.\x*
\q1 \add when\add* Yosef¦262137 \add (Joseph)\add* was sold as a slave¦262135.
\q1
\v 18 His feet¦262141 were \add ≈shackled together\add*.\x + \xo 105:18-19: \xt Gen 39:20–40:23.\x*
\q1 ≈His neck was placed in an iron \add collar\add*
\q1
\v 19 until \add ?@Yahweh's¦262154\add*\f + \fr 105:19a \ft It's also possible to interpret the pronoun here as referring to Yosef, as in some other translations.\f* \add ≈order came¦262150\add*.
\q1 Yahweh's \add ?≈promise\add*\f + \fr 105:19b \ft It's not clear what saying of Yahweh is being referred to here, so other translations will likely differ.\f* tested¦262155 \add @Yosef\add*.
\q1
\v 20 \add Then\add* the king¦262158 sent¦262157 servants to release¦262159 him.\x + \xo 105:20: \xt Gen 41:14.\x*
\q1 ≈The people's¦262161 ruler¦262160 set him free.
\q1
\v 21 He made him¦262164 the master¦262165 of his \add ≈household¦262166\add*,\x + \xo 105:21: \xt Gen 41:39-41.\x*
\q1 and¦262167 the ruler¦262167 over all his possessions¦262170—
\q1
\v 22 to instruct¦262172 his officials¦262173 at his pleasure¦262174,
\q1 ≈and¦262175 to teach¦262176 wisdom¦262176 to his elders¦262175.
\q1
\v 23 Then¦262178 Israel¦262179 went¦262178 to Egypt¦262180 \add (Heb. Mitsrayim)\add*,\x + \xo 105:23: a \xt Gen 46:6; \xo b \xt Gen 47:11.\x*
\q1 \add yes,\add* Yaakov \add (Jacob)\add* \add ≈lived¦262182 for a time\add* in the land of Ham¦262185.
\q1
\v 24 Then¦262187 Yahweh made his people¦262190 \add ≈have large families\add*,
\q1 and¦262192 \add ≡made them\add* much more powerful than their¦262193 enemies.
\q1
\v 25 He \add ≈caused them\add* to hate¦262197 his people¦262198—
\q1 ≈to deal craftily¦262199 with his servants¦262200.
\q1
\v 26 He sent¦262202 his servant¦262204 Mosheh¦262203 \add (Moses¦262203)\add*,\x + \xo 105:26: \xt Exo 3:1–4:17.\x*
\q1 ≈\add and\add* Aharon \add (Aaron¦262205)\add* who he'd chosen¦262207
\q1 \add so they would deal\add* with it.
\q1
\v 27 They demonstrated signs¦262215 \add @from Yahweh\add* \add while\add* with \add @the Egyptians\add*,
\q1 ≈and miracles¦262216 in the land of Ham¦262218.
\q1
\v 28 He sent¦262220 darkness¦262221 and \add the place\add* \add ≈went\add* dark.\x + \xo 105:28: \xt Exo 10:21-23.\x*
\q1 They \add ≈couldn't argue against¦262225 his commands\add*.\f + \fr 105:28 \ft It's not clear who is being talked about here, so other translations will likely differ.\f*
\q1
\v 29 He turned¦262232 their water¦262235 into blood¦262236,\x + \xo 105:29: \xt Exo 7:17-21.\x*
\q1 and their fish¦262240 died.
\q1
\v 30 Their land swarmed¦262242 with frogs¦262244,\x + \xo 105:30: \xt Exo 8:1-6.\x*
\q1 \add even\add* in the \add ≈palace bedrooms\add*.
\q1
\v 31 He spoke¦262248 and¦262249 a swarm¦262250 of flies¦262250 came¦262249.\x + \xo 105:31: a \xt Exo 8:20-24; \xo b \xt Exo 8:16-17.\x*
\q1 Gnats \add spread throughout\add* \add ≈the entire¦262252 country¦262254\add*.
\q1
\v 32 He \add ≈replaced the rain with hail\add*,\x + \xo 105:32-33: \xt Exo 9:22-25.\x*
\q1 with fire flaming on their¦262261 land.\f + \fr 105:32 \ft There was no fire mentioned in the Exodus plagues, hence some translations interpret this as lightning.\f*
\q1
\v 33 He \add ≈destroyed\add* their grapevines and fig¦262265 trees—
\q1 shattering¦262266 \add ≈all the other\add* trees.
\q1
\v 34 He¦262272 spoke¦262270 \add out\add* and the locusts¦262273 came¦262271\x + \xo 105:34-35: \xt Exo 10:12-15.\x*
\q1 and grasshoppers \add ≈that simply couldn't be counted\add*,
\q1
\v 35 and devoured all of the vegetation¦262280 in their region—
\q1 they ate up all the \add ≈produce\add* from the \add ≈soil\add*.
\q1
\v 36 He \add ≈killed\add* every¦262287 \add ≈eldest male\add* in their land—\x + \xo 105:36: \xt Exo 12:29.\x*
\q1 the \add ≈star products\add* of their strength¦262294. STUD PRODUCTS???
\q1
\v 37 He brought¦262296 \add @his people\add* out \add ≈carrying\add* gold¦262298 and silver¦262297,\x + \xo 105:37-38: \xt Exo 12:33-36.\x*
\q1 No one among the tribes¦262300 stumbled¦262301 \add as they left\add*.
\q1
\v 38 Egypt¦262304 \add (Heb. Mitsrayim)\add* was glad when they¦262305 departed¦262305,
\q1 because \add ≈they'd come to very much dread¦262309\add* them.
\q1
\v 39 He spread¦262312 out a cloud¦262313 for a covering¦262314\x + \xo 105:39: \xt Exo 13:21-22.\x*
\q1 and¦262315 a fire¦262315 to give¦262316 light¦262316 at night¦262317.
\q1
\v 40 \add #They\add* asked¦262319, and he sent quail¦262321,\x + \xo 105:40: \xt Exo 16:2-15.\x*
\q1 ≈and they filled up on bread¦262322 from the heavens¦262323.
\q1
\v 41 He \add ≈split\add* a rock¦262327 and¦262328 \add #water\add* gushed¦262328 out—\x + \xo 105:41: \xt Exo 17:1-7; Num 20:2-13.\x*
\q1 \add #it\add* \add ≈flowed¦262330\add* in the wilderness¦262331 like a river¦262332,
\q1
\v 42 because he remembered¦262336 his holy promise to his servant¦262344 Abraham¦262343.
\q1
\v 43 His people¦262347 \add ≈were happy as\add* he brought¦262346 them out \add of Egypt\add*.
\q1 His chosen¦262352 \add ones\add* were shouting¦262349 with joy.
\q1
\v 44 He gave¦262354 them the foreigners' lands¦262356,\x + \xo 105:44: \xt Josh 11:16-23.\x*
\q1 and¦262358 they¦262360 took¦262360 possession¦262360 of the peoples' goods,
\q1
\v 45 so that they might follow his instructions
\q2 and¦262366 obey his rules.
\q1 Praise Yah.
\c 106
\s1 Yahweh's goodness
\rem /s1 A Confession of Israel's Sins; The Lord's Goodness to His People
\q1
\v 1 Praise¦262372 Yah. Give thanks¦262376 to Yahweh¦262377 because he's good¦262380,
\q1 because his loyal commitment \add ^never ends\add*.
\q1
\v 2 Who can recount \add everything that\add* \add ≈Yahweh's done\add*?
\q1 Can anyone \add list\add* all his praises¦262392?
\q1
\v 3 Those who promote justice¦262396 will be blessed¦262394,
\q1 as will those¦262395 who always do what is right¦262398.
\q1
\v 4 When you help¦262407 your¦262408 people¦262406, Yahweh¦262404, remember me.
\q1 Help me when you rescue them.
\q2
\v 5 \add I want\add* to see¦262410 your chosen¦262413 \add people\add* \add ≈prosper¦262412\add*—
\q1 be happy that your nation¦262416 is happy
\q1 \add and\add* \add ≈share the splendour\add* of your inheritance¦262420.
\q1
\v 6 We have \add ≈disobeyed God\add* like our¦262425 ancestors¦262425 did.
\q1 ≈We have done things that were wrong¦262426, and have acted¦262427 wickedly¦262427.
\q1
\v 7 Our ancestors¦262429 didn't¦262432 appreciate the miracles you did in Egypt¦262430 \add (Heb. Mitsrayim)\add*.\x + \xo 106:7: \xt Exo 14:10-12.\x*
\q1 They \add just\add* forgot about your \add ≈display\add* of loyal commitment,
\q1 and \add instead\add* they rebelled¦262442 \add down there\add* at the Red Sea.
\q1
\v 8 \add ≈However,\add* he saved¦262450 them for \add ≈the sake of his reputation\add*—
\q1 to make his incredible power¦262456 known¦262453 \add to the world\add*.
\q1
\v 9 He \add ≈commanded the Red\add* Sea and it dried¦262462 up,
\q1 then he led them through \add &its\add* depths as if it was \add ≈ordinary land\add*\x + \xo 106:9-12: \xt Exo 14:21-31.\x*
\q1
\v 10 and saved¦262467 them from the \add ≈forces\add* of those who hated¦262469 them—
\q1 \add ≈yes,\add* he rescued them from \add &their\add* enemy's¦262472 \add ≈power\add*.
\q1
\v 11 The \add #water\add* \add ≈came back over\add* their¦262477 enemies—
\q1 there wasn't a \add single\add* one of them left.
\q1
\v 12 Then¦262483 they \add finally\add* believed¦262483 his words¦262484,\x + \xo 106:12: \xt Exo 15:1-21.\x*
\q1 and they sang \add ≈praises¦262486 to him\add*.
\b
\q1
\v 13 But they soon forgot¦262489 what he'd done.
\q1 They didn't¦262491 \add bother\add* \add ≈waiting\add* for his advice.
\q1
\v 14 They had intense cravings¦262497 \add for meat\add* in the wilderness,\x + \xo 106:14-15: \xt Num 11:4-34.\x*
\q1 ≈and they challenged God¦262501 \add right there\add* in the desert.
\q1
\v 15 \add ≈So¦262504\add* he gave¦262504 them what they¦262506 asked¦262506 for
\q1 \add ≈but\add* he sent¦262507 them a horrible disease¦262508 \add with it\add*.
\b
\q1
\v 16 Then¦262511 in the camp, they became jealous¦262511 of Mosheh¦262512 \add (Moses¦262512)\add*,\x + \xo 106:16-18: \xt Num 16:1-35.\x*
\q1 ≈and Aharon \add (Aaron¦262514)\add*, Yahweh's \add ≈chosen priest\add*.
\q1
\v 17 The earth¦262520 opened¦262518 up and swallowed¦262521 Datan¦262522,
\q1 ≈and covered¦262523 over Aviram's followers.
\q1
\v 18 Then¦262529 fire¦262531 blazed¦262529 among them,
\q1 ≈and the flames¦262533 burnt up the wicked¦262535 \add >people\add*.
\b
\q1
\v 19 They made a \add gold\add* calf at Horev,\x + \xo 106:19-23: \xt Exo 32:1-14.\x*
\q1 ≈and¦262541 worshipped¦262541 \add the metal\add* \add ≈statue\add* \add there\add*.
\q1
\v 20 They traded the splendour of their¦262547 \add God\add*,
\q1 with a \add ≈statue\add* image¦262548 of a bull that eats¦262550 \add ≈grass\add*. ☺
\q1
\v 21 They forgot¦262553 about their¦262555 saviour¦262555 God¦262554
\q1 who'd done incredible \add >miracles\add* in Egypt¦262558 \add (Heb. Mitsrayim)\add*,
\q1
\v 22 ≈\add ≡had done\add* \add ≈amazing feats\add* in the land of Ham¦262562 \add (i.e., Egypt)\add*,
\q1 ≈\add and\add* \add ≈had demonstrated powerful forces\add* at the \add ≈Red\add* Sea.
\q1
\v 23 So¦262570 he said¦262570 that he'd destroy them,
\q1 \add ≈except that\add* his chosen¦262574 \add servant\add* Mosheh¦262573 stood¦262575 \add ≈as intermediary\add*,
\q1 to turn¦262578 him¦262577 away from his severe¦262579 anger¦262579 \add and plan\add* \add ≈to destroy\add*.
\b
\q1
\v 24 Then¦262582 they despised¦262582 that desirable¦262584 \add ≈region—\add*\x + \xo 106:24-26: \xt Num 14:1-35.\x*
\q1 ≈they didn't¦262585 believe¦262587 his \add ≈promise¦262588\add*.
\q1
\v 25 \add ≈Instead\add* they¦262593 grumbled¦262590 in their¦262591 tents¦262591
\q1 and didn't¦262592 listen¦262593 to \add ≈what Yahweh¦262595 said\add*.
\q1
\v 26 \add ≈So¦262597 he made his decision against\add* them:
\q1 that they'd drop \add dead there\add* in the wilderness¦262602,
\q2
\v 27 and he'd disperse¦262604 their¦262605 descendants¦262605 across many countries¦262606\x + \xo 106:27: \xt Lev 26:33.\x*
\q1 ≈and scatter¦262607 them in \add distant\add* lands¦262608.
\b
\q1
\v 28 They \add ≈submitted\add* to the Baal¦262611 of Peor¦262612,\x + \xo 106:28-31: \xt Num 25:1-13.\x*
\q1 and¦262613 ate¦262613 sacrifices¦262614 \add that had been offered to\add* the dead¦262615.
\q1
\v 29 They provoked¦262617 him to anger with their¦262618 actions,
\q1 and¦262619 a plague¦262622 broke¦262619 out among them.
\q1
\v 30 Then¦262624 Pinehas¦262625 \add ≈took a stand\add* and intervened¦262626
\q1 and stopped¦262627 the plague¦262628.
\q1
\v 31 That \add ≈godly action\add* was credited to him,
\q1 \add ≈for all the generations to come\add*.
\b
\q1
\v 32 They also made Yahweh angry at the Merivah springs,\x + \xo 106:32-33: \xt Num 20:2-13.\x*
\q1 and¦262644 \add ≈that led to trouble for\add* Mosheh¦262645 \add (Moses¦262645)\add*,
\q1
\v 33 because they'd rebelled¦262650 against¦262650 his spirit,
\q1 and¦262654 then he \add ended up\add* speaking rashly¦262654.
\b
\q1
\v 34 They didn't destroy¦262659 those people¦262662 groups\x + \xo 106:34-36: \xt Jdg 2:1-3; 3:5-6.\x*
\q1 as Yahweh¦262665 had \add ≈told them to do\add*.
\q1
\v 35 \add ≈Instead\add* they mingled¦262668 with \add those\add* other groups,
\q1 and¦262670 imitated their¦262671 \add ungodly\add* activities
\q1
\v 36 and worshipped their idols¦262676
\q1 \add ≈which then became the reason for their destruction\add*.
\q1
\v 37 They sacrificed¦262681 their sons¦262684 and daughters¦262687 to the demons¦262688.\x + \xo 106:37: \xt 2Ki 17:17.\x*
\q1
\v 38 \add Yes¦262700,\add* they shed innocent¦262692 blood—\x + \xo 106:38: \xt Num 35:33.\x*
\q1 the blood of their sons and daughters¦262696
\q1 that they sacrificed¦262698 to the idols¦262699 and polluted¦262701 the land with blood.
\q1
\v 39 Their actions \add ≈made them unacceptable to worship God\add*,
\q1 having prostituted¦262707 themselves \add to other Gods\add*.
\b
\q1
\v 40 So¦262711 Yahweh¦262714 got angry with his \add own\add* people¦262715,\x + \xo 106:40-46: \xt Jdg 2:14-18.\x*
\q1 ≈and¦262716 he despised his own inheritance¦262719.
\q1
\v 41 He \add ≈allowed other countries¦262724 to control\add* them,
\q1 ≈and those who hated¦262727 them ruled¦262725 over them.
\q1
\v 42 Their enemies¦262730 oppressed¦262729 them,
\q1 ≈and subdued¦262731 them under¦262732 their \add ≈control\add*.
\q1
\v 43 He rescued them many times,
\q1 but they¦262738 kept rebelling¦262739 in their \add ≈minds\add*,
\q1 and were brought¦262741 down by their \add own\add* sin.
\q1
\v 44 \add ≈Nevertheless,\add* he \add ≈paid attention\add* to their distress¦262745
\q1 when he heard¦262747 their cry¦262750 \add for help\add*.
\q1
\v 45 He \add ≈thought about\add* his agreement with them,
\q1 and¦262755 he relented¦262755 because of the strength of his loyal commitment \add to them\add*.
\q1
\v 46 He \add ≈caused\add* their¦262766 conquerors to \add ≈have pity\add* on them.
\b
\q1
\v 47 Save us Yahweh¦262770 our God¦262771,\x + \xo 106:47-48: \xt 1Ch 16:35-36.\x*
\q1 and gather¦262772 us \add back\add* from among \add ≈other\add* nations¦262775
\q1 so that we can give¦262776 thanks¦262776 for your sacred¦262778 reputation,
\q1 and \add ≈praise¦262780 you with real gladness\add*.
\b
\q1
\v 48 May Israel's¦262786 God¦262785 Yahweh¦262784 be praised¦262798 \add ≈throughout the ages\add*,
\q1 and all the people¦262796 said, “\add ≈Yes, let it be so\add*.”
\b
\q1 Praise Yah.
\c 107
\ms1 Fifth collection
\mr (Songs 107–150)
\s1 Thanking for God's goodness
\rem /s1 In Praise of God's Goodness; Thanksgiving for Deliverance from Many Troubles
\q1
\v 1 Give thanks¦262802 to Yahweh¦262803, because he's good¦262806,
\q1 and his loyal commitment endures forever¦262808.
\q1
\v 2 Let \add ≈the people who've been redeemed by\add* Yahweh¦262813 speak out—
\q1 those¦262812 he's rescued from the enemy's \add ≈control\add*.
\q1
\v 3 He has gathered¦262821 them \add ≈back from\add* foreign lands¦262820,
\q1 from the east and from the west,
\q1 ≈from the north¦262824 and from the south¦262825.
\q1
\v 4 They wandered¦262827 through the wilderness¦262828 on a desert road
\q1 and found¦262834 no city¦262831 \add ≈that they¦262834 could settle in\add*.
\q1
\v 5 They were hungry and thirsty¦262839—
\q1 ≈\add ≈fading away\add* \add from exhaustion\add*.
\q1
\v 6 Then¦262844 they called out to Yahweh¦262847 in their \add time of\add* trouble¦262848,
\q1 →and he rescued them out of their distress¦262850.
\q1
\v 7 He led them by a direct path¦262854
\q1 so that they could go¦262856 to a city¦262859 to live in.
\q1
\v 8 Oh that people would praise Yahweh¦262863 for his loyal commitment
\q1 and¦262865 for the amazing things he's done for humanity¦262867,
\q1
\v 9 because he satisfies¦262871 \add ≈the longings¦262873 of those who thirst\add*,
\q1 and the desires of those who hunger, he fills¦262876 up with good¦262878 things¦262878.
\q1
\v 10 Some sat¦262880 in darkness¦262881 and in gloom¦262882—
\q1 prisoners¦262883 chained up and experiencing suffering.
\q1
\v 11 This was because they had rebelled¦262889 against¦262889 God's messages
\q1 and rejected the highest \add >one's\add* instructions.
\q1
\v 12 He \add ≈used hardships to humble¦262897 them\add*.
\q1 They stumbled¦262900 and¦262901 there¦262901 wasn't anyone to help them up.
\q1
\v 13 Then¦262904 they called out to Yahweh¦262907 in their \add time of\add* trouble¦262908,
\q1 and he rescued them out of their distress¦262910.
\q1
\v 14 He broke off their¦262916 chains
\q1 ≈and brought them out of darkness¦262914 and gloom¦262915.
\q1
\v 15 Oh that people would praise Yahweh¦262920 for his loyal commitment
\q1 ≈and¦262922 for the amazing things he's done for humanity¦262924,
\q1
\v 16 because he's broken the bronze¦262930 gates¦262929
\q1 ≈and¦262931 cut through the iron bars.
\q1
\v 17 They were foolish in their rebellious¦262937 ways¦262936
\q1 and \add ≈made to suffer\add* because¦262938 of their sins.
\q1
\v 18 They lost their¦262945 desire to eat any food,
\q1 and¦262946 they came close to death's¦262950 gates¦262949.
\q1
\v 19 Then¦262952 they called out to Yahweh¦262955 in their \add time of\add* trouble¦262956,
\q1 and he rescued them out of their distress¦262958.
\q1
\v 20 He sent¦262961 his message¦262962 and healed¦262963 them,
\q1 and he rescued them from their¦262965 destruction¦262965.
\q2
\v 21 Oh that people would praise Yahweh¦262970 for his loyal commitment
\q1 and¦262972 for the amazing things he's done for humanity¦262974.
\q1
\v 22 Let them offer¦262978 thanksgiving¦262980 sacrifices¦262979
\q1 and \add ≈write songs¦262983 about what he's done\add*.
\q1
\v 23 Some travel across the ocean in ships¦262989
\q1 and do business¦262991 overseas.
\q1
\v 24 Those \add >people\add* saw¦262998 Yahweh's activities
\q1 and¦263001 his miracles on the oceans,
\q1
\v 25 because he \add ≈spoke\add* \add out his command\add*
\q1 and aroused the windstorm that stirred up the waves¦263011.
\q1
\v 26 \add @Their ships\add* \add ≈reached\add* up to the sky,
\q1 \add then\add* they \add ≈sunk\add* down \add ≈into the troughs\add*.
\q1 Their \add ≈courage¦263019\add* melted¦263021 away in anguish.
\q1
\v 27 They swayed and staggered like drunkards¦263025
\q1 and \add ≈had run out of sensible ideas\add*.
\q1
\v 28 Then¦263031 they called out to Yahweh¦263034 in their \add time of\add* trouble¦263035,
\q1 and he rescued them out of their distress¦263037.
\q1
\v 29 He calmed the storm¦263041,
\q1 ≈and¦263043 the waves¦263044 were stilled.
\q1
\v 30 Then¦263046 they¦263049 celebrated because \add ≈it had quietened¦263049 down\add*,
\q1 so he brought them to their¦263054 desired¦263054 harbour¦263053.
\q1
\v 31 Oh that people would praise Yahweh¦263057 for his loyal commitment
\q1 and¦263059 for the amazing things that he's done for humanity¦263061.
\q1
\v 32 Let them \add ≈speak about his goodness to\add* the people's¦263066 assembly¦263067
\q1 and praise¦263069 him at the council of the elders¦263068.
\q1
\v 33 He turns rivers¦263072 into wilderness¦263073,
\q1 ≈and¦263074 springs¦263074 of water¦263075 into dry land,
\q1
\v 34 and a prosperous land into a barren place
\q1 because¦263081 of the wickedness¦263081 of those¦263082 who live there.
\q1
\v 35 He turns the wilderness¦263086 into a pool
\q1 and dry land into springs¦263092 of water.
\q1
\v 36 He settles the hungry¦263097 there¦263096,
\q1 and¦263098 they build a city¦263099 to live¦263095 in.
\q1
\v 37 They sow fields¦263103 and plant¦263104 vineyards¦263105,
\q1 so that they¦263106 can bring in a \add ≈profitable\add* harvest.
\q1
\v 38 He blesses¦263110 them so they are very numerous.
\q1 He doesn't let their¦263113 cattle¦263113 decrease in number.
\q1
\v 39 They \add ≈became less in number and status\add*
\q1 \add ≈through¦263119\add* painful distress and suffering.
\q2
\v 40 He pours contempt¦263126 on the leaders
\q1 and¦263130 makes them wander¦263130 in the wilderness where there's no roads,
\q1
\v 41 but he protects the needy¦263137 from affliction¦263138
\q1 and¦263139 cares for his families¦263141 like a \add shepherd with his\add* flock¦263140.
\q1
\v 42 The godly \add >people\add* will see¦263143 that and celebrate,
\q1 and all wicked \add people\add* \add ≈will be shamed into silence\add*.
\q1
\v 43 Whoever is wise should take note of those things
\q1 and meditate about Yahweh's acts of loyal¦263159 commitment.
\c 108
\s1 Praise, then prayer for victory
\rem /s1 A Prayer for Help against Enemies; Praise and Prayer for Victory
\r (Psa. 57:7-11; 60:5-12)
\d A song by David¦263164.
\rem /d A Song. A Psalm of David.; A song. A psalm of David.; A psalm of David. A song.; A song: a psalm: for David
\q1
\v 1 \add ≈I've made my decision\add*, God¦263169.
\q1 I will sing, yes, I will sing praises¦263171 with \add ≈sincerity\add*.
\q1
\v 2 Wake up, lute and¦263179 harp—
\q1 I'll wake up the dawn.
\q1
\v 3 I will give¦263184 thanks¦263184 to you, Yahweh¦263187, among the people¦263185 \add group\add*s.
\q1 ≈I will sing praises¦263188 to you among the nations¦263191
\q1
\v 4 because your loyal commitment \add ≈extends to\add* the heavens¦263199
\q1 and your trustworthiness reaches to the skies¦263199.
\q1
\v 5 Be \add ≈honoured\add*, God¦263211, above¦263208 the heavens¦263210,
\q1 and may your¦263216 \add ≈splendour be displayed across\add* all the \add ≈world\add*.
\q1
\v 6 \add ≈Use your¦263223 power\add* to answer¦263224 me
\q1 so that those you¦263221 love¦263221 will be rescued¦263220.
\q1
\v 7 God¦263227 has spoken¦263229 from his sanctuary¦263230, “I will celebrate.
\q1 I will divide¦263232 up Shekem and¦263234 apportion out the Sukkot Valley.
\q1
\v 8 Gilead¦263240 is mine, and Menashsheh¦263243 is mine.
\q1 Efraim¦263244 is my helmet \add and\add* Yehudah¦263247 is my scepter¦263248.
\q1
\v 9 Moab¦263251 is my washbasin.
\q1 I'll throw¦263258 my sandal¦263259 over Edom¦263257.
\q1 I'll shout¦263263 in triumph¦263263 over Philistia¦263262.
\q1
\v 10 Who will bring¦263267 me into the fortified¦263269 city¦263268?
\q1 Who will lead me to Edom¦263274?”
\q1
\v 11 \add ≈It seems that you've\add* rejected¦263280 us, God¦263279?
\q1 You don't¦263277 go¦263283 into battle with our¦263285 armies¦263285.
\q1
\v 12 Give us help against¦263292 \add &our\add* enemy,
\q1 because human¦263295 help is worthless¦263293.
\q1
\v 13 We'll win with God's help.
\q1 He will trample down our¦263304 enemies.
\c 109
\s1 My God help me
\rem /s1 Prayer for Vindication and Vengeance; The Complaint of Someone in Trouble
\d A¦263310 song by David¦263307 for the choir¦263306 director¦263306.
\rem /d For the leader: for David: a psalm; For the director of music. Of David. A psalm.; To the leader. Of David. A Psalm.; For the choir director: A psalm of David.
\q1
\v 1 \add You're the \add* God that I praise—
\q1 don't be silent
\q1
\v 2 because the wicked and¦263332 deceitful attack¦263332 me.
\q1 ≈They tell lies about me.
\q1
\v 3 They¦263339 say hateful things \add ≈all around\add* me,
\q1 ≈and¦263339 they attack me \add ≈for no reason\add*.
\q1
\v 4 They \add ≈pay back my love¦263349 with accusations\add*,
\q1 but I pray for them.
\q1
\v 5 They repay me evil for good,
\q1 ≈and they hate my love.
\q1
\v 6 Appoint a wicked man to be over him¦263361,
\q1 then appoint an accuser to stand on his right.
\q1
\v 7 When he's judged, may he be found guilty,
\q1 and may his prayer \add for mercy\add* be considered sinful.
\q1
\v 8 May his days be few—
\q1 ≈may \add ≈someone else\add* take his office.
\q1
\v 9 May his children¦263384 become fatherless,
\q1 ≈and may his wife become a widow.
\q1
\v 10 May his children wander around and¦263396 beg—
\q1 ≈asking for handouts as they leave their ruined home.
\q1
\v 11 May the creditor take all he owns.
\q1 ≈May strangers plunder what he earns.
\q1
\v 12 May no one extend any kindness to him.
\q1 ≈May no one have pity on his fatherless children.
\q1
\v 13 May¦263429 his children be \add ≈eliminated\add*—
\q1 ≈may their \add #names\add* be blotted out in the next generation.
\q1
\v 14 May his ancestors' sins be mentioned to Yahweh¦263439,
\q1 ≈and¦263441 may the sin of his mother not be forgotten.
\q1
\v 15 May their guilt always be \add ≈on Yahweh's mind¦263458\add*.
\q1 May Yahweh \add ≈cause their history to be totally forgotten\add*.
\q1
\v 16 May Yahweh do this because this man never bothered to show any loyal commitment,
\q1 ^but instead harassed the oppressed, the needy, and the disheartened to death.
\q1
\v 17 He loved cursing—may it come back upon him.
\q1 He had no desire to bless \add others\add*—may no blessing come to him.
\q1
\v 18 He wrapped himself¦263485 with cursing like a cloak,
\q1 and¦263486 his curse entered his inner being like water—
\q1 like oil into his bones.
\q1
\v 19 May¦263494 his curses \add ≈cling\add* to him like the clothes he wears to cover himself—
\q1 like the belt he always wears.
\q1
\v 20 May this be my accusers' reward from Yahweh¦263504—
\q1 \add yes\add* for those who say evil things about me.
\q1
\v 21 Yahweh my¦263523 Lord, deal kindly with me for your \add ≈reputation's\add* sake.
\q1 Because your loyal commitment is good, save me,
\q1
\v 22 because I'm oppressed and needy,
\q1 and my heart is wounded within me.
\q1
\v 23 I'm fading away like a shadow \add ≈in the late afternoon\add*.
\q1 I'm shaken off like a locust.
\q1
\v 24 My knees are weak from fasting.
\q1 ≈My \add ≈body is frail from not eating enough\add*.
\q1
\v 25 I'm scorned by my accusers.
\q1 ≈When they see me, they shake their heads.
\q1
\v 26 Help me, Yahweh¦263560 my God.
\q1 ≈\add Exercise\add* your¦263557 loyal commitment \add and\add* save me.
\q1
\v 27 May they know that \add ≈you're involved here\add*—
\q1 that you, Yahweh, have done this.
\q1
\v 28 Though they curse me, please bless me.
\q1 When they attack, may they be put to shame¦263579,
\q1 but may your servant celebrate.
\q1
\v 29 May my opponents be clothed with shame.
\q1 May they wear their shame like a \add ≈coat\add*.
\q1
\v 30 With my mouth, I thank Yahweh \add ≈frequently\add*.
\q1 I'll praise him \add even\add* in the middle of a crowd,
\q1
\v 31 because he'll stand \add ≈beside any needy person\add*
\q1 to save them from those who condemn them.
\c 110
\s1 Yahweh and his chosen king
\rem /s1 The Lord and His Chosen King; Assurance of Victory for God's Priest-King
\d A song by David.
\rem /d Of David. A Psalm.; Of David. A psalm.; A psalm of David.; For David: a psalm
\q1
\v 1 The declaration of Yahweh¦263618 to my lord, “Sit on my right
\q1 until I \add defeat\add* your enemies¦263622.”
\q1
\v 2 Yahweh will \add ≈expand your power¦263627 as king outwards\add* from Tsiyyon—
\q1 you'll rule in the middle of your enemies.
\q1
\v 3 When you \add exert\add* your strength \add in battle\add*,
\q1 your people voluntarily follow in \add ≈full battle dress\add*.
\q1 From the \add ≈place where the dawn is birthed\add*, your youth will be like dew to you.
\q1
\v 4 Yahweh¦263654 has promised, and won't change his mind:
\q1 “You're a priest forever \add ≈following the pattern\add* of Melchizedek.”
\q1
\v 5 My master is \add ≈helping right beside you\add*.
\q1 He'll crush kings \add ≈once he gets angry\add*.
\q1
\v 6 He will judge the nations \add and\add* fill \add them\add* with corpses.
\q1 He will crush the heads of many \add ≈countries\add*.
\q1
\v 7 He will drink from the stream along the road,
\q1 therefore, he'll \add ≈be reenergised\add*.
\c 111
\s1 Praise for what Yahweh's done
\rem /s1 Praise for God's Wonderful Works; In Praise of the Lord
\q1
\v 1 Praise¦263684 Yah.
\qa \bd א\bd* (Alef)
\q1 I will give¦263687 \add ≈sincere\add* thanks¦263687 to Yahweh¦263688
\qa \bd ב\bd* (Beyt)
\q1 in the assembly¦263694 of the \add ≈godly\add* \add >people\add*—in their gathering.
\qa \bd ג\bd* (Gimel)
\q1
\v 2 \add ≈The things that Yahweh¦263698 does are amazing\add*,
\qa \bd ד\bd* (Dalet)
\q1 eagerly awaited by all those who desire them.
\qa \bd ה\bd* (He)
\q1
\v 3 His work is majestic¦263706 and incredible,
\qa \bd ו\bd* (Vav)
\q1 and his righteousness¦263708 endures¦263709 forever¦263710.
\qa \bd ז\bd* (Zayin)
\q1
\v 4 He does wonderful¦263714 things that will be remembered.
\qa \bd ח\bd* (Het)
\q1 Yahweh¦263717 is gracious¦263715 and¦263716 merciful.
\qa \bd ט\bd* (Tet)
\q1
\v 5 He gives¦263720 food to his faithful followers.
\qa \bd י\bd* (Yod)
\q1 He will always call to mind his agreement.
\qa \bd כ\bd* (Kaf)
\q1
\v 6 He showed his powerful¦263726 works¦263727 to his people¦263729
\qa \bd ל\bd* (Lamed)
\q1 in giving¦263730 them the inheritance¦263732 of \add other\add* nations¦263733.
\qa \bd מ\bd* (Mem)
\q1
\v 7 The works¦263735 of \add @Yahweh's\add* hands¦263736 are trustworthy and¦263738 right.
\qa \bd נ\bd* (Nun)
\q1 All his instructions are reliable¦263739.
\qa \bd ס\bd* (Samek)
\q1
\v 8 They are established forever,
\qa \bd ע\bd* (Ayin)
\q1 to be observed faithfully¦263748 and¦263749 properly.
\qa \bd פ\bd* (Pe)
\q1
\v 9 He sent¦263753 his people¦263754 \add ≈out of slavery\add*.
\qa \bd צ\bd* (Tsade)
\q1 He ordained¦263755 his agreement forever¦263757.
\qa \bd ק\bd* (Qof)
\q1 His name¦263761 is holy and¦263760 awe-inspiring.
\qa \bd ר\bd* (Resh)
\q1
\v 10 Honouring Yahweh¦263767 is the beginning¦263763 of wisdom¦263764.
\qa \bd ש\bd* (Sin/Shin)
\q1 Those who carry out his instructions have good¦263769 understanding¦263768.
\qa \bd ת\bd* (Tav)
\q1 His praise¦263774 endures¦263775 forever.
\c 112
\s1 The blessing for a godly person
\rem /s1 The Happiness of a Good Person; Blessings of the Righteous
\q1
\v 1 Praise¦263778 Yahweh¦263787.
\qa \bd א\bd* (Alef)
\q1 \add ≈Any person¦263783 who respects\add* Yahweh's \add instructions\add* will be blessed¦263781—
\qa \bd ב\bd* (Beyt)
\q1 ≈anyone who greatly delights¦263789 in his commands¦263788.
\qa \bd ג\bd* (Gimel)
\q1
\v 2 Their descendants on earth¦263793 will be powerful.
\qa \bd ד\bd* (Dalet)
\q1 The descendants of the godly person will be blessed¦263798.
\qa \bd ה\bd* (He)
\q1
\v 3 Wealth¦263800 and riches¦263802 are in their house¦263803.
\qa \bd ו\bd* (Vav)
\q1 Their righteousness¦263804 will endure¦263805 forever¦263806.
\qa \bd ז\bd* (Zayin)
\q1
\v 4 Light shines in the darkness¦263809 for the godly person.
\qa \bd ח\bd* (Het)
\q1 \add @That person\add* is gracious¦263813, merciful, and just.
\qa \bd ט\bd* (Tet)
\q1
\v 5 It goes well for the person¦263819 who deals graciously and¦263821 lends¦263821 money,
\qa \bd י\bd* (Yod)
\q1 who conducts their affairs¦263823 with honesty,
\qa \bd כ\bd* (Kaf)
\q1
\v 6 because they'll never be shaken¦263831.
\qa \bd ל\bd* (Lamed)
\q1 The \add ≈godly\add* person will be remembered¦263832 forever¦263828.
\qa \bd מ\bd* (Mem)
\q1
\v 7 \add @That person\add*'s not afraid¦263840 of bad¦263838 news¦263837—
\qa \bd נ\bd* (Nun)
\q1 \add ≈confidently\add* trusting¦263843 in Yahweh¦263844.
\qa \bd ס\bd* (Samek)
\q1
\v 8 Their heart¦263847 is tranquil, without fear,
\qa \bd ע\bd* (Ayin)
\q1 \add ≈ending up\add* looking out in triumph over their adversaries.
\qa \bd פ\bd* (Pe)
\q1
\v 9 \add @That person\add* gives¦263858 generously to the poor.
\qa \bd צ\bd* (Tsade)
\q1 Their righteousness¦263860 endures¦263861 forever¦263862.
\qa \bd ק\bd* (Qof)
\q1 They will be commended with honour¦263865.
\qa \bd ר\bd* (Resh)
\q1
\v 10 The wicked person will see this and be angry.
\qa \bd ש\bd* (Sin/Shin)
\q1 \add @That person\add* will grind his teeth¦263871 in rage and will melt away.
\qa \bd ת\bd* (Tav)
\q1 The desire¦263874 of the wicked people will perish¦263876.
\c 113
\s1 Praising Yahweh's goodness
\rem /s1 God the Helper of the Needy; In Praise of the Lord's Goodness
\q1
\v 1 Praise Yahweh.
\q1 Praise him, you servants¦263882 of Yahweh.
\q1 Praise Yahweh's name¦263887.
\q1
\v 2 May Yahweh's name¦263891 be blessed¦263893
\q1 both now and¦263895 \add ≈forever into the future\add*.
\q1
\v 3 Yahweh's¦263907 name¦263906 should be praised¦263905
\q1 from \add ≈when the sun¦263901 rises until it sets\add* \add again\add*,
\q1
\v 4 Yahweh¦263916 is \add ≈high\add* above all nations¦263914,
\q1 ≈and his glory¦263919 reaches above the skies¦263918.
\q1
\v 5 Who is like our¦263923 God¦263923 Yahweh \add ≈who has his throne\add* on high¦263924—
\q1
\v 6 who looks down at the sky and¦263930 at the earth¦263930?
\q1
\v 7 He raises the poor up out of the dirt
\q1 and lifts¦263936 the needy¦263937 up from the ash heap,
\q1
\v 8 so that he may \add ≈become one of the leaders\add*—
\q1 \add ≈one of the leaders\add* of his people¦263945.
\q1
\v 9 He gives a home¦263950 to the barren¦263949 woman of the house—
\q1 he makes her into a happy mother¦263951 with children¦263953.
\q1 Praise Yahweh.
\c 114
\s1 Praising God's past miracles
\rem /s1 A Passover Song; God's Wonders at the Exodus
\q1
\v 1 When Yisrael \add (Israel¦263960)\add* left Egypt¦263961 \add (Heb. Mitsrayim)\add*
\q1 (Yakov's descendants \add ≡leaving\add* a people¦263964 who spoke¦263965 a foreign¦263965 language¦263965),
\q1
\v 2 Yehudah¦263968 became¦263967 his sacred place,
\q1 ≈\add and\add* Yisrael¦263970 his kingdom.
\q1
\v 3 The \add Red\add* Sea looked and¦263975 fled.\x + \xo 114:3: \xt Exo 14:21.\x*
\q1 ≈The Yordan¦263976 \add river\add* turned¦263977 back.\x + \xo 114:3: \xt Josh 3:16.\x*
\q1
\v 4 The mountains¦263980 skipped like rams,
\q1 ≈\add and\add* the little hills¦263983 like lambs¦263984.
\q1
\v 5 Why did you flee, sea¦263991?
\q1 ≈Yordan¦263994, why did you turn¦263995 back?
\q1
\v 6 Mountains, why did you skip like rams?
\q1 ≈You little hills¦264001, why did you skip like lambs¦264002?
\q1
\v 7 Tremble, earth¦264009, before the master¦264007—
\q1 ≈at the presence of Yakov's God¦264011.
\q1
\v 8 He turned¦264014 the rock into a pool of water,
\q1 ≈\add and\add* the hard rock into a spring¦264020 of water.
\c 115
\s1 Trust in Yahweh
\rem /s1 The One True God; The Impotence of Idols and the Greatness of God
\q1
\v 1 Not to us, Yahweh¦264026, not to us,
\q1 but to your name¦264031 bring honour,
\q1 for your loyal commitment and for your trustworthiness.
\q1
\v 2 Why should the \add other\add* nations¦264043 \add have to\add* \add ≈ask\add*,
\q1 “Where is their¦264047 God¦264047?”
\q1
\v 3 Our God¦264049 is in heaven¦264050—
\q1 he does whatever he wants.
\q1
\v 4 The \add other\add* nations' \add gods\add* are gold¦264059 and¦264059 silver¦264058 idols
\q1 that \add ≈people have made with their¦264057 own\add* hands¦264061.
\q1
\v 5 \add @Those idols\add* have mouths¦264064, \add ≈but\add* they can't¦264067 speak¦264068.
\q1 ≈They have eyes¦264069, \add ≈but\add* they cant see¦264072.
\q1
\v 6 They have ears, \add ≈but\add* they can't hear¦264077.
\q1 ≈They have noses, \add ≈but\add* they can't smell¦264081.
\q1
\v 7 They have hands, \add ≈but\add* can't feel \add anything\add*.
\q1 ≈They have feet¦264087, \add ≈but\add* can't walk¦264089.
\q1 They can't make any sounds¦264092 in their throats¦264093.
\q1
\v 8 \add @The people\add* who make them are \add just\add* like them,
\q1 \add as is\add* everyone¦264098 who trusts¦264101 them \add to help them\add*.
\q1
\v 9 Yisrael \add (Israel)\add*, trust¦264105 in Yahweh—
\q1 he's your help¦264107 and¦264108 \add ≈protection\add*.
\q1
\v 10 \add You priests\add*, descendants of Aharon, trust¦264113 in Yahweh—
\q1 he's your help¦264115 and¦264116 \add ≈protection\add*.
\q1
\v 11 You¦264122 who \add ≈respect and strive to obey\add* Yahweh¦264120, trust¦264121 in \add *him\add*—
\q1 he's your help¦264123 and \add ≈protection\add*.
\q1
\v 12 Yahweh¦264127 \add ≈takes notice\add* of us and will bless us.
\q1 He'll bless the descendants of Yisrael.
\q1 ≈He'll bless the descendants of Aharon.
\q1
\v 13 He¦264143 will bless¦264141 those¦264142 who honour him—
\q1 both young and old.
\q1
\v 14 May Yahweh¦264150 \add ≈give more and more children¦264155 to you all\add*,
\q1 and \add also\add* to your descendants.
\q1
\v 15 May you¦264158 all be blessed¦264157 by Yahweh¦264159
\q1 who made heaven¦264161 and¦264162 earth¦264162.
\q1
\v 16 The heavens, \add ≈yes\add*, the heavens belong to Yahweh¦264166,
\q1 \add ≈but\add* he's given¦264168 the earth¦264167 to \add ≈humanity¦264171\add*.
\q1
\v 17 The dead¦264174 don't¦264178 praise¦264175 Yah,
\q1 nor do any of those¦264181 who go¦264181 down into silence¦264182.
\q1
\v 18 \add ≈But¦264184\add* we \add ≈have decided to\add* bless¦264186 Yahweh
\q1 now and forevermore.
\q1 Praise Yah.
\c 116
\s1 Praise Yahweh who rescued me
\rem /s1 Someone Saved from Death Praises God; Thanksgiving for Recovery from Illness
\q1
\v 1 I love¦264196 Yahweh¦264201 because he¦264199 hears my voice
\q1 and my requests for mercy.
\q1
\v 2 Because he¦264209 listened to me,
\q1 as long as I live¦264212, I'll call him \add for help\add* .
\q1
\v 3 The ropes of death¦264219 surrounded me,
\q1 ≈and the snares of \add ≈the grave\add* confronted me.
\q1 I was confronted by anguish and sorrow¦264224.
\q1
\v 4 Then¦264227 I \add ≈cried out to\add* Yahweh:
\q1 “Please Yahweh, rescue my life¦264234.”
\q1
\v 5 Yahweh¦264237 is merciful and fair—
\q1 our¦264239 God¦264239 is compassionate¦264240.
\q1
\v 6 Yahweh¦264244 protects¦264242 \add ≈those who're helpless\add*.
\q1 I¦264245 was \add ≈in a desparate situation\add*, and¦264246 he¦264247 saved¦264247 me.
\q1
\v 7 My \add ≈mind can relax again\add*
\q1 because Yahweh¦264254 has been generous to me,
\q1
\v 8 because you¦264259 rescued¦264259 my life from death¦264261,
\q1 my eyes¦264264 from tears,
\q1 \add and\add* my feet¦264270 from stumbling¦264271.
\q1
\v 9 I will walk¦264273 \add ≈in front¦264274 of\add* Yahweh¦264275
\q1 in the lands of the living.
\q1
\v 10 I believed¦264279 in him,
\q1 \add ≈even when\add* I said¦264281, “I'm \add ≈suffering badly\add*.”
\q1
\v 11 In my distress I said¦264287, “All people are liars.”
\q1
\v 12 How can I repay Yahweh¦264297 for all his kindnesses to me?
\q1
\v 13 I will raise the cup of salvation¦264305,
\q1 and¦264307 call on Yahweh's name¦264307.
\q1
\v 14 I¦264313 will fulfill my vows to Yahweh¦264312
\q1 now in the presence¦264314 of all his people¦264319.
\q1
\v 15 The death¦264324 of his faithful¦264325 ones
\q1 is costly in Yahweh's view.
\q1
\v 16 Yahweh¦264328, I'm definitely your servant.
\q1 I'm your servant—the son of your servant woman.
\q1 You've released me from my chains.
\q2
\v 17 I will offer thanksgiving¦264346 to you as a sacrifice,
\q1 and¦264347 I'll call out to Yahweh¦264348 \add whenever I need help\add*.
\q1
\v 18 I¦264353 will fulfill my vows to Yahweh¦264352
\q1 now in the presence¦264354 of all his people¦264359,
\q2
\v 19 in the courtyards¦264361 around Yahweh's residence—
\q1 \add there\add* in the middle of Yerushalem¦264366 \add (Jerusalem)\add*.
\q1 Praise Yah.
\c 117
\s1 Praising Yahweh's commitment to us
\rem /s1 Universal Call to Worship; In Praise of the Lord
\q1
\v 1 Praise¦264371 Yahweh¦264374, all you nations¦264377.
\q1 ≈Speak highly of him¦264378, all you people¦264381 \add groups\add*
\q1
\v 2 because his loyal commitment towards¦264385 us is extensive,
\q1 and¦264388 Yahweh's trustworthiness endures forever¦264391.
\q1 Praise Yah.
\c 118
\s1 Not ending the love of God
\rem /s1 A Prayer of Thanks for Victory; A Song of Victory
\q1
\v 1 Give thanks¦264396 to Yahweh¦264397, because he's good¦264400,
\q1 because his loyal commitment endures forever¦264402.
\q1
\v 2 Let Yisrael \add (Israel¦264408)\add* now say¦264405,
\q1 “His loyal commitment endures forever¦264410.”
\q1
\v 3 Let Aharon's descendants now say¦264413,
\q1 “His loyal commitment endures forever¦264420.”
\q1
\v 4 Let Yahweh's loyal followers say¦264423,
\q1 “His loyal commitment endures for ever.”
\q1
\v 5 In my distress¦264434, I called¦264435 out to Yahweh¦264436 \add for help\add*.
\q1 →\add and\add* \add *he\add* answered¦264437 me \add ≈and set me free\add*.
\q1
\v 6 Yahweh¦264441 is with me—I won't¦264443 be afraid¦264444.
\q1 What can anyone¦264449 do to me?
\q1
\v 7 Yahweh's on my side as my helper¦264453.
\q1 I will look¦264455 on at those who hate¦264456 me.
\q1
\v 8 It's better to take¦264459 shelter in Yahweh
\q1 than to put confidence in humanity.
\q1
\v 9 It's better to \add ≈make Yahweh your safe place\add*
\q1 than to put your trust¦264467 in \add ≈your country's leaders\add*.
\q1
\v 10 All the nations¦264472 surrounded¦264473 me \add in battle\add*.
\q1 In Yahweh's name¦264474 I \add ≈destroyed\add* them.
\q1
\v 11 They surrounded me—yes, they surrounded me.
\q1 \add ≈but\add* in Yahweh's name¦264483 I \add ≈destroyed\add* them.
\q1
\v 12 They surrounded me like bees
\q1 \add then\add* disappeared as quickly as fire¦264491 among \add ≈brush\add*—
\q1 \add ≈with Yahweh's help we defeated\add* them.
\q1
\v 13 They attacked me to knock me down,
\q1 but Yahweh helped¦264502 me.
\q1
\v 14 Yahweh¦264506 is my strength and my song,
\q1 and he's the one who rescues me.
\q1
\v 15 The cheerful¦264514 shout¦264514 of victory¦264515 can heard in the tents¦264516 of the \add ≈godly\add* \add >people\add*—
\q1 Yahweh¦264519 \add ≈has demonstrated his power and strength¦264521\add*.
\q1
\v 16 Yahweh's power \add ≈overcame\add*—
\q1 Yahweh \add ≈has demonstrated his power and strength¦264529\add*.
\q1
\v 17 I'm going to live¦264535, not die¦264532,
\q1 and¦264536 \add ≈I'll tell everyone about what Yahweh did\add*.
\q1
\v 18 Yahweh¦264542 has punished me harshly,
\q1 but he hasn't given¦264545 me over to death¦264543.
\q1
\v 19 Open the \add ≈temple\add* gates¦264550 for me—
\q1 I'll enter through them and then give¦264556 thanks¦264556 to Yahweh.
\q1
\v 20 This is Yahweh's gate—
\q1 →the \add ≈godly\add* \add >people\add* enter through it.
\q1
\v 21 I will give thanks¦264567 to you,
\q1 →because you answered¦264569 me \add ≈by rescuing me\add*.
\q1
\v 22 The stone that the builders¦264577 rejected¦264576
\q1 →has become¦264578 the \add ≈very important stone at the corner¦264580\add*.
\q1
\v 23 That's Yahweh's doing—
\q1 →\add ≈we think it's just wonderful¦264587\add*.
\q1
\v 24 Today's the day¦264592 on which¦264593 Yahweh¦264594 has acted.
\q1 →We'll celebrate and¦264596 be happy about it.
\q1
\v 25 Please, Yahweh, give us victory.
\q1 ≈Please, Yahweh, send now success¦264605.
\q1
\v 26 Blessed is \add ≈anyone\add* who comes¦264609 \add ≈with Yahweh's authority\add*.
\q1 We bless¦264608 you¦264612 from Yahweh's residence.
\q1
\v 27 Yahweh¦264618 is God¦264616, and¦264619 he's given¦264619 us light¦264619.
\q1 Tie the sacrifice¦264623 to the \add ≈corner posts\add* of the altar¦264628 with ropes.
\q1
\v 28 You're my God, and I'll give¦264632 thanks¦264632 to you.
\q1 ≈You're my God—I will \add ≈praise\add* you.
\q1
\v 29 \add ≈Yes\add*, give thanks¦264636 to Yahweh¦264637 because he's good¦264640,
\q1 because his loyal commitment endures forever¦264642.
\c 119
\s1 Obeying Yahweh's instructions
\rem /s1 The Glories of God's Law; The Law of the Lord
\qa \bd א\bd* (Alef)
\q1
\v 1 Blessed are those whose \add ≈behaviour is\add* blameless¦264646—
\q1 who \add ≈follow Yahweh's instructions\add*.
\q1
\v 2 Blessed are they who keep \add ≈the rules that he revealed\add*—
\q1 who \add ≈strive to sincerely obey him¦264659\add*.
\q1
\v 3 Surely they \add ≈wouldn't promote\add* injustice¦264665.
\q1 They \add ≈do what he shows them\add*.
\q1
\v 4 You've \add ≈shown your principles through\add* your instructions
\q1 so that we should carefully \add ≈follow\add* them.
\q1
\v 5 If only I could be consistent
\q1 in keeping your¦264679 rules,
\q1
\v 6 then I wouldn't be ashamed¦264684
\q1 when I consider all your¦264690 commands¦264690.
\q1
\v 7 I'll give thanks to you \add ≈because I want to do what's right¦264697\add*
\q1 when I learn¦264695 \add ≈about how you always judge¦264696 fairly\add*.
\q1
\v 8 I'll¦264702 keep¦264702 your¦264701 regulations¦264701.
\q1 Don't totally desert me.
\s1 Internalising Yahweh's principles
\rem /s1 Obedience to the Law of the Lord
\qa \bd ב\bd* (Beyt)
\q1
\v 9 How can a young man keep¦264711 his \add ≈motives\add* pure?
\q1 By obeying your¦264718 message¦264718.
\q1
\v 10 With my whole heart¦264722 I search for you with \add ≈all my being\add*.
\q1 Don't let me stray¦264726 from \add ≈what you commanded¦264727\add*.
\q1
\v 11 I've \add ≈stored your¦264731 message¦264731 away in my memory\add*
\q1 so that I'll \add ≈be less likely to\add* sin¦264734 against you.
\q1
\v 12 You \add ≈deserve praise\add*, Yahweh¦264740.
\q1 Teach me your¦264742 regulations¦264742.
\q1
\v 13 With my lips¦264744 I've proclaimed
\q1 all the judgements¦264747 \add ≈that you've pronounced\add*.
\q1
\v 14 I¦264753 \add ≈get happier about everything you've revealed\add*
\q1 rather than \add ≈any kind of\add* riches.
\q1
\v 15 I¦264760 will meditate¦264760 about your principles
\q1 and keep my eyes on your paths.
\q1
\v 16 I take delight¦264765 in your regulations¦264764—
\q1 I won't¦264766 forget¦264767 \add ≈what you've said\add*.
\s1 Pleased to obey Yahweh's instructions
\rem /s1 Happiness in the Law of the Lord
\qa \bd ג\bd* (Gimel)
\q1
\v 17 Deal kindly with your servant¦264773
\q1 so that I \add ≈can continue to\add* live¦264774 and \add ≈obey what you've told us\add*.
\q1
\v 18 Uncover¦264778 my eyes¦264780 so I can gaze
\q1 on the marvellous \add results\add* from your¦264783 instructions.
\q1
\v 19 I'm¦264786 a foreigner in the land—
\q1 don't¦264788 \add ≈prevent me from hearing\add* your¦264792 commands¦264792.
\q1
\v 20 My inner being is continually crushed¦264794
\q1 with longing¦264796 for your¦264799 regulations.
\q1
\v 21 You rebuke¦264804 the proud, who're cursed¦264806—
\q1 who stray from your¦264808 commands¦264808.
\q1
\v 22 Spare me from disgrace and¦264813 humiliation
\q1 because I've kept \add ≈the requirements that you've revealed\add*.
\q1
\v 23 Even though rulers \add ≈gather together¦264822\add* against me and slander \add >me\add*,
\q1 your servant¦264823 meditates¦264824 about your regulations¦264825.
\q1
\v 24 Also, your¦264829 \add ≈revealed messages\add* are my pleasure.
\q1 They are my counsellors¦264832.
\s1 Choosing Yahweh's way
\rem /s1 Determination to Obey the Law of the Lord
\qa \bd ד\bd* (Dalet)
\q1
\v 25 My \add ≈inner being\add* clings¦264834 to the dust.
\q1 \add ≈Speak out and\add* give me life.
\q1
\v 26 I \add ≈talked about my behaviour\add*, and¦264842 you answered¦264842 me.
\q1 Teach me your¦264844 regulations¦264844.
\q1
\v 27 \add ≈Grant me insight into\add* your principles,
\q1 so I can meditate¦264850 about your wonderful¦264851 actions.
\q1
\v 28 My \add ≈inner being\add* melts away from grief¦264855.
\q1 \add ≈Speak out and\add* strengthen¦264856 me.
\q1
\v 29 Keep me off the path¦264859 of deceit.
\q1 Graciously give me your¦264864 instructions.
\q1
\v 30 I've chosen¦264870 the way¦264867 of faithfulness¦264869.
\q1 ≈I have desired your¦264871 regulations.
\q1
\v 31 I cling to \add ≈what you've revealed\add*—
\q1 Yahweh¦264876, don't¦264877 let me be shamed¦264879.
\q1
\v 32 I¦264884 run¦264884 along the path¦264881 of your¦264883 commands¦264883,
\q1 because you¦264886 \add ?≈have expanded my mind¦264887\add*.
\s1 Prayer for guidance
\rem /s1 A Prayer for Understanding
\qa \bd ה\bd* (He)
\q1
\v 33 Teach¦264889 me, Yahweh¦264890, the way¦264891 of your¦264892 regulations¦264892,
\q1 and¦264893 I'll keep¦264893 them to the end¦264894.
\q1
\v 34 Give me understanding¦264896, and I'll keep¦264897 your¦264898 teaching.
\q1 I'll observe¦264899 it¦264899 with all my heart¦264902.
\q1
\v 35 Guide me in the way of your¦264906 commands¦264906,
\q1 because I delight¦264910 in \add @your way\add*.
\q1
\v 36 \add ≈Help me to want to obey what you've revealed\add*
\q1 and¦264918 not \add ≈just wanting unscrupulous\add* gain.
\q1
\v 37 \add ≈Help me not to waste time\add* looking¦264925 at worthless¦264926 things.
\q1 \add ≈Encourage me to follow\add* your¦264927 ways¦264927.
\q1
\v 38 Fulfill¦264930 your promises¦264932 to your servant¦264931
\q1 so that he will \add ≈respect and obey\add* you¦264934.
\q1
\v 39 \add ≈Help me to be able to avoid\add* the disgrace¦264937 that I dread,
\q1 because your¦264941 judgements are good¦264942.
\q1
\v 40 \add ≈Listen\add*, I long¦264945 for your principles.
\q1 \add ≈Encourage me to follow\add* your \add ≈ways that are right¦264947\add*.
\s1 Trusting Yahweh's instructions
\rem /s1 Trusting the Law of the Lord
\qa \bd ו\bd* (Vav)
\q1
\v 41 May \add ≈I experience\add* your loyal commitment, Yahweh¦264952—
\q1 your salvation¦264953, according¦264954 to your promise¦264954,
\q1
\v 42 then I'll answer¦264956 the one who mocks me with \add #their words\add*,
\q1 because I trust¦264961 in \add ≈what you've told us\add*.
\q1
\v 43 Don't¦264976 totally \add ≈prevent me from talking about your\add* message¦264968 of truth,
\q1 because \add ≈my hope is based on\add* your judgements.
\q1
\v 44 I'll always \add ≈obey what you taught\add*,
\q1 forever and¦264982 ever.
\q1
\v 45 I'll walk¦264984 \add ?≈freely\add*,
\q1 because I \add ≈strive to know\add* your¦264987 principles.
\q1
\v 46 I will \add ≈tell kings¦264993 what you've revealed\add*,
\q1 and¦264994 I won't¦264994 be ashamed¦264995.
\q1
\v 47 I \add ≈take pleasure\add* in \add obeying\add* your¦264998 commands¦264998,
\q1 which¦264999 I love¦265000.
\q1
\v 48 I will \add ?≈respect\add* your commands¦265007, which¦265008 I love¦265009.
\q1 I will meditate¦265010 on your regulations¦265011.
\s1 Comforted by Yahweh's principles
\rem /s1 Confidence in the Law of the Lord
\qa \bd ז\bd* (Zayin)
\q1
\v 49 Remember¦265013 your \add ≈promise\add* to your servant¦265016
\q1 because you have given me hope.
\q1
\v 50 That's my comfort¦265022 in my suffering.
\q1 \add Yes,\add* your¦265025 promise¦265025 \add ≈keeps me alive\add*.
\q1
\v 51 Arrogant¦265028 \add >people\add* mock me terribly,
\q1 \add but\add* I¦265035 haven't turned¦265035 away from your¦265033 instructions.
\q1
\v 52 I remember¦265037 your¦265038 judgements from ancient times, Yahweh¦265041,
\q1 and¦265042 I take¦265042 comfort¦265042 \add in that\add*.
\q1
\v 53 I'm seized¦265045 by a hot anger
\q1 because¦265046 of the wicked¦265046 who reject your¦265048 teaching.
\q1
\v 54 Your regulations¦265054 are songs for me
\q1 in the house¦265055 where I'm staying.
\q1
\v 55 I remember¦265058 your name¦265060 during the night¦265059, Yahweh¦265061,
\q1 and I follow your instruction.
\q1
\v 56 This is for me
\q1 because I accept your¦265070 principles.
\s1 The loving of Law of God
\rem /s1 Devotion to the Law of the Lord
\qa \bd ח\bd* (Het)
\q1
\v 57 Yahweh¦265074 is \add ≈who I've chosen\add*.
\q1 I promise to obey \add ≈what you've said¦265075\add*.
\q1
\v 58 With my whole being, I ask for your favour¦265080.
\q1 Be merciful to me \add ≈like you've promised¦265085 you would be\add*.
\q1
\v 59 I \add ≈carefully evaluate which paths I'll follow\add*
\q1 and¦265089 \add ≈keep myself following what you've revealed\add*.
\q1
\v 60 I hurry and¦265096 don't¦265096 \add ≈put off\add*
\q1 obeying your¦265099 commands¦265099.
\q1
\v 61 The ropes¦265101 of the wicked¦265102 \add >people\add* entangle me.
\q1 I don't¦265105 forget your¦265104 instructions.
\q1
\v 62 I¦265111 get up in the middle¦265108 of the night¦265110 to bring praise to you
\q1 because \add ≈your¦265116 judgements¦265115 are always right¦265116 and fair\add*.
\q1
\v 63 I'm¦265119 a companion¦265118 to all who \add ≈strive to obey\add* you¦265123
\q1 and¦265124 apply your¦265125 principles.
\q1
\v 64 The \add ≈world\add* is full of your loyal commitment, Yahweh¦265128.
\q1 Teach me your regulations¦265131.
\s1 The purpose of Yahweh's instructions
\rem /s1 The Value of the Law of the Lord
\qa \bd ט\bd* (Tet)
\q1
\v 65 You do good to your servant¦265138, Yahweh¦265139,
\q1 \add ≈as you've said you would\add*.
\q1
\v 66 Teach me good discernment¦265143 and¦265144 understanding,
\q1 because I trust¦265148 in \add the wisdom of\add* your¦265147 commands¦265147.
\q1
\v 67 Before¦265150 \add ≈my troubles came\add*, I went astray¦265153,
\q1 \add ≈but\add* now I observe your¦265155 \add ≈promises\add*.
\q1
\v 68 You are good, and you do good.
\q1 Teach me your regulations¦265163.
\q1
\v 69 The arrogant¦265168 smear¦265165 me with lies,
\q1 \add but\add* I myself keep your¦265175 principles with \add ≈sincerity\add*.
\q1
\v 70 Their hearts¦265179 are unfeeling like fat,
\q1 \add but\add* I myself delight¦265182 in your¦265181 instructions.
\q1
\v 71 It is good¦265184 for me that I've suffered
\q1 so that I'd learn¦265191 your¦265192 regulations¦265192.
\q1
\v 72 The instructions \add ≈that comes from\add* mouth¦265199 are good¦265194 for me—
\q1 more than thousands¦265200 of gold¦265201 and¦265202 silver¦265202 \add ≈coins\add*.
\s1 The justice of Yahweh's instructions
\rem /s1 The Justice of the Law of the Lord
\qa \bd י\bd* (Yod)
\q1
\v 73 Your hands created and formed me.
\q1 Give me understanding¦265207 so that I can learn¦265208 your commands¦265209.
\q1
\v 74 May those who \add ≈respect\add* you¦265211 see¦265212 me and¦265213 be happy
\q1 because I \add ≈put my hope in what you've said\add*.
\q1
\v 75 Yahweh¦265219, I know¦265218 that your¦265223 judgements¦265223 are \add ≈fair and right¦265222\add*,
\q1 and \add that it's\add* in faithfulness¦265224 that you make me suffer.
\q1
\v 76 Let your loyal commitment be my comfort¦265231,
\q1 as per your promise¦265232 to your servant¦265233.
\q1
\v 77 May your grace come to me so that I may live¦265237,
\q1 because your instructions are my delight¦265241.
\q1
\v 78 Let the proud be put to shame,
\q1 because they've falsely¦265247 accused me,
\q1 but as for me, I'll meditate¦265250 on your¦265251 principles.
\q1
\v 79 May those who \add ≈respect\add* you¦265255 turn¦265253 to me,
\q1 and¦265256 get to know¦265256 \add ≈what you've revealed\add*.
\q1
\v 80 May my \add ≈conscience\add* be blameless¦265263 with respect to your¦265264 regulations¦265264,
\q1 so that I won't¦265266 be put to shame.
\s1 Requesting Yahweh's intervention
\rem /s1 A Prayer for Deliverance
\qa \bd כ\bd* (Kaf)
\q1
\v 81 My inner being faints with longing for your salvation¦265270.
\q1 I put my hope in \add ≈what you've said\add*.
\q1
\v 82 My eyes¦265276 are exhausted¦265275 \add with longing\add* for your¦265277 promise¦265277,
\q1 saying, "When will you comfort¦265280 me?"
\q1
\v 83 because I've become¦265284 \add brittle\add* like a wineskin¦265285 in the smoke¦265286.
\q1 I don't¦265288 forget your¦265287 regulations¦265287.
\q1
\v 84 How long must your¦265294 servant¦265294 \add wait\add*—
\q1 when will you¦265296 \add ≈punish those who persecute¦265297 me\add*?
\q1
\v 85 The proud have dug pits \add to trap\add* me,
\q1 which¦265305 is not according¦265307 to your¦265307 instructions.
\q1
\v 86 All your¦265311 commands¦265311 are \add ≈sensible\add*.
\q1 \add @Those pround people\add* pursue me \add ≈with false¦265313 accusations\add*—help¦265315 me.
\q1
\v 87 They have almost¦265317 \add ≈finished me off here\add*,
\q1 \add ≈but\add* as for me, I don't¦265321 reject your¦265324 principles.
\q1
\v 88 It's your loyal commitment \add that\add* keeps me alive,
\q1 so that I can obey \add ≈what you've revealed\add*.
\s1 Trusting in Yahweh's principles
\rem /s1 Faith in the Law of the Lord
\qa \bd ל\bd* (Lamed)
\q1
\v 89 Yahweh¦265334, your¦265335 message¦265335 stands¦265336 \add firm\add* in the heavens¦265337.
\q1
\v 90 Your faithfulness¦265341 lasts from generation to generation.
\q1 You've established¦265342 the earth¦265343 and it \add ≈endures\add*.
\q1
\v 91 \add ?@The heavens and the earth\add* \add ?≈implement\add* your regulations
\q1 because all \add things\add* are your servants¦265351.
\q1
\v 92 If your¦265354 instructions hadn't been my delight¦265355
\q1 then I would have \add ≈died as a result of my suffering\add*.
\q1
\v 93 I'll¦265363 never forget¦265363 your¦265364 principles,
\q1 because through them, you've preserved \add ≈my life¦265367\add*.
\q1
\v 94 I'm yours¦265369—save¦265372 me because I \add ≈strive to follow\add* your¦265374 principles.
\q1
\v 95 The wicked¦265379 wait for me in order to \add ≈kill¦265380\add* me,
\q1 \add but\add* I \add ≈strive to understand what you've revealed\add*.
\q1
\v 96 I've¦265386 seen¦265386 \add ≈a limit\add* to all perfection¦265385,
\q1 \add but\add* your¦265389 commands¦265389 are very \add ≈wide-ranging\add*.
\s1 Appreciating Yahweh's principles
\rem /s1 Love for the Law of the Lord
\qa \bd מ\bd* (Mem)
\q1
\v 97 I \add ≈really\add* love¦265394 your¦265395 instructions—
\q1 \add ≈I spend all day¦265398 meditating¦265400 on them\add*.
\q1
\v 98 Your commands¦265404 make me wiser¦265403 than my enemies¦265402,
\q1 because \add ≈I'm always aware of them\add*.
\q1
\v 99 I understand more than my teachers¦265413 do
\q1 because I meditate¦265417 on \add ≈what you've revealed\add*.
\q1
\v 100 I understand¦265421 more than the elders¦265420 do
\q1 because I've followed your¦265423 principles.
\q1
\v 101 I've \add ≈avoided all evil¦265429 behaviour\add*
\q1 so that I \add ≈can obey what you've said\add*.
\q1
\v 102 I¦265439 haven't deviated from your¦265436 regulations,
\q1 because you¦265442 yourself have taught¦265443 me.
\q1
\v 103 Your promises are sweet to my taste¦265448,
\q1 yes, \add even\add* sweeter than honey¦265450 \add ≈on my tongue\add*.
\q1
\v 104 I gain understanding¦265454 through your¦265453 principles
\q1 so I hate¦265458 \add ≈all the different ways that people deceive\add* \add >others\add*.
\s1 The peace/prosperity from law of God
\rem /s1 Light from the Law of the Lord
\qa \bd נ\bd* (Nun)
\q1
\v 105 Your message¦265468 is a lamp \add ≈so I can see where I'm stepping\add*
\q1 and¦265469 a light¦265469 \add ≈to illuminate\add* my path.
\q1
\v 106 I have \add ≈promised\add* and have confirmed¦265473
\q1 that I will honour your¦265476 judgements¦265475 \add ≈that are fair and right¦265476\add*.
\q1
\v 107 I'm \add ≈suffering badly\add*.
\q1 Keep me alive, Yahweh¦265482, \add ≈as you've said you would\add*.
\q1
\v 108 Yahweh¦265491, please¦265490 accept¦265488 the freewill¦265486 offerings¦265486 of my \add ≈praise\add*,
\q1 and¦265492 teach¦265493 me your¦265492 regulations.
\q1
\v 109 My life is in \add ≈continual¦265497 danger\add*,
\q1 \add ≈yet\add* I don't¦265499 forget¦265500 your¦265498 instructions.
\q1
\v 110 The wicked¦265503 have set a trap for me,
\q1 \add ≈but\add* I haven't strayed from your¦265506 principles.
\q1
\v 111 I \add ≈what you've revealed\add* as my heritage forever¦265512,
\q1 because \add ≈it gives me great happiness\add*.
\q1
\v 112 I \add ≈make your¦265522 regulations¦265522 my priority\add* forever¦265523—to the end¦265524.
\s1 Safety in Yahweh's instructions
\rem /s1 Safety in the Law of the Lord
\qa \bd ס\bd* (Samek)
\q1
\v 113 I hate¦265527 \add ≈people¦265526 who say one thing and¦265528 do another\add*,
\q1 \add ≈but\add* I love¦265529 your¦265528 instructions.
\q1
\v 114 You are my \add ≈safe\add* place¦265531 and¦265532 my \add ≈protection\add*—
\q1 I've \add ≈set my hopes on what you've said\add*.
\q1
\v 115 Get away from me, all you \add who choose\add* \add ≈to do evil\add*,
\q1 \add ≈so that\add* I can keep¦265541 my God's commands¦265542.
\q1
\v 116 Sustain¦265545 me like you promised¦265546 you would, so that I may live¦265547
\q1 and don't¦265548 make me ashamed¦265550 of my expectation.
\q1
\v 117 Support me, and I'll be saved,
\q1 and then I'll continually¦265557 be paying attention to your¦265556 regulations¦265556.
\q1
\v 118 You reject¦265559 all those¦265562 who stray from your¦265563 statutes,
\q1 because their¦265567 deceit¦265567 is \add a form of\add* lying.
\q1
\v 119 You remove all the wicked¦265573 from the earth¦265575 like slag \add is scimmed off\add*—
\q1 that's why I love¦265577 \add ≈what you've revealed\add*.
\q1
\v 120 My body¦265582 trembles in fear¦265581 of you¦265581,
\q1 and¦265583 I'm afraid¦265584 of your¦265583 judgements¦265583.
\s1 Obeying Yahweh's instructions
\rem /s1 Obedience to the Law of the Lord
\qa \bd ע\bd* (Ayin)
\q1
\v 121 I've done what's fair and¦265588 right¦265588.
\q1 Don't abandon me to my oppressors¦265592.
\q1
\v 122 Guarantee your¦265595 servant's¦265595 well-being—
\q1 don't¦265597 let the proud oppress¦265599 me.
\q1
\v 123 My eyes are exhausted¦265603 waiting for \add ≈you to rescue me\add*
\q1 and for your promise¦265605 \add ?≈to free me of guilt\add*.
\q1
\v 124 Deal with your servant¦265611 according¦265612 to your loyal commitment,
\q1 and teach¦265614 me your regulations¦265613.
\q1
\v 125 I'm your servant—give¦265619 me understanding
\q1 so that I \add ≈can understand what you've revealed\add*.
\q1
\v 126 It's time¦265623 for Yahweh¦265625 to take action—
\q1 they \add ≈disobey\add* your¦265627 instructions.
\q1
\v 127 That's why I love your commands¦265633 more than gold—
\q1 more than fine gold.
\q1
\v 128 That's why I consider all your principles to be right in everything.
\q1 I hate¦265650 every path \add ≈that leads to lies\add*.
\s1 Wanting to obey Yahweh's instructions
\rem /s1 Desire to Obey the Law of the Lord
\qa \bd פ\bd* (Pe)
\q1
\v 129 \add ≈What you've revealed is\add* wonderful¦265652,
\q1 therefore I obey it.
\q1
\v 130 The unfolding of your messages gives light¦265662—
\q1 it gives insight to the untrained.
\q1
\v 131 I open my mouth wide¦265668 and¦265669 pant
\q1 because I long for your¦265671 commands¦265671.
\q1
\v 132 Turn to me and¦265677 be gracious¦265677 to me \add ≈as usual\add*—
\q1 to those who love¦265679 your¦265680 name¦265680.
\q1
\v 133 \add ≈Guide me as you promised\add*
\q1 and¦265685 don't¦265685 let wickedness¦265692 gain power¦265687 over me.
\q1
\v 134 \add Pay the\add* ransom \add to free\add* me from oppression¦265695 by \add ≈others\add*
\q1 so that I may keep¦265697 your¦265698 principles.
\q1
\v 135 \add ≈Look favourably\add* on your servant¦265702,
\q1 and teach¦265703 me your regulations¦265706.
\q1
\v 136 \add ≈Tears stream\add* down from my eyes¦265712
\q1 because¦265713 \add ≈others\add* don't¦265714 \add ≈follow\add* your¦265717 instructions.
\s1 Yahweh demands obedience
\rem /s1 The Justice of the Law of the Lord
\qa \bd צ\bd* (Tsade)
\q1
\v 137 You \add ≈always do what is right¦265719\add*, Yahweh¦265721,
\q1 and¦265722 your¦265723 regulations are fair.
\q1
\v 138 \add ≈What you've revealed demands obedience\add*
\q1 and¦265728 much faithfulness¦265728.
\q1
\v 139 My zeal has consumed me
\q1 because my enemies forget your¦265736 messages.
\q1
\v 140 \add ≈What you said is totally pure\add*
\q1 and your servant¦265742 loves¦265743 it¦265743.
\q1
\v 141 I'm unimportant, and¦265747 despised¦265747.
\q1 I don't¦265749 forget your¦265748 principles.
\q1
\v 142 \add ≈You do right and it's right\add* forever,
\q1 and your instructions are true.
\q1
\v 143 Distress and¦265760 anguish¦265760 have found me.
\q1 Your commands¦265762 are my \add only\add* delight¦265763.
\q1
\v 144 \add ≈What you've revealed is right¦265765\add* forever¦265767.
\q1 Give me understanding¦265768 that I may live¦265769.
\s1 Calling to be rescued
\rem /s1 A Prayer for Deliverance
\qa \bd ק\bd* (Qof)
\q1
\v 145 I cried out with my whole \add ≈being\add*, “Answer me, Yahweh¦265776,
\q1 I will keep your¦265777 regulations¦265777.
\q1
\v 146 I call out to you¦265780—save¦265781 me,
\q1 so that I can keep¦265782 \add ≈what you've revealed\add* \add to us\add*.
\q1
\v 147 I rise before the dawn and¦265787 cry¦265787 out for help¦265787.
\q1 I \add put my\add* hope in your¦265788 words.
\q1
\v 148 \add ≈I stay awake through the night¦265794 hours\add*
\q1 in order to meditate¦265795 on \add ≈what you've said\add*.
\q1
\v 149 \add ≈Apply\add* your loyal commitment to listening to my voice.
\q1 Yahweh¦265801, preserve¦265803 my life¦265803 according to your justice¦265802.
\q1
\v 150 Those pursuing¦265806 wickedness¦265807 are coming near.
\q1 They wander far from your¦265808 instructions.
\q1
\v 151 You are near, Yahweh¦265813,
\q1 and¦265814 all your¦265816 commands¦265816 are \add ≈reliable\add*.
\q1
\v 152 Long ago I learned from \add ≈the things that you revealed\add*
\q1 that you had established¦265824 them forever¦265823.
\s1 Calling to be rescued
\rem /s1 A Plea for Help
\qa \bd ר\bd* (Resh)
\q1
\v 153 \add ≈Take note of\add* on my suffering and¦265829 rescue¦265829 me
\q1 because I don't¦265833 forget your¦265832 instructions.
\q1
\v 154 Plead¦265836 my cause¦265837 and¦265838 \add ≈buy me back\add*.
\q1 Give me life¦265840 as \add ≈as you promised¦265839\add*.
\q1
\v 155 \add ≈The wicked¦265843 have no chance of getting rescued\add*,
\q1 because they¦265849 \add ≈have no interest in\add* your¦265847 regulations¦265847.
\q1
\v 156 Your mercies are many, Yahweh¦265854.
\q1 Preserve me \add ≈by means of\add* your judgements.
\q1
\v 157 My pursuers and¦265860 my adversaries¦265860 are many
\q1 \add but\add* I haven't turned¦265863 from \add ≈what you've revealed\add*.
\q1
\v 158 I see¦265865 the treacherous¦265866 and¦265867 despise them
\q1 because they¦265871 don't¦265870 \add ≈take notice of what you've said\add*.
\q1
\v 159 See how I love your princicples.
\q1 Yahweh¦265878, preserve¦265880 me according¦265879 to your loyal commitment.
\q1
\v 160 The \add ≈essence\add* of your message¦265884 is truth¦265885,
\q1 and all your righteous¦265890 judgements¦265889 last forever.
\s1 Obeying Yahweh's instructions
\rem /s1 Dedication to the Law of the Lord
\qa \bd ש\bd* (Sin/Shin)
\q1
\v 161 Officials¦265892 pursue me without¦265894 cause¦265894,
\q1 \add ≈but\add* my heart¦265898 trembles \add ≈with what you've said\add*.
\q1
\v 162 I'm¦265901 happy \add ≈because of what you've promised\add*,
\q1 like someone who \add ≈discovers a large jackpot\add*.
\q1
\v 163 I hate¦265910 deceit, \add ≈in fact\add* I loathe it—
\q1 ^it's your¦265912 instructions that I love¦265913.
\q1
\v 164 I praise¦265917 you¦265917 seven times¦265915 a day¦265916
\q1 on account of your¦265920 righteous¦265920 judgements¦265919.
\q1
\v 165 Those who love¦265924 your¦265925 instructions \add find\add* extensive peace—
\q1 nothing¦265926 causes them to stumble¦265929.
\q1
\v 166 I \add put my\add* hope in you, Yahweh¦265933, \add ≈to rescue me\add*,
\q1 and¦265934 I do \add ≈what you commanded¦265934\add*.
\q1
\v 167 \add ≈I sincerely follow all the things that you've revealed\add*,
\q1 and¦265940 I love¦265940 them a lot.
\q1
\v 168 I keep¦265943 your principles and \add ≈everything you've revealed\add*,
\q1 because \add ≈you see everything I do\add*.
\s1 A prayer for help
\rem /s1 A Prayer for Help
\qa \bd ת\bd* (Tav)
\q1
\v 169 Let my cry¦265953 \add for help\add* \add ≈approach you\add*, Yahweh¦265955.
\q1 \add ≈Speak to me to\add* give¦265957 me understanding¦265957.
\q1
\v 170 May my request \add ≈reach your ears\add*.
\q1 Rescue me \add ≈as you promised¦265962 you would\add*.
\q1
\v 171 May my lips¦265966 pour out praise¦265967,
\q1 because you teach¦265969 me your¦265970 regulations¦265970.
\q1
\v 172 Let my tongue¦265973 sing about your promise,
\q1 because all your commands¦265978 are \add ≈right¦265979 and fair\add*.
\q1
\v 173 Let your hand¦265983 be \add ready\add* to help¦265984 me,
\q1 because I've chosen¦265987 \add to follow\add* your principles.
\q1
\v 174 I long¦265989 for \add ≈when you'll rescue me\add*, Yahweh¦265991,
\q1 and \add ≈I enjoy\add* your instructions.
\q1
\v 175 May I live¦265995 and praise¦265998 you¦265998,
\q1 and may your¦265999 regulations help¦266000 me.
\q1
\v 176 I've wandered off like a lost sheep¦266003.
\q1 \add ≈Come and find\add* your servant¦266006 because I haven't forgotten¦266010 your commands¦266008.
\c 120
\s1 Asking Yahweh for peace
\rem /s1 Prayer for Deliverance from Slanderers; A Prayer for Help
\d A song for walking uphill \add to Yerushalem\add*.
\rem /d A song for the ascent to Jerusalem.; A song of ascents.; A Song of Ascents.; A song of the ascents
\q1
\v 1 I called out to Yahweh¦266023 \add ≈when I was in distress\add*,
\q1 and he answered me.
\q1
\v 2 Rescue my life, Yahweh, from \add ≈lying lips\add*—
\q1 from a tongue¦266040 of deceit¦266041.
\q1
\v 3 You deceitful tongue \add of the enemy\add*,
\q1 what \add punishment\add* will \add #Yahweh\add* give to you,
\q1 and then what will he add on top of that?
\q1
\v 4 Sharpened arrows \add ≈like a warrior uses\add*,
\q1 along with burning coals of broom \add branches\add*.
\q1
\v 5 \add ≈It was my loss that\add* I stayed at Meshek,
\q1 I lived among the tents at Kedar.
\q1
\v 6 \add ≈I've lived my life\add* for a long time
\q1 with haters of peace¦266074.
\q1
\v 7 I'm \add for\add* peace,
\q1 \add ≈but\add* when I speak, they're for war.
\c 121
\s1 Yahweh our protector
\rem /s1 The Lord Our Protector; Assurance of God's Protection
\d A song for walking uphill \add to Yerushalem\add*.
\rem /d A song for the ascent to Jerusalem.; A song of ascents.; A Song of Ascents.; A song of the ascents.
\q1
\v 1 I \add ≈look up towards\add* the hills.
\q1 Where will my help come from?
\q1
\v 2 My help comes from Yahweh
\q2 who made heaven and earth.
\b
\q1
\v 3 May he not allow your \add #feet\add* to slip.
\q1 May your protector¦266115 \add ≈stay alert\add*.
\b
\q1
\v 4 Listen, Israel's protector doesn't doze or sleep.
\q1
\v 5 Yahweh is your bodyguard.
\q1 ≈Yahweh \add ≈is beside you to shelter you\add*.
\q1
\v 6 \add Now\add* the sun won't harm you¦266136 during the day,
\q2 ≈or the moon at night-time.
\b
\q1
\v 7 Yahweh¦266145 will protect you from all harm.
\q1 ≈He will protect your life.
\q1
\v 8 Yahweh will protect your comings and your goings
\q2 \add both\add* now and then forever.
\c 122
\s1 Wanting peace for Yerushalem
\rem /s1 In Praise of Jerusalem; Song of Praise and Prayer for Jerusalem
\d A song by David¦266157 while walking uphill \add to Yerushalem\add*.
\rem /d A song of ascents. Of David.; A Song of Ascents. Of David.; A song of the ascents: for David; A song for the ascent to Jerusalem. A psalm of David.
\q1
\v 1 I was happy when they¦266167 said to me,
\q1 “Let's go to Yahweh's house.”
\q1
\v 2 Yerushalem, our feet are standing inside your gates—
\b
\q1
\v 3 Yerushalem, the city that was built \add ?≈with its protective walls\add*
\q1
\v 4 which is where Yahweh's tribes went up to
\q1 \add following\add* \add ≈what was revealed\add* to Israel to give thanks to Yahweh,
\q1
\v 5 because judgement thrones remained there—
\q1 thrones of David's¦266204 \add ≈descendants\add*.
\b
\q1
\v 6 Pray for Yerushalem to have \add ≈peace¦266210 and prosperity\add*.
\q1 ≈May those who love \add @Yerushalem\add* \add live\add* at ease.
\q1
\v 7 May¦266218 there be peace within your walls—
\q1 peace within your fortresses.
\q1
\v 8 For the sake of my friends and relatives
\q1 I'll say, “May there be peace within you.”
\q1
\v 9 For the sake of the house of our God Yahweh
\q1 I'll \add ≈strive for\add* the good of \add @Yerushalem\add*.
\c 123
\s1 Praying to see mercy
\rem /s1 A Prayer for Mercy; Supplication for Mercy
\d A song for walking uphill \add to Yerushalem\add*.
\rem /d A song for the ascent to Jerusalem.; A song of ascents.; A Song of Ascents.; A song of the ascents
\q1
\v 1 I¦266261 \add ≈look up towards\add* you—
\q1 you who \add ≈rule from your throne in\add* the heavens.
\q1
\v 2 \add ≈Just as servants look to their master\add* \add for his favour\add*,
\q1 and the maids look to their mistress,
\q1 so we¦266272 look to our God Yahweh¦266267 until he has mercy on us.
\b
\q1
\v 3 Have mercy on us, Yahweh, have mercy on us,
\q1 because we've \add ≈been very humiliated\add* \add by our¦266279 enemies\add*—
\q1
\v 4 \add ≈in fact we've had way more than enough scoffing\add* from the arrogant
\q1 and contempt from the proud.
\c 124
\s1 Thanking for Yahweh's protection
\rem /s1 God the Protector of His People; Thanksgiving for Israel's Deliverance
\d A song by David¦266288 while walking uphill \add to Yerushalem\add*.
\rem /d A song of ascents. Of David.; A Song of Ascents. Of David.; A song of the ascents: for David; A song for the ascent to Jerusalem. A psalm of David.
\q1
\v 1 Let Yisra'el \add (Israel)\add* now say,
\q1 “If Yahweh¦266300 hadn't \add ≈been on our side\add*,
\b
\q1
\v 2 \add yes,\add* \add ≈when we were attacked\add*
\q1 if Yahweh hadn't \add ≈been on our side\add*,
\q1
\v 3 they would have swallowed us up alive
\q1 when their anger raged against us.
\q1
\v 4 Then the water¦266329 would have swept us away—
\q1 the torrent would have gone \add right\add* over \add ≈us\add*.
\q1
\v 5 ≈\add ≈Yes¦266333,\add* then the raging waters would have gone over us.
\b
\q1
\v 6 \add ≈We praise\add* Yahweh
\q1 who didn't allow \add our¦266339 enemies\add* to tear us apart with their teeth.
\q1
\v 7 We've¦266351 escaped like a bird out of bird-catcher's trap—
\q1 the trap's been broken and¦266354 we've escaped.
\q1
\v 8 \add ≈We rely on Yahweh for our help\add*—
\q1 \add the one who\add* made heaven and earth.
\c 125
\s1 Against wicked rulers
\rem /s1 The Security of God's People
\d A song for walking uphill \add to Yerushalem\add*.
\rem /d A song for the ascent to Jerusalem.; A song of ascents.; A Song of Ascents.; A song of the ascents
\q1
\v 1 Those who trust in Yahweh
\q1 are like Mt Tsiyyon \add (Zion)\add* which can't be shaken—enduring forever.
\q1
\v 2 Just like the mountains surround Yerushalem,
so Yahweh surrounds his people, \add both\add* now and forever.
\q1
\v 3 \add ≈Wicked rulers\add* must not \add ≈settle\add* on the land alloted to the righteous,
\q1 otherwise those righteous \add people\add* might \add end up\add* \add ≈doing something that they shouldn't do\add*.
\q1
\v 4 Do¦266415 good, Yahweh¦266407, to those who are good
\q1 and to those who \add ≈strive to do what is right\add*.
\b
\q1
\v 5 \add ≈But\add* as for those who \add choose to\add* turn to crooked paths,
\q1 Yahweh will banish them along with those who do evil.
\q1 May peace be on Yisra'el.
\c 126
\s1 The cheerful harvest
\rem /s1 A Harvest of Joy; A Prayer for Deliverance
\d A song for walking uphill \add to Yerushalem\add*.
\rem /d A song for the ascent to Jerusalem.; A song of ascents.; A Song of Ascents.; A song of the ascents
\q1
\v 1 When Yahweh¦266439 restored Tsiyyon's fortunes,
\q1 we were like those who dream.
\q1
\v 2 Then our mouths were filled with laughter
\q1 ≈and our tongues with singing.
\q1 Then they said among the nations,
\q1 “Yahweh¦266446 has done great¦266445 things for them.”
\q1
\v 3 Yahweh¦266453 did great things for us.
\q1 How¦266459 glad we were.
\b
\q1
\v 4 Restore our fortunes, Yahweh,
\q1 like the streams \add do\add* in the Negev \add desert\add*.
\q1
\v 5 Those who sow in tears will harvest with cheerful¦266478 shouts¦266478.
\q1
\v 6 \add ≈The man\add* who goes out weeping, carrying seed \add ≈to sow\add*,
\q1 will return again with happy shouts—bringing his bundles of grain with him.
\c 127
\s1 Children are a blessing
\rem /s1 In Praise of God's Goodness; God's Blessings in the Home
\d A song by Solomon¦266484 while walking uphill \add to Yerushalem\add*.
\rem /d A song of the ascents: for Solomon; A Song of Ascents. Of Solomon.; A song for the ascent to Jerusalem. A psalm of Solomon.; A song of ascents. Of Solomon.
\q1
\v 1 If it's not Yahweh who builds the house, those who build it \add ≈are just wasting their time\add*.
\q1 ≈If it's not Yahweh who guards the city, the watchman stands guard uselessly.
\q1
\v 2 It's pointless \add ≈getting up early, then coming home late\add*,
\q1 or \add ≈working so hard to get your food\add*,
\q1 because Yahweh¦266530 provides for \add ≈those he loves even while they're asleep\add*.
\b
\q1
\v 3 \add ≈Yes\add*, children are a heritage from Yahweh,
\q1 and the product of the womb is a reward.
\q1
\v 4 The children of a young man¦266545
\q1 are like arrows in a warrior's hand.
\q1
\v 5 The man who has his quiver full of them is blessed.
\q1 He won't be put to shame when he confronts his enemies at the \add community\add* gate.
\c 128
\s1 Prosperity for those who honour Yahweh
\rem /s1 The Reward of Obedience to the Lord; The Happy Home of the Faithful
\d A song for walking uphill \add to Yerushalem\add*.
\rem /d A song for the ascent to Jerusalem.; A song of ascents.; A Song of Ascents.; A song of the ascents
\q1
\v 1 Blessed is everyone who honours Yahweh—
\q1 who \add ≈strives to follow what he showed us\add*.
\b
\q1
\v 2 When you eat the \add ≈product of your own hard work\add*,
\q1 you will be blessed and prosper.
\q1
\v 3 Your wife will be like a fruitful vine in your house.
\q1 Your children will be like olive trees as they sit around your table.
\q1
\v 4 Yes, indeed, the man who honours Yahweh¦266604 will be blessed.
\b
\q1
\v 5 May Yahweh bless you from Tsiyyon \add (Zion)\add*—
\q1 may you see¦266613 Yerushalem's prosperity \add ≈throughout your¦266616 whole\add* life.
\q1
\v 6 May you live to see your children's children.
\b
\q1 May peace be on Yisra'el.
\c 129
\s1 Praying against haters of Tsiyyon
\rem /s1 A Prayer against Israel's Enemies; Prayer for the Downfall of Israel's Enemies
\d A song for walking uphill \add to Yerushalem\add*.
\rem /d A song for the ascent to Jerusalem.; A song of ascents.; A Song of Ascents.; A song of the ascents
\q1
\v 1 Let Yisra'el \add (Israel)\add* say:
\q1 “\add @My enemies\add* have attacked¦266634 me often since my youth¦266635.
\q1
\v 2 \add Yes¦266648,\add* often since my youth they've attacked me,
\q1 yet they haven't defeated me.
\q1
\v 3 \add &Their\add* ploughmen ploughed on my back—
\q1 they made their furrows long.
\q1
\v 4 Yahweh is righteous.
\q1 He's cut the ropes of the wicked.”\f + \fr 129:4 \ft Probably meaning ‘the ropes used to enslave us’, but not certain.\f*
\b
\q1
\v 5 May all those who hate Tsiyyon \add (Zion)\add*
\q1 be humiliated and turned back.
\q1
\v 6 May they be like the grass \add that sprouts up\add* on a roof
\q1 then dries up \add and¦266675 dies\add* before it \add ≈can grow tall\add*,
\q1
\v 7 \add ≈so it's no use to the harvester\add*
\q1 \add ≈or to the person\add* tying up the bundles of grain.
\q1
\v 8 May \add ≈no one\add* who's passing by say \add to those haters of Tsiyyon\add*,
\q1 “May Yahweh's blessing be on you all,”
\q1 \add or,\add* “We bless you all in Yahweh's name.”
\c 130
\s1 Yahweh can redeem us
\rem /s1 A Prayer for Help; Waiting for Divine Redemption
\d A song for walking uphill \add to Yerushalem\add*.
\rem /d A song for the ascent to Jerusalem.; A song of ascents.; A Song of Ascents.; A song of the ascents
\q1
\v 1 I call out to you, Yahweh¦266698—
\q1 out from the depths.
\q1
\v 2 My master¦266713, listen to \add ≈what I'm saying\add*.
\q1 \add ≈Pay attention\add* to my pleas for mercy.
\q1
\v 3 Yahweh if you \add ≈kept a record of our disobedience\add*,
\q1 master, who could stand \add before you\add*?
\q1
\v 4 \add ≈But you do have a willingness to forgive\add*
\q1 so that you might be \add ≈respected\add*.
\b
\q1
\v 5 I wait for Yahweh¦266732 \add to rescue me\add*—
\q1 I \add ≈put my trust in what he's said\add*.
\q1
\v 6 I wait for my master \add to help me\add*—
\q1 \add ≈more eagerly than the night guard looks forward to\add* the morning.
\b
\q1
\v 7 Yisra'el, \add put your\add* hope in Yahweh.
\q1 Yahweh is merciful \add ≈and very willing to get us out of our situation\add*.
\q1
\v 8 \add ≈He's the one who'll pay the price for all Yisrael's sins\add*
\q1 \add ≈so we can be free\add*.\x + \xo 130:8: \xt Mat 1:21; Tit 2:14.\x*
\c 131
\s1 Explaing inner peace
\rem /s1 Song of Quiet Trust; A Prayer of Humble Trust
\d A song by David¦266763 while walking uphill \add to Yerushalem\add*.
\rem /d A song of ascents. Of David.; A Song of Ascents. Of David.; A song of the ascents: for David; A song for the ascent to Jerusalem. A psalm of David.
\q1
\v 1 Yahweh, \add ≈I'm not boastful or full of pride\add*,
\q1 nor do I \add ≈pretend to understand amazing things that are\add* beyond me.
\q1
\v 2 \add ≈Instead I've worked to maintain inner peace and¦266803 quietness\add*
\q1 like a child who's been weaned \add yet still trusts fully\add* in its mother.
\q1
\v 3 Yisra'el, \add put your\add* hope in Yahweh
\q1 from now on and forever.
\c 132
\s1 Yahweh's resting place in Tsiyyon
\rem /s1 In Praise of the Temple; The Eternal Dwelling of God in Zion
\d A song by David¦266813 while walking uphill \add to Yerushalem\add*.
\rem /d A song for the ascent to Jerusalem.; A song of ascents.; A Song of Ascents.; A song of the ascents
\q1
\v 1 Yahweh¦266821, for David's sake, remember all \add ≈the hardships he endured\add*.
\q1
\v 2 \add ≡Remember\add* how he \add ≈made a promise\add* to \add you,\add* Yahweh—
\q1 how he made a vow to Yakov's mighty warrior:
\q1
\v 3 “I¦266841 won't enter my \add ≈home\add*,
\q1 ≈\add or\add* lie down in my bed.
\q1
\v 4 I won't let my eyes close
\q1 ≈\add or\add* let \add ≈myself doze away\add*
\q1
\v 5 until I've found a place for Yahweh—
\q1 a \add ≈residence\add* for the powerful \add one\add* \add ≈that Yakov worshipped\add*.
\b
\q1
\v 6 Listen, we heard that \add @the sacred box\add* was in Efratah.
\q1 We found it in Yaar's fields.\x + \xo 132:6-10: \xt 2Ch 6:41-42.\x*
\q1
\v 7 We'll go into \add ≈the place where he lives\add*.
\q1 We'll \add ≈bow low in front of him where he sits\add*.
\b
\q1
\v 8 Yahweh, \add ≈come to the place where you can remain\add*—
\q1 you and the \add sacred\add* chest \add ≈that represents your power\add*.
\q1
\v 9 May your priests \add ≈wrap themselves in integrity\add*.
\q1 May your faithful \add followers\add* shout happily.
\b
\q1
\v 10 For your servant David's sake,
\q1 don't \add ≈just ignore the one that you've chosen\add*.
\q1
\v 11 Yahweh, \add you\add* promised David \add ≈and you won't break that promise\add*.
\q1 \add You said,\add* “I'll put your \add ≈descendants\add* on your throne.\x + \xo 132:11: \xt 2Sam 7:12-16; 1Ch 17:11-14; Psa 89:3-4; Acts 2:30.\x*
\q1
\v 12 If your sons keep my agreement and the instructions that I'll teach them,
\q1 then their children also will sit on your throne forevermore,”
\q1
\v 13 \add ≈Yes,\add* Yahweh has chosen Tsiyyon \add (Zion)\add*—
\q1 that's where he wants to reside.
\q1
\v 14 \add He said,\add* “This is my resting place forever.
\q1 I'll live here, because I like \add @this place\add*.
\q1
\v 15 I'll bless \add Tsiyyon\add* with generous provisions.
\q1 Her poor \add people\add* \add ≈will have enough food to be satisfied\add*.
\q1
\v 16 I'll \add ≈have her priests lead the people to be saved\add*.
\q1 The faithful \add people\add* will shout aloud in their happiness.
\q1
\v 17 \add ≈I'll cause on of David's descendants to become a great king there\add*,\x + \xo 132:17: \xt 1Ki 11:36.\x*
\q1 and \add ≈shine the light on the one I've chosen\add*.
\q1
\v 18 I'll \add ≈cause his enemies to be shamed\add*,
\q1 and it's his crown that will shine.
\c 133
\s1 Living peacefully together
\rem /s1 The Blessedness of Unity; In Praise of Living in Peace
\d A song by David¦266983 while walking uphill \add to Yerushalem\add*.
\rem /d A song of ascents. Of David.; A Song of Ascents.; A song of the ascents: for David; A song for the ascent to Jerusalem. A psalm of David.
\q1
\v 1 \add ≈Listen¦267010\add*, it's \add really\add* good and pleasant
\q1 when \add the nation's\add* \add ≈people get on well\add* together.
\q1
\v 2 It's like having \add ≈expensive\add* oil on the head,
\q1 running down the beard—Aaron's beard,
\q1 \add and\add* which \add then\add* runs down onto the collar of his robes.
\q1
\v 3 It's like the dew on \add Mt.\add* Hermon
\q1 which falls on the mountains of Tsiyyon \add (Zion)\add*,
\q1 because Yahweh commanded the blessing there—eternal life.
\c 134
\s1 Lift your hands and bless Yahweh
\rem /s1 A Call to Praise God; Praise in the Night
\d A song for walking uphill \add to Yerushalem\add*.
\rem /d A song for the ascent to Jerusalem.; A song of ascents.; A Song of Ascents.; A song of the ascents
\q1
\v 1 Listen, bless Yahweh, all you servants of Yahweh—
\q1 \add you\add* who stand in Yahweh's house at night.
\q1
\v 2 Lift up your hands towards the sacred place and bless Yahweh.
\b
\q1
\v 3 May Yahweh, \add ≈the creator\add* of heaven and earth
\q1 bless you from Tsiyyon \add (Zion)\add*.
\c 135
\s1 A praise song
\rem /s1 A Hymn of Praise; Praise for God's Goodness and Might
\q1
\v 1 Praise Yahweh—praise \add *his\add* name.
\q1 Praise him, you servants of Yahweh,
\q1
\v 2 who stand in the house of Yahweh—
\q1 in the courtyards around our God's house.
\q1
\v 3 Praise Yahweh, because \add *he\add* is good.
\q1 ≈Sing praises to his name because it's pleasant,
\q1
\v 4 because Yahweh has chosen Yakov for himself—
\q1 Yisra'el as his \add ≈very own\add*.
\b
\q1
\v 5 \add ≈You see,\add* I myself know that Yahweh is great,
\q1 \add ≈yes,\add* our master is greater than all other gods.
\q1
\v 6 Yahweh does whatever he wants to do
\q1 in heaven and on the earth,
\q1 in the seas \add ≈including\add* all their deepest parts.
\q1
\v 7 He makes the clouds rise up from the end of the earth.
\q1 He makes lightning accompany the rain,
\q1 and brings the wind out of his storehouse.
\b
\q1
\v 8 He struck Egypt's firstborn \add males\add*—
\q1 \add ≈both people and animals\add*.\x + \xo 135:8 \xt Exo. 11.\x*
\q1
\v 9 He \add ≈did miracles and amazing things in your country\add*, Egypt,
\q1 against Far-oh \add (Pharaoh)\add* and all his servants.
\q1
\v 10 He struck many nations
\q1 and killed powerful kings,
\q1
\v 11 Sihon king of the Amorites,
\q1 and Og king of Bashan,
\q1 and all the Canaanite \add ≈kings\add*.
\q1
\v 12 He gave their land as an inheritance—
\q1 an inheritance to his people Yisra'el.
\b
\q1
\v 13 Your \add ≈reputation\add* lasts forever, Yahweh.
\q1 ≈Your renown, Yahweh, endures from generation to generation
\q1
\v 14 because Yahweh judges his people,
\q1 and \add ≈he's compassionate towards\add* his servants.
\b
\q1
\v 15 The nations' idols are silver and gold—
\q1 the work of people's hands.\x + \xo 135:15-18: \xt Psa 115:4-8; Rev 9:20.\x*
\q1
\v 16 Those idols have mouths, but they can't speak.
\q1 ≈They have eyes, but they can't see.
\q1
\v 17 ≈They have ears, but they can't hear,
\q1 ≈and there's no breath in their mouths.
\q1
\v 18 Those who make them \add ≈will end up\add* like them,
\q1 as will all those who \add put their\add* trust in them.
\b
\q1
\v 19 \add ≈Descendants\add* of Yisra'el, bless Yahweh.
\q1 \add ≈Descendants\add* of Aharon, bless Yahweh.
\q1
\v 20 \add ≈Descendants\add* of Levi, bless Yahweh.
\q1 All you who respect Yahweh, bless \add *him\add*.
\q1
\v 21 Blessed be Yahweh in Tsiyyon—
\q1 ≈he who lives in Yerushalem.
\b
\q1 Praise Yahweh.
\c 136
\s1 A song of thankfulness
\rem /s1 A Hymn of Thanksgiving; God's Work in Creation and in History
\q1
\v 1 Give thanks¦267288 to Yahweh¦267289, because he's good¦267292,\x + \xo 136:1: \xt 1Ch 16:34; 2Ch 5:13; 7:3; Ezr 3:11; Psa 100:5; 106:1; 107:1; 118:1; Jer 33:11.\x*
\q1 because his loyal affection \add continues\add* forever¦267294.
\q1
\v 2 Give¦267299 thanks¦267297 to the God¦267298 of gods,
\q1 because his loyal affection \add continues\add* forever¦267301.
\q1
\v 3 Give thanks¦267304 to the master¦267305 of masters¦267306,
\q1 because his loyal affection \add continues\add* forever.
\q1
\v 4 \add ≡Thank\add* him—the only one who goes great miracles—
\q1 because his loyal commitment continues forever.
\q1
\v 5 \add ≡Thank\add* him who \add ≈used his wisdom to make the universe\add*,\x + \xo 136:5: \xt Gen 1:1.\x*
\q1 because his loyal commitment continues forever.
\q1
\v 6 \add ≡Thank\add* him who spread the earth out over the waters,\x + \xo 136:6: \xt Gen 1:2.\x*
\q1 because his loyal commitment continues forever.
\q1
\v 7 \add ≡Thank\add* him who made the great lights,\x + \xo 136:7-9: \xt Gen 1:16.\x*
\q1 because his loyal commitment continues forever:
\q1
\v 8 the sun to rule over the day,
\q1 because his loyal commitment continues forever,
\q1
\v 9 the moon and stars to rule over the night,
\q1 because his loyal commitment continues forever.
\b
\q1
\v 10 \add ≡Thank\add* him who struck Egypt's firstborn \add males\add*,\x + \xo 136:10: \xt Exo 12:29.\x*
\q1 because his loyal commitment continues forever.
\q1
\v 11 He led Israel out from among \add @the Egyptians\add*,\x + \xo 136:11: \xt Exo 12:51.\x*
\q1 because his loyal commitment continues forever.
\q1
\v 12 \add ≡He led them\add* with his powerful hand and outstretched arm,
\q1 because his loyal commitment continues forever.
\q1
\v 13 \add ≡Thank\add* him who divided the Red Sea in \add ≈two\add*,\x + \xo 136:13-15: \xt Exo 14:21-29.\x*
\q1 because his loyal commitment continues forever.
\q1
\v 14 Then he made Yisrael go through the middle of \add @that sea\add*,
\q1 because his loyal commitment continues forever.
\q1
\v 15 Then he threw Far-oh and his army down into the Red Sea,
\q1 because his loyal commitment continues forever.
\b
\q1
\v 16 \add ≡Thank\add* him who led his people through the wilderness,
\q1 because his loyal commitment continues forever.
\q1
\v 17 \add ≡Thank\add* him who struck down great kings,
\q1 because his loyal commitment continues forever.
\q1
\v 18 \add ≡Thank\add* him who killed powerful kings,
\q1 because his loyal commitment continues forever.
\q1
\v 19 \add ≡Thank him who killed\add* the Amorite King Sihon,
\q1 because his loyal commitment continues forever.
\q1
\v 20 \add ≡Thank him who killed\add* King Og from Bashan,
\q1 because his loyal commitment continues forever.
\q1
\v 21 \add ≡Thank\add* him who gave them the land as their inheritance,
\q1 because his loyal commitment continues forever.
\q1
\v 22 \add ≡Thank him who gave\add* an inheritance to his servant Yisra'el,
\q1 because his loyal commitment continues forever.
\q1
\v 23 \add ≡Thank him\add* who remembered us \add ≈when we felt so low\add*,
\q1 because his loyal commitment continues forever.
\q1
\v 24 Then he rescued us from \add ≈those who set themselves against us\add*,
\q1 because his loyal commitment continues forever.
\q1
\v 25 \add ≡Thank him who\add* gives food to \add ≈all living creatures\add*,
\q1 because his loyal commitment continues forever.
\b
\q1
\v 26 \add ≈Yes\add*, give thanks to the God of the heavens,
\q1 because his loyal commitment continues forever.
\c 137
\s1 Mourning Yerushalem's destruction
\rem /s1 A Lament of Israelites in Exile; Lament over the Destruction of Jerusalem
\q1
\v 1 We sat beside the rivers in Babylon
\q1 sat and wept when we \add ≈thought about\add* Tsiyyon \add (Zion)\add*.
\q1
\v 2 We hung our harps there on the willow trees
\q1
\v 3 because our captors there had demanded that we sing songs,
\q1 and those who never stopped mocking us said,
\q1 “Sing us one of the songs from Tsiyyon.”
\b
\q1
\v 4 How could we sing a song about Yahweh
\q1 while we were \add captive\add* \add ≈in a foreign country\add*?
\q1
\v 5 If I forget about you, Yerushalem,
\q1 may my right hand forget \add how to do anything\add*.
\q1
\v 6 Let my tongue stick to my palate if I don't keep remembering you—
\q1 if I don't \add ≈prioritise\add* Yerushalem over my \add ≈favourite pastime\add*.
\b
\q1
\v 7 Remember, Yahweh, the day Yerushalem \add fell\add*,
\q1 how the \add ≈Edomites\add* said,
\q1 “Tear it down—tear it down to its foundations.”
\b
\q1
\v 8 You daughter of Babylon who will be destroyed—
\q1 blessed be the one who repays you for what you did to us.\x + \xo 137:8: \xt Rev 18:6.\x*
\q1
\v 9 Blessed be the one who seizes your little ones
\q1 and smashes them against the rocks.
\c 138
\s1 A prayer of thankfulness
\rem /s1 A Prayer of Thanksgiving; Thanksgiving and Praise
\d \add A song\add* by David.
\rem /d For David; A psalm of David.; Of David.
\q1
\v 1 I will thank¦267617 you, \add Yahweh\add*, with my whole \add ≈being\add*.
\q1 I'll sing praises to you in front of the \add ≈idols\add*.
\q1
\v 2 I will bow down toward your sacred temple,
\q1 and I'll thanks you for your loyal commitment and for your trustworthiness,
\q1 because you've made your \add ≈reputation\add* and your message \add ≈more important than anything else\add*.
\q1
\v 3 \add ≈When\add* I called \add out for help\add*, you answered me.
\q1 →You \add ≈gave me strength and made me bold\add*.
\b
\q1
\v 4 All the kings of the earth will thank you, Yahweh,
\q1 →because they will hear \add ≈what you're saying\add*.
\q1
\v 5 \add ≈Yes\add*, they'll sing about Yahweh's ways,
\q1 because Yahweh's \add ≈honour is outstanding\add*,
\q1
\v 6 because although Yahweh is up high, yet he can still see the lowly,
\q1 and he knows the proud from far off.
\b
\q1
\v 7 Even when I'm walking \add ≈with danger all around me\add*,
\q2 you will preserve my life.
\q1 You \add ≈actively oppose\add* the anger of my enemies,
\q2 and you save me with your \add ≈intervention\add*.
\q1
\v 8 Yahweh will avenge \add >them\add* for me.
\q1 Your loyal affection \add continues\add* forever.
\q1 You don't abandon the work \add ≈that you started\add*.
\c 139
\s1 God's care and total knowledge
\rem /s1 God's Complete Knowledge and Care; The Inescapable God
\d One¦267707 of David's¦267704 songs for the choir¦267703 director¦267703.
\rem /d For the leader: for David: a psalm; For the director of music. Of David. A psalm.; To the leader. Of David. A Psalm.; For the choir director: A psalm of David.
\q1
\v 1 Yahweh, you have examined me, and you know¦267712 \add >me\add*.
\q1
\v 2 You know when I sit down and when I stand up.
\q1 ≈You understand my thoughts from far away.
\q1
\v 3 You've \add ≈watched where I go and where I rest\add*,
\q1 ≈and you're familiar with \add ≈everything I do\add*.
\q1
\v 4 Before the words even get to my tongue,
\q1 Yahweh, you \add already\add* know \add ≈everything that I'm going to say\add*.
\q1
\v 5 \add ≈In front of me and behind me, you surround me\add*
\q1 \add ≈to use your power\add* \add to protect me\add*.
\q1
\v 6 That knowledge is too amazing for me.
\q1 ≈It's \add ≈above me and beyond my reach\add*.
\b
\q1
\v 7 Where can I go from your spirit?
\q1 Where could I run away to—away from your presence?
\q1
\v 8 If I ascend up to the heavens, you're there.
\q1 ≈If I make my bed in \add ≈the grave\add*, wow, you're \add even\add* there.
\q1
\v 9 If I \add ≈flew up high with the dawning sun\add*
\q1 or stayed down in a remote part of the ocean,
\q1
\v 10 you'd still be there to lead me with your hand
\q1 and \add ≈you would help\add* me.
\q1
\v 11 If I said, “Surely the darkness will cover me,
\q1 and the light will become night around me,”
\q1
\v 12 even the darkness wouldn't be dark to you,
\q1 and the night would shine like the day.
\q1 The darkness is like the light to you.
\b
\q1
\v 13 \add ≈Yes,\add* you created my internal parts—
\q1 you put me together inside my mother's womb.
\q1
\v 14 I'll praise you because \add ≈it's incredible how my body is\add* made.
\q1 \add Everything\add* \add ≈you do is\add* wonderful.
\q1 My inner being knows that very well.
\q1
\v 15 My bones weren't hidden from you when I was made in private—
\q1 when I was woven together in the depths of the earth.
\q1
\v 16 Your eyes saw my unformed body.
\q1 All \add ≈my history\add* was \add already\add* recorded in your book
\q1 even before \add ≈any of those days had started\add*.
\q1
\v 17 Your thoughts are so precious to me, God.
\q1 \add ≈They add up to something incredible\add*.
\q1
\v 18 If I counted them, there'd be more than the sand \add grains\add*.
\q1 When I wake up, I'm still with you.
\b
\q1
\v 19 If only you'd kill the wicked, God.
\q1 And you \add ≈violent\add* men, get away from me
\q1
\v 20 because they speak against you \add ≈due to their evil desires\add*—
\q1 your enemies \add ≈lie\add* \add about you\add*.
\q1
\v 21 Yahweh, I \add ≈certainly\add* hate those who hate you.
\q1 I despise those who \add ≈rebel\add* against you.
\q1
\v 22 I hate them completely—
\q1 they've become my enemies.
\b
\q1
\v 23 Examine me, God, and know my \add ≈inner feelings\add*.
\q1 ≈Test me and know my thoughts.
\q1
\v 24 See if there is any wicked way in me,
\q1 and lead me on the \add ≈timeless\add* path.
\c 140
\s1 A prayer for protection
\rem /s1 A Prayer for Protection; Prayer for Deliverance from Enemies
\d A song by David¦267929 for the choir¦267927 director¦267927.
\rem /d To the leader. A Psalm of David.; For the leader: a psalm: for David; For the choir director: A psalm of David.; For the director of music. A psalm of David.
\q1
\v 1 Yahweh, rescue me from wicked men.
\q1 ≈\add ≈Keep me safe\add* from men of violence
\q1
\v 2 because they plan evil in their hearts.
\q1 They assemble for battles every day.
\q1
\v 3 Their sharpen their tongues like \add #snakes\add*.
\q1 ≈Vipers' poison is on their lips.\x + \xo 140:3: \xt Rom 3:13.\x* \qs (Instrumental break.)\qs*
\b
\q1
\v 4 Keep me from the hands of the wicked, Yahweh;.
\q1 ≈Protect me from violent men who plan to \add ≈ruin me\add*.
\q1
\v 5 The proud have set a trap for me,
\q1 and they've spread a net with ropes.
\q1 They've set traps for me along the path. \qs (Instrumental break.)\qs*
\b
\q1
\v 6 I said to Yahweh, “You're my God.
\q1 Yahweh, \add ≈listen\add* to my cries for mercy.”
\q1
\v 7 Yahweh, my master, you're the \add ≈strong one who can save me\add*.
\q1 You \add ≈protect\add* my head \add ≈during the\add* battle.
\q1
\v 8 Yahweh, don't \add ≈let the wicked get what they want\add*.
\q1 Don't \add ≈allow their evil plans to succeed, or let them attack\add*. \qs (Instrumental break.)\qs*
\b
\q1
\v 9 Those who surround me raise their heads.
\q1 Let the mischief from their own lips \add ≈bounce back on\add* them.
\q1
\v 10 Let burning coals fall on them.
\q1 ≈Throw them into the fire \add or\add* into muddy pits.
\q1 →Never again will they \add ≈try to attack\add*.
\q1
\v 11 May no \add ≈agitator\add* become established in the land.
\q1 ≈May evil speedily hunt down the man \add ≈planning\add* violence.
\b
\q1
\v 12 I know that Yahweh will act with favour for the poor
\q1 ≈\add and with\add* justice to the needy.
\q1
\v 13 Surely the \add ≈godly\add \add >people\add* will praise your name.
\q1 The upright will live \add peaceably\add* \add ≈in your presence\add*.
\c 141
\s1 Accepting correction
\rem /s1 Prayer for Preservation from Evil; An Evening Prayer
\d A song by David¦268089.
\rem /d A psalm: for David; A psalm of David.; A Psalm of David.
\q1
\v 1 Yahweh, I called out to you. Come quickly to me.
\q1 ≈\add ≈Listen\add* to my voice when I call to you.
\q1
\v 2 May my prayer rise to your face like incense.\x + \xo 141:2: \xt Rev 5:8.\x*
\q1 ≈May my lifted hands be like the evening sacrifice.
\b
\q1
\v 3 Yahweh, place a guard over my mouth.
\q1 ≈Guard the door which is my lips.
\q1
\v 4 Don't let my heart bend toward any evil thing
\q1 ≈or participate in sinful activities
\q1 with men who behave wickedly.
\q1 May I not eat any of their delicacies.
\b
\q1
\v 5 Let a righteous person hit me—it would be a kindness.
\q1 ≈Let them correct me—it will be \add soothing\add* like \add ≈lotion\add* on my head.
\q1 \add ≈Help me not to be defiant\add*,
\q1 because my prayer is always against \add ≈those who do\add* wicked things.
\q1
\v 6 \add When\add* their rulers are thrown down from the cliffs,
\q1 \add ?@the people\add* will listen to my words \add because\add* they're pleasant.
\q1
\v 7 Like when someone ploughs and breaks up the ground,
\q1 so our bones have been scattered at the \add ≈entrance to the grave\add*.
\b
\q1
\v 8 My eyes are on you, Yahweh, my master.
\q1 \add ≈You're my place of protection\add*—don't abandon my life.
\q1
\v 9 Keep me from the trap that they've laid for me—
\q1 from the \add ≈nets\add* of those who do evil.
\q1
\v 10 Let the wicked fall into their own nets
\q1 while I escape.
\c 142
\s1 The praying for requesting
\rem /s1 Prayer for Deliverance from Persecutors; A Prayer for Help
\d A song\f + \fr 142:0 \ft In Hebrew, ‘maskil’ is perhaps the name of this class of song.\f* and prayer of David¦268213 when he was \add hiding\add* in a cave.
\rem /d A Maskil of David. When he was in the cave. A Prayer.; A \it maskil\it* of David. When he was in the cave. A prayer.; A maskil: for David (when he was in the cave): a prayer; A psalm of David, regarding his experience in the cave. A prayer.
\q1
\v 1 I cry out to Yahweh with my voice.
\q1 ≈With my voice I plead to Yahweh for \add &his\add* favour.
\q1
\v 2 I pour out my sorrows to him.
\q1 ≈I declare my troubles in front of him.
\q1
\v 3 When my spirit is weak within me, you yourself know my path.
\q1 They've hidden a trap for me along the path that I walk.
\q1
\v 4 ◙
\q2 …
\q2 …
\q1 …
\b
\q1
\v 5 ◙
\q2 …
\q2 …
\q1
\v 6 ◙
\q2 …
\q1 …
\q2 …
\q1
\v 7 ◙
\q2 …
\q1 …
\q2 …
\c 143
\s1 The requesting
\rem /s1 Prayer for Deliverance from Enemies; A Prayer for Help
\d A¦268316 song by David¦268314.
\rem /d A psalm: for David; A psalm of David.; A Psalm of David.
\q1
\v 1 ◙
\q2 …
\q1
\v 2 \x + \xo 143:2: \xt Rom 3:20; Gal 2:16.\x*◙
\q2 …
\b
\q1
\v 3 ◙
\q2 …
\q2 …
\q1
\v 4 ◙
\q2 …
\b
\q1
\v 5 ◙
\q2 …
\q2 …
\q1
\v 6 ◙
\q2 …
\b
\q1
\v 7 ◙
\q1 …
\q1 …
\q1
\v 8 ◙
\q2 …
\q1 …
\q2 …
\q1
\v 9 ◙
\q2 …
\q1
\v 10 ◙
\q2 …
\q1 …
\q2 …
\q1
\v 11 ◙
\q2 …
\q1
\v 12 ◙
\q2 …
\c 144
\s1 The thanking due to victory
\rem /s1 A King Thanks God for Victory; Prayer for National Deliverance and Security
\d \add A song\add* by David.
\rem /d For David; A psalm of David.; Of David.
\q1
\v 1 ◙
\q1 …
\q2 …
\q1
\v 2 ◙
\q2 …
\q2 …
\b
\q1
\v 3 \x + \xo 144:3: \xt Yob 7:17-18; Psa 8:4.\x*◙
\q2 …
\q1 …
\q2 …
\q1
\v 4 ◙
\q2 …
\b
\q1
\v 5 ◙
\q1 …
\q1
\v 6 ◙
\q2 …
\q1
\v 7 ◙
\q2 …
\q2 …
\q1
\v 8 ◙
\b
\q1
\v 9 ◙
\q2 …
\q1
\v 10 ◙
\q2 …
\q1
\v 11 ◙
\q1 …
\q1 …
\q1
\v 12 ◙
\q2 …
\q1 …
\q2 …
\q1
\v 13 ◙
\q1 …
\q1
\v 14 ◙
\q1 …
\q2 …
\q1
\v 15 ◙
\q1 …
\c 145
\s1 A praise song
\rem /s1 A Hymn of Praise; The Greatness and the Goodness of God
\d A¦268632 praise \add song\add* by David¦268627.
\rem /d Praise. Of David.; A psalm of praise. Of David.; A psalm of praise of David.; A psalm of praise: for David
\qa \bd א\bd* (Alef)
\q1
\v 1 I will \add ≈highly commend\add* you¦268640, my God, the King.
\q1 I will praise¦268641 your¦268642 name¦268642 \add ^without ending\add*.
\qa \bd ב\bd* (Beyt)
\q1
\v 2 Every day I'll \add make sure to\add* bless you.
\q1 I will praise¦268648 your name forever and ever.
\qa \bd ג\bd* (Gimel)
\q1
\v 3 Yahweh is great and¦268658 \add ≈deserving of a lot of praise\add*—
\q1 \add ≈We can't fully comprehend\add* his greatness.
\qa \bd ד\bd* (Dalet)
\q1
\v 4 Generation¦268666 to generation will celebrate because of \add ≈what you've done\add*
\q1 and they'll \add ≈tell others about your powerful\add* actions.
\qa \bd ה\bd* (He)
\q1
\v 5 I'll meditate on \add ≈your incredible splendour and honour\add*
\q1 ≈as well as \add all\add* \add ≈the marvellous things that you've done\add*.
\qa \bd ו\bd* (Vav)
\q1
\v 6 They'll tell \add ≈about how your awesome actions show your power\add*,
\q1 and I'll speak about your greatness¦268676.
\qa \bd ז\bd* (Zayin)
\q1
\v 7 They'll¦268685 remember the fame of your extravagant goodness,
\q1 and they'll happily sing about your righteousness.
\qa \bd ח\bd* (Het)
\q1
\v 8 Yahweh¦268694 is gracious and merciful,
\q1 slow to anger and \add ≈frequently displaying his\add* loyal commitment.
\qa \bd ט\bd* (Tet)
\q1
\v 9 Yahweh¦268704 is good to everyone,
\q1 and¦268708 \add ≈desires the best\add* for everything he made.
\b
\qa \bd י\bd* (Yod)
\q1
\v 10 Everyone you've made will give thanks to you, Yahweh.
\q1 Your faithful \add supporters\add* will bless you.
\qa \bd כ\bd* (Kaf)
\q1
\v 11 They'll tell about the splendour of your kingdom¦268724,
\q1 and¦268722 they'll speak about of your power,
\qa \bd ל\bd* (Lamed)
\q1
\v 12 making his powerful actions known to humanity's children,
\q1 along with the incredible splendour of his kingdom.
\qa \bd מ\bd* (Mem)
\qa \bd נ\bd* (Nun)
\q1
\v 13 Your¦268738 kingdom \add ≈will continue forever\add*,
\q1 and¦268742 \add ≈you'll rule generation after generation\add*.
\qa \bd ס\bd* (Samek)
\q1
\v 14 Yahweh supports all those who're falling
\q1 and¦268752 raises up all those who're bent over \add ?under heavy loads\add*.
\qa \bd ע\bd* (Ayin)
\q1
\v 15 \add ≈Everyone and everything's\add* eyes are watching out for you¦268761.
\q1 You give them their food at the proper time.
\qa \bd פ\bd* (Pe)
\q1
\v 16 You¦268772 open your hand
\q1 and¦268776 satisfy the desire of every living \add >thing\add*.
\qa \bd צ\bd* (Tsade)
\q1
\v 17 Yahweh¦268782 is righteous in all his¦268785 ways
\q1 and shows kindness in everything he does.
\qa \bd ק\bd* (Qof)
\q1
\v 18 Yahweh is near to all who call to him¦268793—
\q1 to all who \add ≈sincerity request his¦268793 help\add*.
\qa \bd ר\bd* (Resh)
\q1
\v 19 For¦268802 those who \add ≈strive to obey\add* him, he does \add ≈what they desire\add*,
\q1 and he hears their \add ≈call for help\add* and saves them.
\qa \bd ש\bd* (Sin/Shin)
\q1
\v 20 Yahweh¦268815 protects all those who love him,
\q1 \add ≈but\add* he'll destroy all the wicked.
\b
\qa \bd ת\bd* (Tav)
\q1
\v 21 My mouth speaks the praise of Yahweh.
\q1 Let \add ≈everybody\add* bless his holy name forever and ever.
\c 146
\s1 Praise Yahweh the liberator
\rem /s1 Praise for God's Help; In Praise of God the Savior
\q1
\v 1 Praise¦268828 Yah.
\q1 ≈I'll praise¦268831 Yahweh¦268835 \add ≈with my whole being\add*.
\q1
\v 2 I'll praise¦268837 Yahweh¦268838 with my life.
\q1 ≈I'll sing praises¦268840 to my God¦268841 as long¦268842 as I live¦268839.
\b
\q1
\v 3 Don't trust¦268846 in \add ≈polititians\add*
\q1 ≈or in people—\add ≈none of them can save you\add*.
\q1
\v 4 When \add #their\add* breath¦268857 ceases, \add #they\add* return¦268858 to the ground—
\q1 \add all\add* \add #their\add* plans¦268863 \add ≈come to an end at that time\add*.
\b
\q1
\v 5 Blessed are the \add #people\add* who have Yacob's¦268867 God \add ≈to help¦268868\add* \add #them\add*—
\q1 whose hope is in \add #their\add* God Yahweh¦268872:
\q1
\v 6 He's the one who made the heavens¦268877 and earth¦268878, the sea¦268881, and all that is in them.
\q1 He's the one \add ≈remains faithful¦268890\add* forever¦268891.\x + \xo 146:6: \xt Acts 4:24; 14:15.\x*
\q1
\v 7 He's the one who \add ≈executes\add* justice¦268894 for the oppressed¦268896.
\q1 He's the one who gives¦268897 \add ≈food\add* to the hungry¦268899.
\b
\q1 Yahweh¦268900 liberates the prisoners¦268902.
\q1
\v 8 Yahweh opens the eyes of the blind¦268907.
\q1 Yahweh \add ≈straightens up\add* those who're bowed¦268910 down \add under heavy loads\add*.
\q1 Yahweh loves those who \add ≈do what is right¦268913\add*.
\q1
\v 9 Yahweh¦268915 guards the refugees.
\q1 He sustains \add #orphans and widows¦268922\add*,
\q1 \add ≈but\add* he subverts the \add ≈plans\add* of the wicked¦268925.
\q1
\v 10 Yahweh reigns forever¦268931.
\q1 Tsiyyon¦268933 \add (Zion¦268933)\add*, your¦268932 God¦268932 reigns \add ≈throughout the generations\add*.
\b
\q1 Praise Yahweh.
\c 147
\s1 Praise Yahweh who's in control
\rem /s1 Praise for God's Care for Jerusalem; In Praise of God the Almighty
\q1
\v 1 Praise¦268940 Yahweh.
\b
\q1 How good¦268945 it is to sing praises¦268946 to our¦268947 God¦268947,
\q1 ≈How pleasant¦268950 and suitable¦268951 is a praise¦268952 song.
\q1
\v 2 Yahweh¦268956 builds¦268954 up Yerushalem¦268955 \add (Jerusalem)\add*,
\q1 He gathers¦268959 the Israelis¦268957 \add ≈who were taken to other countries\add*.
\q1
\v 3 He heals¦268961 those who're broken-hearted
\q1 and¦268964 \add ≈bandages\add* their¦268965 wounds¦268965.
\b
\q1
\v 4 He counts¦268967 the stars¦268969—
\q1 he calls¦268972 all of them \add ≈by name\add*.
\q1
\v 5 Our master¦268975 is \add ≈wonderful\add* and¦268976 \add ≈very powerful¦268978\add*.
\q1 His understanding¦268979 is \add ≈unlimited\add*.
\q1
\v 6 Yahweh¦268985 \add ≈helps\add* the oppressed up.
\q1 He brings¦268986 down the wicked¦268987 to the ground¦268990.
\b
\q1
\v 7 Sing to Yahweh¦268993 with thanksgiving¦268994.
\q1 ≈Make music¦268995 for our¦268996 God¦268996 with a harp.
\q1
\v 8 He's the one who covers¦268999 the skies¦269000 with clouds¦269002.
\q1 ≈He's the one who prepares¦269003 rain for the earth¦269004.
\q1 He's the one who makes the mountains¦269007 sprout with grass¦269008.
\q1
\v 9 He gives food to the animals¦269011
\q1 ≈and to the ravens' \add ≈chicks\add* when they¦269016 \add ≈squawk\add*.
\b
\q1
\v 10 He doesn't delight¦269021 in the strength¦269019 of a horse¦269020,
\q1 ≈He doesn't enjoy a man's legs.
\q1
\v 11 Yahweh¦269029 enjoys those who fear¦269032 him¦269032—
\q1 those who \add ≈know to expect\add* his¦269032 loyal commitment.
\b
\q1
\v 12 \add ≈Tell about Yahweh's greatness\add*, Yerushalem¦269039.
\q1 ≈Praise your¦269044 God¦269044, Tsiyyon¦269045,
\q1
\v 13 because he strengthens¦269049 the \add locking\add* bars on your gates¦269051.
\q1 He blesses¦269052 your children¦269053 there \add ≈in the city\add*.
\q1
\v 14 He give peace¦269059 on your¦269058 borders¦269058.
\q1 He satisfies¦269062 you¦269062 with \add ≈excellent grain\add*.
\q1
\v 15 He sends¦269064 out his command¦269065 to the soil,
\q1 ≈His message¦269071 \add ≈travels\add* quickly¦269069.
\q1
\v 16 He makes the snow \add coat the ground\add* like wool \add on a sheep\add*.
\q1 ≈He scatters the frost \add across the countryside\add* like \add people scatter\add* ashes¦269077.
\q1
\v 17 He sends out his hail like crumbs¦269082 \add brushed off a table\add*.
\q1 Who can stand¦269086 before his cold¦269084?
\q1
\v 18 He sends¦269088 out his command and melts¦269090 them.
\q1 ≈He makes¦269091 his wind blow, and the waters¦269095 flow.
\b
\q1
\v 19 He declared¦269097 his message¦269098 to Yakob \add (Jacob)\add*—
\q1 ≈his instructions and¦269102 his regulations¦269101 for Yisrael.
\q1
\v 20 He hasn't done that for any other country¦269111,
\q1 ≈and¦269112 as for his instructions, they don't¦269113 know¦269115 them.
\b
\q1 Praise Yahweh.
\c 148
\s1 Praise Yahweh everyone
\rem /s1 A Call for the Universe to Praise God; Praise for God's Universal Glory
\q1
\v 1 Praise Yahweh.
\b
\q1 Praise Yahweh from the skies¦269129.
\q1 ≈Praise him¦269130 in the heights¦269131.
\q1
\v 2 Praise him, all his messengers¦269136.
\q1 ≈Praise him, all his armies.
\b
\q1
\v 3 Praise him, sun¦269144 and moon¦269145.
\q1 ≈Praise him, all you shining stars¦269149.
\q1
\v 4 Praise¦269153 him, highest heavens
\q1 ≈and the waters¦269155 that are above the heavens.\x + \xo 148:4 \xt Gen 1:7.\x*
\b
\q1
\v 5 Let them praise¦269161 Yahweh's name¦269164,
\q1 because he \add ≈gave the command¦269168\add* and then they were created¦269169.\x + \xo 148:5 \xt Gen 1:1-2.\x*
\q1
\v 6 He has established¦269171 them forever and ever.
\q1 He made a decree¦269174 and it¦269178 won't¦269177 \add ever\add* \add ≈become invalid\add*.
\b
\q1
\v 7 Praise¦269180 Yahweh¦269183 from the earth¦269186,
\q1 \add ≈you\add* sea¦269187 monsters¦269187 and all ocean depths,
\q1
\v 8 fire¦269192 and hail, snow and clouds¦269195,
\q1 stormy¦269197 winds doing \add ≈what he commanded¦269199\add*.
\b
\q1
\v 9 The mountains¦269201 and all the hills¦269204,
\q1 the fruit¦269206 trees and all the cedars¦269209,
\q1
\v 10 \add both\add* wild and all the domestic animals¦269211,
\q1 reptiles and winged birds¦269216.
\b
\q1
\v 11 Kings¦269225 \add ≈across the world\add* and all the peoples¦269224,
\q1 princes and all judges \add ≈across the world\add*,
\q1
\v 12 young men and also young women¦269234,
\q1 the elderly along with the children,
\q1
\v 13 let them all praise¦269240 Yahweh's name,
\q1 because his name alone¦269250 is \add ≈famous\add*.
\q1 His \add ≈splendour¦269251\add* extends over the earth¦269254 and \add in\add* the heavens¦269255.
\q1
\v 14 He has \add ≈increased his people's military strength\add*.
\q1 Praise from all his faithful¦269264 ones—
\q1 from the children of Israel¦269266—the people near to him.
\b
\q1 Praise Yahweh.
\c 149
\s1 A song of praise
\rem /s1 A Hymn of Praise; Praise for God's Goodness to Israel
\q1
\v 1 Praise Yahweh.
\b
\q1 Sing a new song to Yahweh.
\q1 Praise him in the assembly¦269282 of the faithful¦269283 ones.
\q1
\v 2 Let Israel's¦269286 \add people\add* be glad about the one who made them.
\q1 ≈Let Tsiyyon's¦269290/Zion's¦269290 children¦269288 be glad about their¦269292 king¦269292.
\q1
\v 3 Let them praise¦269294 him with dancing¦269296—
\q1 making music¦269299 with \add #tambourines\add* and¦269298 \add #harps\add*,
\q1
\v 4 because Yahweh¦269306 appreciates his people,
\q1 and he \add ≈honours humble¦269309 people by saving them\add*.
\q1
\v 5 That honour will make the faithful¦269313 people cheerful¦269315,
\q1 and they'll happily sing \add ≈during the night\add*.
\q1
\v 6 They should use their mouths¦269322 to praise¦269320 God¦269321,
\q1 \add ≈but\add* hold \add ≈sharp\add* swords¦269323 in their hands¦269325
\q1
\v 7 to inflict vengeance¦269328 on the nations¦269329
\q1 ≈and punishment¦269330 on the people¦269333 groups,
\q1
\v 8 to tie their kings¦269336 up with chains¦269337
\q1 ≈and to put their nobles¦269338 into iron shackles.
\q1
\v 9 \add They'll\add* carry out the written¦269346 judgements¦269345 against them.
\q1 That'll be an honour¦269347 for all his faithful¦269351 ones.
\b
\q1 Praise Yahweh.
\c 150
\s1 Praise Yahweh everyone
\rem /s1 Praise for God's Surpassing Greatness; Praise the Lord!
\q1
\v 1 Praise Yahweh.
\b
\q1 Praise God¦269361 in his residence \add ≈of holiness\add*.
\q1 ≈Praise him¦269363 \add ≈for his power\add* in heaven.
\q1
\v 2 Praise him for his powerful deeds.
\q1 ≈Praise him because he's so influential.
\b
\q1
\v 3 Praise him with a trumpet¦269375 blast.
\q1 ≈Praise him with the ukelele and harp.
\q1
\v 4 Praise him with tambourines¦269381 and dancing¦269382.
\q1 ≈Praise him with stringed¦269384 instruments¦269385 and flutes.
\q1
\v 5 Praise him with vibrating cymbals.
\q1 ≈Praise him with clanging cymbals.
\b
\q1
\v 6 Let everything that can breathe¦269396 praise Yahweh.
\b
\q1 Praise Yahweh.<|MERGE_RESOLUTION|>--- conflicted
+++ resolved
@@ -1,8 +1,4 @@
-<<<<<<< HEAD
-\id PSA - Open English Translation—Readers' Version (OET-RV) v0.1.11
-=======
 \id PSA - Open English Translation—Readers' Version (OET-RV) v0.1.13
->>>>>>> 2fd391df
 \usfm 3.0
 \ide UTF-8
 \rem ESFM v0.6 PSA
