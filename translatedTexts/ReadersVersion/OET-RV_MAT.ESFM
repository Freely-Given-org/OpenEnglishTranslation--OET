<<<<<<< HEAD
\id MAT - Open English Translation—Readers' Version (OET-RV) v0.3.69
=======
\id MAT - Open English Translation—Readers' Version (OET-RV) v0.4.00
>>>>>>> accd3107
\usfm 3.0
\ide UTF-8
\rem ESFM v0.6 MAT
\rem WORDTABLE OET-LV_NT_word_table.tsv
\h Matthew
\toc1 Matthew
\toc2 Matthew
\toc3 Mat.
\mt2 The account of Yeshua's ministry by
\mt1 Matthew
\is1 Introduction
\is2 Author
\ip The writer of this document was Matthaios, known in English as Matthew and in Hebrew as Levi. He was one of Yeshua's twelve apprentices, and named by Alfaeus his father. He was from Galilee but worked in Capernaum as a tax-collector before he left that to follow Yeshua. It's possible that it was Yeshua who changed his name from Levi when he became a follower, and named him Matthew which means ‘the gift of God’ in Hebrew.
\is2 This account
\ip Matthew's account starts by listing the ancestors of Yeshua, and then describes his birth, his immersion in water, and his temptation by the devil. He tells us about a lot of his preaching and teaching, and about how he healed many sick people in the Galilee region. After that, Matthew goes on to describe Yeshua's trip to Yerushalem and what happened to him there. Then he explains what happened in Yeshua's final week in Yerushalem, his execution on a stake, and his coming back to life.
\ip This document tells how Yeshua is the messiah, promised by God to save the Jews, and all non-Jews who place their trust in him. So by means of him, God fulfills his promises to his people that were listed in the Old Testament.
\ip This good message reveals Yeshua as the great teacher to explain God's law. Here in this document, Matthew records five lengthy teaching sessions about God's kingdom: (1) The preaching on the hill about people's behaviour, their responsibilities, and what they might expect to receive in God's kingdom (chapters 5–7); (2) warning the twelve apprentices about their works (chapter 10); (3) the parables about God's kingdom (chapter 13); (4) the teaching concerning the way to become a follower (chapter 18); and (5) the teaching concerning the end of this age and God's kingdom which is coming. (chapters 24–25).
\iot Main components of Matthew's account
\io1 The ancestors and the birth of Yeshua the messiah \ior 1:1–2:23\ior*
\io1 The work of Yohan-the-immerser \ior 3:1-12\ior*
\io1 The immersion and the temptation of Yeshua \ior 3:13–4:11\ior*
\io1 The work and teaching of Yeshua in Galilee \ior 4:12–18:35\ior*
\io1 Yeshua's trip from Galilee to Yerushalem \ior 19:1–20:34\ior*
\io1 Yeshua's final week in Yerushalem \ior 21:1–27:66\ior*
\io1 Yeshua comes back to life \ior 28:1-20\ior*
\rem This is still a very early look into the unfinished text of the Open English Translation of the Bible. Please double-check the text in advance before using in public.
\ie
\c 1
\s1 The Jewish ancestors of the messiah
\rem /s1 The ancestry of the Messiah; The Record of Jesus' Ancestors; The Genealogy of Jesus; The Genealogy of Jesus the Messiah; The Ancestors of Jesus Christ
\r (Luke 3:23-38)
\p
\v 1 \add This is\add* \add ≈a genealogy\add* of \nd Yeshua¦3\nd* (Grk: Yaysous) the \nd messiah¦4\nd* (Grk: Christ) the descendant of \add King\add* David¦6 the descendant of Abraham¦8 (Grk: Abraam).
\p
\v 2 Abraham¦9 was the father of Isaac, Isaac the father of Yacob (Grk: Yakob), Yacob the father of Yudah (Grk: Youdas¦22) and his¦26 brothers¦25.
\v 3 Yudah¦27 was the father of Perez (Grk: Fares¦31) and Zerah¦34 (Grk: Zara) through Tamar¦37 (Grk: Thamar¦37), Perez the father of Hezron (Grk: Hezrom), Hezron the father of Aram¦47,
\v 4 Aram¦48 the father of Aminadab, Aminadab the father of Nahshon (Grk: Naasson¦57), Nahshon the father of Salmon¦62,
\v 5 Salmon¦63 the father of Boaz (Grk: Boes) through Rahab¦71, Boaz the father of Obed (Grk: Yobed) through Ruth¦81 (Grk: Routh), and Obed the father of Jesse¦87 (Grk: Yessai¦87),
\v 6 and¦89 Jesse¦88 the father of David¦92 the king¦94.
\p David was the father of Solomon¦101 (Grk: Solomona) through Uriah's (Grk: Ourias¦108) wife¦106,
\v 7 Solomon¦109 was the father of Rehoboam (Grk: Roboam), Rehoboam the father of Abiyah (Grk: Abia), Abiyah the father of Asa¦125 (Grk: Asaf),
\v 8 Asa¦127 the father of Jehoshapat (Grk: Yosafat). Jehoshapat the father of Joram (Grk: Yoram¦137), Joram the father of Uzziah¦142 (Grk: Ozias¦142),
\v 9 Uzziah¦143 the father of Jotham (Grk: Yoatham¦147), Jotham the father of Ahaz (Grk: Achaz¦152), Ahaz the father of Hezekiah¦157 (Grk: Hezekias),
\v 10 Hezekiah¦158 the father of Manasseh (Grk: Manasse), Manasseh the father of Amon¦171 (Grk: Amos¦169), Amon the father of Josiah¦176 (Grk: Yosias),
\v 11 \x + \xo 1:11: \xt 2Ki 24:14-15; 2Ch 36:10; Jer 27:20.\x*Josiah¦177 was the father of Jechoniah (Grk: Yechonias¦181) and his¦185 brothers¦184, when they were deported¦188 to Babylon¦189 (Grk: Babulonos¦189).
\p
\v 12 And after¦190 the deportation¦193 to Babylon¦194, Jechoniah was the father of Shealtiel (Grk: Salathiel¦199), Shealtiel was the father of Zerubbabel (Grk: Zorobabel¦205),
\v 13 Zerubbabel was the father of Abiud (Grk: Abioud¦211), Abiud was the father of Eliakim, and Eliakim the father of Azor¦221,
\v 14 Azor¦222 the father of Zadok, Zadok the father of Achim, Achim the father of Eliud (Grk: Elioud¦236),
\v 15 Eliud¦237 the father of Eleazar, Eleazar the father of Matthan, Matthan the father of Yacob¦251 (Grk: Yakob),
\v 16 Yacob¦252 the father of Yosef, the husband¦258 of Maria¦259 (Grk: Marias) who \nd Yeshua¦263\nd* (Grk: Yaysous), the one called¦265 the \nd messiah¦266\nd* was born to.
\p
\v 17 So¦268 the generations from Abraham¦272 to David numbered fourteen, from David to the deportation to Babylon there were fourteen generations, and from the deportation to Babylon to the \nd messiah¦293\nd* there were fourteen generations.
\s1 The birth of the messiah
\rem /s1 The Birth of Jesus the Messiah; The Birth of Jesus Christ; The birth and infancy of Jesus
\r (Luke 1:26-38; 2:1-7)
\p
\v 18 \x + \xo 1:18: \xt Luk 1:27.\x*Now this is how the birth¦302 of \nd Yeshua¦299\nd* came about: Maria¦311 his¦310 mother¦309 was engaged to Yosef¦313. But¦297 before¦314 they came together¦316, she¦318 was found¦318 to be pregnant through \add the work of\add* the holy \nd spirit¦323\nd*.
\v 19 But¦326 Yosef¦325, her husband¦328 \add to be\add*, was a good man, and not wishing to disgrace Maria, he decided to quietly divorce her.
\v 20 But as he was pondering this, one of Yahweh's messengers¦347 appeared¦352 to him in a dream¦351 and told him, “Yosef¦355, descendant of \add King\add* David¦357, don't¦358 be afraid¦359 to marry Maria¦361, because¦366 the baby in her has been conceived by the holy \nd spirit¦371\nd*.
\v 21 \x + \xo 1:21: \xt Luk 1:31.\x*In due course she'll have a son and you'll name¦381 him \nd Yeshua¦383\nd*, because¦385 he'll save his¦382 people¦388 from their¦393 sins¦392.”
\p
\v 22 Now all this happened in fulfilment¦399 of what \nd Yahweh¦404\nd* had said through¦405 the prophet¦408,
\v 23 \x + \xo 1:23: \xt Isa 7:14 (LXX).\x*“Listen¦410, the virgin¦412 will get pregnant and she'll have a son, and they'll call him¦424 Immanuel¦425 \add (in Hebrew)\add* which¦426 means ‘\nd God¦432\nd* with us.’ ”
\p
\v 24 Then¦435 Yosef¦437 got up and did what Yahweh's messenger¦446 had commanded¦443 him, and he went ahead and married Maria,
\v 25 \x + \xo 1:25: \xt Luk 2:21.\x*but he didn't¦455 sleep with her until¦459 after she gave birth. And Yosef named the boy \nd Yeshua¦472\nd*.
\c 2
\s1 Easterners come to worship the new king
\rem /s1 The Visit of the Wise Men; The Visit of the Magi; Visitors from the East
\p
\v 1 After \nd Yeshua¦475\nd* had been born in Bethlehem¦478 in the province of Yudea¦480 during the time of King Herod¦483, watchers of signs arrived¦491 in Yerushalem¦493 from the east
\v 2 and asked, “Where's¦496 the one born as king¦500 of the Jews¦502? We saw¦503 his¦505 star¦507 in the east and we came¦512 to worship him.”
\p
\v 3 Now when King Herod¦520 heard¦515 this, he was upset—and¦522 all of Yerushalem¦524 as well.
\v 4 He gathered¦528 together¦528 all the chief¦531 priests¦531 and religious teachers and asked them where¦539 the \nd Messiah¦541\nd* was expected to be born.
\p
\v 5 And they¦543 told him¦547, “It'll be in Bethlehem¦549 in Yudea¦551, because¦553 the prophet¦557 wrote¦554:\x + \xo 2:5-6: \xt Mic 5:2.\x*
\q1
\v 6 ‘You, Bethlehem¦560 in the land of Yudah¦565,
\q2 are not the most insignificant of the leaders of Yudah.
\q1 For a leader will come from you
\q2 who will guide my¦587 people¦586 Yisrael¦589.’ ”
\p
\v 7 Then Herod¦591 sent for the watchers of signs and met secretly¦592 with them to determine when the star¦604 had first appeared¦603.
\v 8 Then¦605 he sent¦606 them on to Bethlehem¦609 with these instructions: “Go on and carefully investigate about the child¦619, and when you find him, report¦626 back to me so that I can also come¦630 and worship him.”
\p
\v 9 So¦634 when the king¦638 had finished speaking, they departed, and the star¦643 which they could see¦641 in the east went ahead of them and stopped above the place where¦657 the child¦661 was.
\v 10 Seeing this, the watchers of signs were very happy indeed.
\v 11 As they entered the house¦676, they saw¦677 the child¦681 with his¦687 mother¦686 Maria¦684. They bowed low and worshipped him, then they opened¦693 their¦696 chests and presented gifts¦699 of gold¦700, frankincense¦702, and myrrh¦704.
\p
\v 12 But¦705 because they'd been warned¦706 in a dream¦708 not to return¦710 to King Herod¦712, they went home again to their¦721 own country¦720.
\s1 The family escape to Egypt
\rem /s1 The Escape to Egypt
\p
\v 13 After they'd departed, one of \nd Yahweh's\nd* messengers¦732 appeared¦734 to Yosef¦740 in a dream¦736 and said, “Get up and take the child and his¦753 mother¦752 and flee to Egypt¦757 \add (Mitsrayim)\add*. Remain there¦760 until¦761 I tell you, because¦767 \add King\add* Herod¦768 will soon search for the child in order to kill¦775 him.”
\p
\v 14 So¦779 Yosef got up during the night¦791 and took¦782 the child¦785 and his¦790 mother¦789 and departed for Egypt¦795.
\v 15 \x + \xo 2:15: \xt Hos 11:1.\x*They stayed there¦798 until¦799 the death¦801 of Herod¦802, in order¦803 to fulfil¦804 what \nd Yahweh¦809\nd* had said through¦810 the prophet¦812 \add Hoshea\add*: “I called¦816 my¦819 son out of Egypt¦815.”
\s1 The slaughter of baby boys
\rem /s1 The Massacre of the Infants
\p
\v 16 When \add King\add* Herod¦821 realised that he'd been tricked by the watchers of signs, he got very angry and gave orders that all the sons in Bethlehem¦838 and its¦844 districts that were two¦847 years old and younger be killed¦832, because that was the period that he'd found out from the watchers of signs.
\p
\v 17 That fulfilled¦861 what had been spoken¦863 through¦866 the prophet¦869 Jeremiah, who said:
\q1
\v 18 \x + \xo 2:18: \xt Jer 31:15.\x*The sound of great¦880 weeping and mourning¦879 was heard¦874 in Ramah;
\s1 Yosef's family return to Nazareth
\rem /s1 The Return from Egypt; The Return to Nazareth
\p
\q1 Rachel¦881 weeping for her children, and she didn't¦887 want to be comforted¦890,
\q2 because¦891 her children were no more.
\p
\v 19 After \add King\add* Herod¦897 died¦894, one of \nd Yahweh's\nd* messengers¦899 appeared¦901 to Yosef¦906 in Egypt¦908 in a dream¦903
\v 20 and said, “Get up and take the child and his¦919 mother¦918 and go \add back\add* to the land of Yisrael¦924, because¦926 the ones wanting to kill him have died.”
\v 21 So¦934 Yosef got up and took¦937 the child¦940 and his¦945 mother¦944 and went¦947 \add back\add* to Yisrael¦952.
\p
\v 22 But when he heard¦953 that Archelaus¦956 was reigning¦957 over Yudea instead¦961 of his¦965 father¦964 Herod¦966, and \add also\add* having been warned¦970 in a dream¦973, he left \add Yudea\add* and went to the Galilee¦979 area.
\v 23 \x + \xo 2:23: \xt Mrk 1:24; Luk 2:39; Yhn 1:45.\x*Once he got there, he settled into the town of \nd Nazareth¦986\nd*, so that what had been spoken¦991 through¦993 the prophets¦995 would be fulfilled¦989: “He'll be called a Nazarene.”
\c 3
\s1 Yohan-the-immerser's preaching
\rem /s1 The Proclamation of John the Baptist; John the Baptist and Jesus; The Preaching of John the Baptist; John the Baptist Prepares the Way
\r (Mark 1:1-8; Luke 3:1-18; Yhn 1:19-28)
\p
\v 1 That was the time when Yohan-the-immerser started preaching¦1008 in the Yudean wilderness¦1011,
\v 2 telling everyone,\x + \xo 3:2: \xt Mat 4:17; Mrk 1:15.\x* “Turn from your sins, because¦1018 the heavenly¦1022 kingdom¦1020 is close.”
\v 3 This is the man that the prophet¦1032 Isayah¦1030 was talking¦1033 about \add when he wrote\add*:\x + \xo 3:3: \xt Isa 40:3 (LXX).\x*
\q1 ‘The voice¦1034 of one shouting¦1035 in the wilderness¦1038
\q2 prepare¦1039 the road for \nd Yahweh¦1042\nd*;
\q2 straighten¦1043 his¦1047 paths¦1046.’
\p
\v 4 \x + \xo 3:4: \xt 2Ki 1:8.\x*Yohan¦1051 himself¦1048 wore clothes¦1054 made from \add coarse\add* camel¦1058 hair¦1057, with a leather¦1061 belt¦1060 around¦1062 his waist¦1064, and his food was locusts¦1072 and wild honey¦1074.
\v 5 \add People from\add* Yerushalem¦1080 and all Yudea¦1084 and all of the regions¦1088 surrounding¦1088 the Yordan¦1090 River went out \add into the wilderness\add* to \add listen to\add* Yohan,
\v 6 and many confessed¦1099 their¦1102 sins¦1101 and asked him¦1098 to immerse¦1092 them in the river.
\p
\v 7 \x + \xo 3:7: \xt Mat 12:34; 23:33.\x*But when Yohan saw many from the party¦1107 of the Pharisees and from the Sadducee sect coming for immersion¦1113, he told them, “You brood of snakes, who warned¦1120 you to flee from \add God's\add* severe¦1126 anger¦1126 that's coming?
\v 8 Turning from your sins should be accompanied by evidence that you've changed.
\v 9 \x + \xo 3:9: \xt Yhn 8:33.\x*And don't¦1136 think that you can just tell yourselves¦1140 that you're descendants of Abraham, because¦1146 I can tell you that \nd God¦1151\nd* could turn these¦1155 stones¦1154 into descendants of Abraham.
\v 10 \x + \xo 3:10: \xt Mat 7:19.\x*The axe¦1165 has already¦1161 been placed at the base of the trees¦1170 ready to cut down any tree¦1174 that's not producing¦1176 good¦1178 fruit¦1177, and¦1180 then it'll be thrown¦1184 into the fire¦1183.
\v 11 I'm immersing people in water¦1192 as a sign that they're turning away from their sins, but there's another one coming¦1200 after¦1198 me who's greater than me—so much so that I'm not even worthy¦1207 to carry his sandals¦1209. He'll immerse you in the holy \nd spirit¦1215\nd* and fire¦1218.
\v 12 He's already holding his fork so that he can clear¦1227 his threshing¦1229 floor¦1229—\add he'll work through the pile throwing it into the air, where the breeze will carry\add* the chaff¦1242 away, and he'll burn that with unquenchable fire¦1244, while the grains of wheat¦1234, \add which are heavier,\add* will land in the pile to be brought into the barn.”
\s1 Yeshua gets immersed in the river
\rem /s1 The Baptism of Jesus
\r (Mark 1:9-11; Luke 3:21-22)
\p
\v 13 Then \nd Yeshua¦1249\nd* came down from Galilee¦1252 to Yohan¦1258 at the Yordan¦1255 River to be immersed¦1260 by him¦1262.
\v 14 But Yohan refused, saying¦1268, “It's me who needs to be immersed¦1274 by you, and yet you're¦1276 coming¦1277 to me?”
\p
\v 15 “\wj Just allow¦1300 it,\wj*” answered¦1280 \nd Yeshua¦1283\nd*, “\wj because¦1291 we need to do what righteousness¦1298 requires.\wj*” So Yohan immersed him.
\p
\v 16 As \nd Yeshua¦1306\nd* came up out of the water¦1312 after being immersed¦1303, the sky was opened¦1315 up and he saw God's \nd spirit¦1323\nd* coming down like a dove¦1333 and landing on him.
\v 17 \x + \xo 3:17: \xt Gen 22:2; Psa 2:7; Isa 42:1; Mat 12:18; 17:5; Mrk 1:11; Luk 9:35.\x*Then¦1340, wow¦1341, a voice¦1342 came from the sky and said, “This is my¦1357 son that I love and I'm pleased¦1362 with.”
\c 4
\s1 Yeshua is tempted by the devil
\rem /s1 The Temptation of Jesus
\r (Mark 1:12-13; Luke 4:1-13)
\p
\v 1 \x + \xo 4:1: \xt Heb 2:18; 4:15.\x*Then \nd Yeshua¦1368\nd* was taken by the \nd spirit¦1375\nd* into the wilderness¦1372 to be tempted¦1379 by the devil¦1382.
\v 2 As he'd been fasting for forty days¦1385 (and nights¦1389), he was getting hungry,
\v 3 and the tempter¦1399 approached¦1395 him¦1402 and asked, “If you're¦1405 God's son, command some of these¦1413 stones¦1412 to turn into buns.”
\p
\v 4 \x + \xo 4:4: \xt Deu 8:3.\x*But Yeshua answered¦1418, “\wj It's written¦1423 in the scriptures that it's not just food that a person¦1430 needs to live, but¦1431 also all of God's message¦1435.\wj*”
\p
\v 5 Then the devil¦1444 took him to Jerusalem, and stood¦1451 him on the highest point of the temple¦1458
\v 6 \x + \xo 4:6: \xt Psa 91:11-12.\x*and told him, “Throw yourself¦1469 down if you're¦1465 God's son, because¦1473 it's written¦1472 \add in the scriptures\add* that God will command¦1478 his¦1477 messengers¦1476 to look after you and to carry¦1484 you in their arms so that you won't bash your¦1493 foot¦1492 on a rock¦1490.”
\p
\v 7 \x + \xo 4:7: \xt Deu 6:16.\x*“\wj But it's also written¦1499,\wj*” \nd Yeshua¦1497\nd* answered, “\wj that you¦1506 shouldn't¦1500 test \+nd Yahweh¦1503\+nd* your¦1506 \+nd God¦1505\+nd*.\wj*”
\p
\v 8 Then the devil¦1511 took him to a very high¦1514 mountain¦1513 and showed him all the countries of the world¦1525 with all their¦1529 splendour,
\v 9 then told him¦1533, “I'll give all of these¦1534 to you if you get down \add ≈on your face\add* in front of me.”
\p
\v 10 \x + \xo 4:10: \xt Deu 6:13.\x*“\wj Go away, Satan¦1552,\wj*” \nd Yeshua¦1548\nd* replied, “\wj because¦1554 it's written¦1553 \+add in the scriptures\+add* that you should worship \+nd Yahweh¦1555\+nd* your¦1558 \+nd God¦1557\+nd* and should only serve him.\wj*”
\p
\v 11 Then the devil¦1569 left him, and \add God's\add* messengers¦1572 came and looked after him.
\s1 Yeshua begins his ministry
\rem /s1 The Ministry of Jesus Begins; Jesus Begins to Preach; Jesus Begins His Ministry in Galilee; The first disciples; Jesus Begins His Work in Galilee
\r (Mark 1:14-15; Luke 4:14-15)
\p
\v 12 \x + \xo 4:12: \xt Mat 14:3; Mrk 6:17; Luk 3:19-20.\x*When Yeshua heard¦1577 that Yohan¦1582 had been arrested, he withdrew¦1585 up to Galilee¦1588.
\v 13 \x + \xo 4:13: \xt Yhn 2:12.\x*He moved from \nd Nazareth¦1592\nd* across to Capernaum¦1598 beside the lake in the region¦1605 that had been given to the tribes of Zebulun and¦1607 Naftali,
\v 14 so that what had been written by the prophet¦1616 Isayah¦1614 would come true,
\q1
\v 15 \x + \xo 4:15-16: \xt Isa 9:1-2.\x*‘Land of Zebulun and land of Naftali,
\q2 the way¦1624 of the sea¦1625 beyond¦1626 the Yordan¦1628;
\q2 Galilee¦1629 of the non-Jews¦1632.
\q1
\v 16 The people¦1634 sitting in darkness¦1639
\q2 saw a powerful light,
\q1 and those sitting in a land under the shadow¦1654 of death¦1655
\q2 had a light rise over them.’
\p
\v 17 \x + \xo 4:17: \xt Mat 3:2.\x*From then onwards, \nd Yeshua¦1664\nd* started preaching¦1665 and¦1666 telling people to turn from their sins because¦1670 the heavenly¦1674 kingdom¦1672 is close.
\s1 Yeshua calls his first four followers
\rem /s1 The Calling of the First Disciples; The First Disciples; Jesus Calls the First Disciples; Jesus Calls Four Fishermen
\r (Mark 1:16-20; Luke 5:1-11)
\p
\v 18 As he walked beside¦1680 Lake Galilee¦1684, he saw two brothers¦1687, Simon¦1688 (later nicknamed Peter¦1692) and Andrew¦1694, throwing their net¦1699 into the sea because¦1704 they were fishermen¦1706.
\v 19 “\wj Come and follow me,\wj*” Yeshua told them, “\wj and I'll make you¦1715 fishers¦1718 of people¦1719.\wj*”
\v 20 So¦1721 they¦1727 left their nets¦1725 immediately¦1722 and followed¦1727 after¦1728 him¦1728.
\p
\v 21 Going on a bit further, he saw¦1732 two other¦1733 brothers¦1735, Yacob¦1736 and Yohan¦1742, in the boat¦1749 getting their nets¦1757 ready along with their father¦1753 Zebedee¦1739, and Yeshua also called¦1760 the two of them.
\v 22 So¦1763 they¦1773 too immediately¦1764 left the boat¦1767 and their¦1772 father¦1771 and followed¦1773 after¦1774 him¦1774.
\s1 Yeshua's healing is very popular
\rem /s1 The Ministry of Jesus in Galilee; Jesus Teaches, Preaches, and Heals; Jesus Heals the Sick; Jesus Ministers to Crowds of People
\r (Luke 6:17-19)
\p
\v 23 \x + \xo 4:23: \xt Mat 9:35; Mrk 1:39.\x*Then¦1775 \nd Yeshua¦1779\nd* went around¦1776 all of Galilee¦1786, teaching¦1789 in their¦1795 Jewish¦1794 meeting¦1794 halls¦1794 and proclaiming¦1798 the good¦1800 message¦1800 about the kingdom¦1802, and healing¦1804 all the people's¦1812 diseases¦1806 and sicknesses¦1809,
\v 24 and the news¦1818 about this went¦1815 all the way up to Syria¦1824.
\v 25 Large crowds¦1852 from Galilee¦1856 and Decapolis¦1858 and Yerushalem¦1860, and from all of Yudea¦1862 and even beyond¦1864 the Yordan¦1866 River, followed¦1850 after¦1851 Yeshua.
\c 5
\s1 Yeshua's sermon on the hillside
\rem /s1 The Sermon on the Mount; The Beatitudes
\r (Luke 6:20-23)
\p
\v 1 After seeing all the crowds¦1870, Yeshua climbed up a hill, and when he sat¦1876 down, his¦1883 apprentices¦1882 approached¦1879 him
\rem /s1 The Beatitudes
\v 2 and he taught¦1889 them:
\rem /s1 True Happiness
\rem /r (Luke 6.20-23)
\p
\v 3 “\wj Those who are poor in the spirit¦1897 are blessed, because¦1898 the heavenly¦1904 kingdom¦1902 is theirs.\wj*
\p
\v 4 \x + \xo 5:4: \xt Isa 61:2.\x*“\wj Those who are mourning¦1907 are blessed, because¦1909 they¦1910 will be comforted¦1911.\wj*
\p
\v 5 \x + \xo 5:5: \xt Psa 37:11.\x*“\wj Those who are gentle¦1914 are blessed, because¦1915 they¦1916 will inherit¦1917 the earth¦1919.\wj*
\p
\v 6 \x + \xo 5:6: \xt Isa 55:1-2.\x*“\wj Those who are hungry and¦1923 thirsty¦1924 to obey God are blessed, because¦1927 they¦1928 will be satisfied¦1929.\wj*
\p
\v 7 “\wj Those who are merciful¦1932 are blessed, because¦1933 they¦1934 will receive mercy¦1935.\wj*
\p
\v 8 \x + \xo 5:8: \xt Psa 24:3.\x*“\wj Those who have pure hearts¦1940 are blessed, because¦1941 they¦1942 will see \+nd God¦1944\+nd*.\wj*
\p
\v 9 “\wj Those who are peacemakers¦1948 are blessed, because¦1949 they¦1950 will be called¦1953 \+nd God¦1952\+nd*'s children.\wj*
\p
\v 10 \x + \xo 5:10: \xt 1Pe 3:14.\x*“\wj Those who are persecuted¦1956 for being godly are blessed, because¦1961 the heavenly¦1968 kingdom¦1966 belongs to them.\wj*
\p
\v 11 \x + \xo 5:11: \xt 1Pe 4:14.\x*“\wj Everyone who's derided¦1973 or chased or lied about is blessed, along with those who have evil¦1982 things said about them just because they \+add follow\+add* me.\wj*
\v 12 \x + \xo 5:12: \xt 2Ch 36:16; Acts 7:52.\x*\wj Be happy and¦1994 praising \+add God\+add* because you'll all have a wonderful reward¦1998 in the heavens¦2004, because \+add in the past\+add* they¦2008 also persecuted¦2008 the prophets¦2010 like that.\wj*
\s1 Being salt and light
\rem /s1 Teaching about Salt and Light
\r (Mark 9:50; Luke 14:34-35)
\p
\v 13 \x + \xo 5:13: \xt Mrk 9:50; Luk 14:34-35.\x*“\wj You \add people\add* are the earth¦2021's salt, but¦2023 if the salt is made tasteless¦2028, what would you use to salt your food? The salt wouldn't be useful for anything anymore¦2036 and would just get thrown¦2040 out and trampled¦2043 on by the people¦2046.\wj*
\p
\v 14 \x + \xo 5:14: \xt Yhn 8:12; 9:5.\x*“\wj You are the world¦2052's light¦2050. A city¦2055 up on a hill can't¦2053 be hidden¦2056.\wj*
\v 15 \x + \xo 5:15: \xt Mrk 4:21; Luk 8:16; 11:33.\x*\wj No one lights a lamp and puts it under¦2066 a basket¦2069—you put it on a lampstand¦2073 and it lightens up the house¦2080.\wj*
\v 16 \x + \xo 5:16: \xt 1Pe 2:12.\x*\wj In the same way, let your light¦2084 shine¦2082 in front of everyone¦2088, so that they¦2090 can see¦2090 your good¦2093 behaviour and¦2095 then might praise your father¦2098 in the heavens¦2104.\wj*
\s1 Mosheh's law won't be broken
\rem /s1 The Law and the Prophets; The Fulfillment of the Law; Teaching about the Law
\p
<<<<<<< HEAD
\v 17 “\wj Don't imagine that I came to criticise the prophets¦2114 or \+add Mosheh's\+add* instructions. I didn't¦2105 come to oppose \+add the scriptures\+add*, but to fulfil¦2119 them,\wj*
\v 18 \x + \xo 5:18: \xt Luk 16:17.\x*\wj because¦2121 I can assure you¦2123 all that until heaven¦2128 and¦2129 earth¦2131 reach their end, not one letter or mark will be taken away from the instructions until everything is fulfilled.\wj*
\v 19 \wj Therefore¦2150 anyone who breaks¦2151 even a minor command¦2155, and teaches others to do the same, will be seen as one of the least in the kingdom of the heavens, but anyone who practices¦2174 and teaches the instructions will be considered outstanding in the kingdom.\wj*
\v 20 \wj Let me tell all of you, unless you're more godly than the religious teachers¦2199 and the Pharisees, there's no way that you'll get to enter the kingdom¦2207 of the heavens¦2209.\wj*
=======
\v 17 “\wj Don't imagine that I came to criticise the prophets¦2114 or \+add Mosheh's\+add* law. I didn't¦2105 come to oppose \+add the scriptures\+add*, but to fulfil¦2119 them,\wj*
\v 18 \x + \xo 5:18: \xt Luk 16:17.\x*\wj because¦2121 I can assure you¦2123 all that until heaven¦2128 and¦2129 earth¦2131 reach their end, not one letter or mark will be taken away from the law until everything is fulfilled.\wj*
\v 19 \wj Therefore¦2150 anyone who breaks¦2151 even a minor command¦2155, and teaches others to do the same, will be seen as one of the least in the heavenly¦2170 kingdom, but anyone who practices¦2174 and teaches the law will be considered outstanding in the kingdom.\wj*
\v 20 \wj Let me tell all of you, unless you're more godly than the teachers¦2199 of the law and the Pharisees, there's no way that you'll get to enter the heavenly¦2209 kingdom¦2207.\wj*
>>>>>>> accd3107
\s1 Teaching about murder and anger
\rem /s1 Murder; Teaching about Anger; Concerning Anger
\p
\v 21 “\wj You've all heard¦2210 that your ancestors were told not to murder, because any murderer will be sentenced.\wj*\x + \xo 5:21: \xt Exo 20:13; Deu 5:17.\x*
\v 22 \wj But I'm telling you that anyone who gets angry at another will be liable for judgement¦2242, and anyone who calls another person a numbskull will have to face the court, and if you call them a fool, you're liable for hellfire.\wj*
\v 23 \wj So¦2269 if you're there¦2278 at the altar¦2277 to offer¦2270 your¦2274 gift¦2273 and remember that someone has something¦2287 against¦2288 you,\wj*
\v 24 \wj leave¦2290 your gift there¦2291 at the altar¦2297 and go and sort that out first¦2300, before¦2295 coming back to offer¦2309 your gift.\wj*
\p
\v 25 “\wj Resolve things with your opponent as soon as you can, hopefully while you're¦2322 still on the way¦2327 \+add to the court\+add*, in case your opponent turns you in to the judge, and the judge to the officer, and then you'll end up in prison¦2348.\wj*
\v 26 \wj I can assure you that you won't¦2354 get out of prison until¦2357 the fine is completely paid.\wj*
\s1 Teaching about adultery and lust
\rem /s1 Concerning Adultery; Teaching about Adultery
\p
\v 27 “\wj You all know that \+add the scriptures\+add* say not to commit¦2370 adultery¦2370,\wj*\x + \xo 5:27: \xt Exo 20:14; Deu 5:18.\x*
\v 28 \wj but¦2372 I'm telling you that if you look at a woman¦2379 lustfully then you've already¦2385 committed¦2386 adultery¦2386 in your mind¦2390.\wj*
\v 29 \wj If your¦2397 right¦2399 eye¦2396 is causing you to stumble¦2401, then pluck¦2403 it out and throw¦2406 it away,\wj*\x + \xo 5:29: \xt Mat 18:9; Mrk 9:47.\x*
\v 30 \wj and if your right¦2432 hand is causing you to stumble¦2435, cut it off and throw¦2441 it away, because¦2445 it's better for you that one of your \+add ≈body parts¦2451\+add* would \+add ≈be taken than for\+add* your whole body to \+add ≈end up in the judgement fire\+add*.\wj*\x + \xo 5:30: \xt Mat 18:8; Mrk 9:43.\x*
\s1 Teaching about divorce
\rem /s1 Concerning Divorce; Teaching about Divorce
\r (Mat. 19:9; Mark 10:11-12; Luke 16:18)
\p
\v 31 \x + \xo 5:31: \xt Deu 24:1-4; Mat 19:7; Mrk 10:4.\x*“\wj It's said¦2464 that any man can divorce¦2476 his¦2473 wife¦2472 just by sending her¦2475 away.\wj*
\v 32 \x + \xo 5:32: \xt Mat 19:9; Mrk 10:11-12; Luk 16:18; 1Cor 7:10-11.\x*\wj But I'm telling you all that anyone who sends his¦2490 wife away, except¦2491 in the case where she's committed sexual¦2493 immorality¦2493, is causing her to commit adultery, and anyone who marries a wife that's been sent away is causing \+add her\+add* to commit adultery.\wj*
\s1 Teaching about oaths and honesty
\rem /s1 Teaching about Vows; Concerning Oaths
\p
\v 33 \x + \xo 5:33: a \xt Lev 19:12; \xo b \xt Num 30:2; Deu 23:21.\x*“\wj Also, you've heard¦2508 that it¦2510 was said¦2510 to our ancestors that you shouldn't¦2513 break your¦2522 oath, but you must do whatever you promised to \+nd Yahweh¦2519\+nd*.\wj*
\v 34 \x + \xo 5:34: a \xt Jam 5:12; \xo b \xt Isa 66:1; Mat 23:22.\x*\wj But I'm telling you¦2526 not to make oaths in the first place—don't¦2527 swear¦2528 by heaven¦2533 because¦2534 it's God's throne¦2535,\wj*
\v 35 \x + \xo 5:35: a \xt Isa 66:1; \xo b \xt Psa 48:2.\x*\wj nor by the earth¦2542 because it's God's footrest, nor by Jerusalem because it's the supreme king's city¦2553.\wj*
\v 36 \wj And don't¦2566 swear¦2564 by your¦2563 own strength, because¦2565 you can't¦2566 even make one strand of hair grow a different colour.\wj*
\v 37 \wj Just say ‘yes’ when you commit to doing something, and ‘no’ when you don't, because going beyond that is \+add actually\+add* evil¦2594.\wj*
\s1 Teaching about being taken advantage of
\rem /s1 Concerning Retaliation; Teaching about Revenge; An Eye for an Eye
\r (Luke 6:29-30)
\p
\v 38 \x + \xo 5:38: \xt Exo 21:24; Lev 24:20; Deu 19:21.\x*“\wj You've¦2599 all heard¦2596 it said that it's an eye for an eye and a tooth for a tooth,\wj*
\v 39 \wj but¦2607 I'm telling you not to resist¦2611 those who want to hurt you. If someone slaps you on your right¦2622 cheek, turn¦2626 your left cheek towards them,\wj*
\v 40 \wj and to the person suing you in court and claiming your robe, let them have your coat¦2649 as well.\wj*
\v 41 \wj And if someone forces you¦2653 to walk a mile, walk two¦2665 miles with them.\wj*
\v 42 \wj Give whatever others request¦2667 from you, and don't¦2680 turn away from anyone who wants to borrow¦2679 from you.\wj*
\s1 Love your enemies
\rem /s1 Teaching about Love for Enemies
\r (Luke 6:27-28,32-36)
\p
\v 43 “\wj You've all heard¦2682 it said it said that you should love your neighbour¦2687 and hate your enemy¦2693,\wj*
\v 44 \wj but¦2696 I'm telling you to love your¦2703 enemies¦2702 and to pray for anyone who's persecuting¦2723 you,\wj*
\v 45 \wj so that you might become¦2726 children of your¦2730 father¦2729 in the heavens¦2734, because¦2735 he causes his¦2738 sun¦2737 to rise on both evil¦2741 and good¦2743 people, and sends the rain for both godly and ungodly people.\wj*
\v 46 \wj If you \add people\add* just love people who love you, what reward¦2757 would you expect for that? Don't \+add even\+add* the tax¦2763 collectors¦2763 do that?\wj*
\v 47 \wj And if you're only polite to your¦2774 own circle, how is that achieving anything? Aren't non-Jews¦2782 just the same¦2786?\wj*
\v 48 \x + \xo 5:48: \xt Lev 19:2; Deu 18:13.\x*\wj Instead you should all \+add aim to\+add* be perfect just like your¦2797 heavenly¦2803 father¦2796 is perfect.\wj*
\c 6
\s1 Giving to the poor
\rem /s1 Giving to the Needy; Concerning Almsgiving; Teaching about Charity; Teaching about Giving to the Needy
\p
\v 1 \x + \xo 6:1: \xt Mat 23:5.\x*“\wj \add You people¦2817 should\add* take care not to \+add only\+add* obey God in front of others so they'll think well of you, because if you do, you'll certainly get no reward¦2826 from your¦2812 father¦2831 in the heavens¦2836.\wj*
\p
\v 2 “\wj So¦2838 when you're giving to the poor, don't¦2842 make a big display of it like the hypocrites¦2848 do in the meeting¦2852 halls¦2852 and in the streets¦2856 so they'll get the people's¦2861 praises. I can assure you that they've already received¦2866 their¦2869 reward¦2868 in full.\wj*
\v 3 \wj But when you give to the poor, don't¦2874 let your left hand know what your right¦2882 hand is doing,\wj*
\v 4 \wj so that your giving¦2904 will be private, yet your father¦2896 who sees everything you do will give back to you.\wj*
\s1 Teaching about praying
\rem /s1 Concerning Prayer; Teaching about Prayer; Teaching about Prayer and Fasting
\r (Luke 11:2-4)
\p
\v 5 \x + \xo 6:5: \xt Luk 18:10-14.\x*“\wj Whenever you pray, don't¦2913 be like the hypocrites¦2919 who love to pray in the meeting¦2925 halls¦2925 and on street corners¦2929 so everyone¦2940 will notice them. I can assure you that they've already received¦2945 their¦2948 reward¦2947 in full.\wj*
\v 6 \wj Instead, when you pray, go into a private¦2958 room and shut the door¦2964, then pray to your father who's not visible to you. Then your father who sees everything will reward you.\wj*
\p
\v 7 “\wj And when you¦2992 do pray, don't¦2991 babble¦2992 \+add away\+add* like people of other religions who think they'll be listened¦3006 to just because of how much they pray.\wj*
\v 8 \wj There's¦3008 no need to be like them, because¦3012 \+nd God¦3014\+nd* your father¦3016 already knows your needs before¦3021 you even ask him¦3026.\wj*
\v 9 \wj So¦3030 pray like this:\wj*
\q1 \wj ‘Our¦3034 father¦3033 in the heavens¦3039,\wj*
\q1 \wj we want your¦3043 name¦3042 to be honoured \+add forever\+add*.\wj*
\q1
\v 10 \wj We want your kingdom¦3047 to come\wj*
\q1 \wj and your plans to be fulfilled here on earth¦3059 just like they are in heaven¦3055.\wj*
\q1
\v 11 \wj Give us \+add everything\+add* we need today¦3068\wj*
\q1
\v 12 \wj and write off what we owe \+add you\+add*\wj*
\q1 \wj as we also write off what others owe us.\wj*
\q1
\v 13 \wj Don't bring us to \+add the point of\+add* being tempted¦3093,\wj*
\q1 \wj but¦3094 keep us away from doing evil¦3099 things.’\wj*
\m
\v 14 \x + \xo 6:14-15: \xt Mrk 11:25-26.\x*“\wj Because¦3116 if you \add people\add* forgive other people's¦3119 wrongs, then your heavenly¦3132 father¦3129 will also forgive your wrongs.\wj*
\v 15 \wj But if you don't¦3135 forgive other people's¦3138 wrongs, then your father¦3144 won't¦3135 forgive your wrongs either.\wj*
\s1 Teaching about fasting
\rem /s1 Concerning Fasting
\p
\v 16 “\wj Whenever you \add people¦3174\add* are abstaining from food, don't¦3156 look miserable like the hypocrites¦3161, because¦3164 they intentionally try to look awful so that everyone¦3174 will notice that they're fasting. I can assure you that they've already received¦3181 their¦3170 reward¦3183 in full.\wj*
\v 17 \wj Instead, when you fast, comb your hair and wash your face¦3195\wj*
\v 18 \wj so that no one will realise that you're fasting¦3205, other than your father who's not visible to you. Then your father who sees everything will reward you.\wj*
\s1 Wealth in heaven
\rem /s1 Treasures in Heaven; Concerning Treasures; Teaching about Money and Possessions; Riches in Heaven
\r (Luke 12:33-34)
\p
\v 19 \x + \xo 6:19: \xt Jam 5:2-3.\x*“\wj Don't amass wealth for yourselves here on earth¦3238, where insects and corrosion¦3242 destroy¦3243 things, and where it can be stolen.\wj*
\v 20 \wj Instead, store your wealth in heaven¦3257, where there's no destructive¦3264 insects or corrosion¦3263 or thieves¦3267 \+add or scammers\+add*,\wj*
\v 21 \wj because¦3274 wherever¦3273 your wealth is, your values will also be focussed there¦3280.\wj*
\s1 The eyes
\rem /s1 The Light of the Body; The Sound Eye
\r (Luke 11:34-36)
\p
\v 22 “\wj Your¦3300 eyes are your body's lamps, so if your eyes are healthy¦3301, then your entire body will be bright¦3307.\wj*
\v 23 \wj But if your eyes are evil¦3315, your entire¦3317 body¦3319 will be dark.\wj*
\s1 God and wealth
\rem /s1 Serving Two Masters; God and Possessions
\r (Luke 16:13; 12:22-31)
\p
\v 24 “\wj No one can serve two¦3338 masters¦3339, because¦3343 they'll either¦3342 hate one and like the other one, or else will support one and despise¦3357 the other. So you \add people\add* can't¦3358 serve both \+nd God¦3360\+nd* and money¦3363.\wj*
\rem /s1 Do Not Worry
\p
\v 25 “\wj So that's why I'm telling you all not to worry¦3369 about your¦3373 \+add worldly\+add* life—\+add things like\+add* what you'll eat or drink¦3379, or how you look and what you'll wear¦3385. Isn't life more than food, and the body more than clothing¦3397?\wj*
\v 26 \wj Think about the birds¦3401 in the sky¦3403—they don't¦3423 plant seeds or harvest crops or gather¦3410 grain into barns¦3413, but it's your¦3417 heavenly¦3419 father¦3416 who feeds them. Aren't each of you worth more than them?\wj*
\v 27 \wj Who can add an hour¦3439 to their lifetime by worrying¦3432?\wj*
\p
\v 28 “\wj Why would you¦3445 worry¦3445 about¦3442 clothes¦3443? Look how the flowers grow in the fields¦3450—they don't¦3454 work or make fabric,\wj*
\v 29 \x + \xo 6:29: \xt 1Ki 10:4-7; 2Ch 9:3-6.\x*\wj but¦3462 I can tell you¦3463 that not even \+add King\+add* Solomon¦3466 at the peak of his¦3471 reign was dressed as well as the flowers.\wj*
\v 30 \wj So if \+nd God¦3493\+nd* dresses¦3495 the plants in the fields¦3482 that are here today¦3483 and thrown¦3491 away tomorrow¦3488, won't¦3496 he care much more for you, you people with little¦3500 faith¦3500?\wj*
\p
\v 31 “\wj That means that you¦3503 \add people\add* don't¦3501 need to worry¦3503 about having anything to eat¦3506 or drink¦3509, or having clothes¦3512 to wear.\wj*
\v 32 \wj People with no trust in God try to obtain all those things, but your¦3528 heavenly¦3530 father¦3527 \+add already\+add* knows that you need these things.\wj*
\v 33 \wj So instead you¦3553 should be striving \+add to enter God's\+add* kingdom¦3540 and to be guiltless in his¦3548 eyes, and then all these¦3550 other things will just follow.\wj*
\v 34 \wj Don't worry about tomorrow, because¦3561 tomorrow can worry about itself¦3565—today's problems are enough by themselves.\wj*
\c 7
\s1 Teaching about judging
\rem /s1 Judging Others; Don't Condemn Others
\r (Luke 6:37-38,41-42)
\p
\v 1 “\wj Don't judge \+add others\+add*, so that you¦3577 won't¦3573 be judged¦3577 yourselves,\wj*
\v 2 \x + \xo 7:2: \xt Mrk 4:24.\x*\wj because¦3580 you'll all be judged¦3583 in the same way that you judge others. Whatever standard you use on others will be the same standard used on you.\wj*
\v 3 \wj And why are you looking¦3594 at the speck in another person's eye when you have a massive lump in your¦3603 own eye?\wj*
\v 4 \wj How could you say to them, ‘Let me get the speck¦3626 out of your eye,’ when the lump is still in your eye?\wj*
\v 5 \wj What a hypocrite! First get the lump out of your¦3648 own eye, and then you'll be able to see clearly¦3653 so that you can help them with their eye.\wj*
\rem /s1 Profaning the Holy
\p
\v 6 “\wj Don't give¦3665 special things to dogs, and don't¦3664 throw¦3671 pearls¦3673 to pigs, because they'll all just trample¦3680 them underfoot, and then they're just as likely to turn and attack¦3688 you.\wj*
\s1 Requesting, searching, and knocking
\rem /s1 Effective Prayer; Ask, Search, Knock; Ask, Seek, Knock
\r (Luke 11:9-13)
\p
\v 7 “\wj Make your requests¦3690, and they'll be given¦3692 to you. Keep looking¦3694, and you'll find it. Knock \+add on doors\+add*, and they'll be opened¦3699.\wj*
\v 8 \wj Everyone who asks for something will get something, and everyone who searches for something will find something, and the door will be opened¦3714 for everyone who knocks¦3713.\wj*
\v 9 \wj If you have a child that asks for something to eat, which¦3717 of you would give them a stone¦3732?\wj*
\v 10 \wj Or if the child asked for some fish¦3739, who would give them a snake?\wj*
\v 11 \wj So¦3747 if evil¦3749 people know how to give good gifts¦3752 to their children¦3756, how much more will your¦3757 father¦3761 in the heavens¦3766 give good things to those who ask him?\wj*
\rem /s1 The Golden Rule
\p
<<<<<<< HEAD
\v 12 \x + \xo 7:12: \xt Luk 6:31.\x*“\wj So¦3773 in every area, whatever you'd like others to do for you, that's how you \add people\add* should be treating them. That's \add what Mosheh's\add* instructions and the prophets' \add writings were about\add*.\wj*
=======
\v 12 \x + \xo 7:12: \xt Luk 6:31.\x*“\wj So¦3773 in every area, whatever you'd like others to do for you, that's how you \add people¦3782\add* should be treating them. That's \add what Mosheh's\add* instructions and the prophets¦3795 \add writings were about\add*.\wj*
>>>>>>> accd3107
\s1 The wide and narrow gates
\rem /s1 The Narrow and Wide Gates; The Narrow Gate
\r (Luke 13:24)
\p
\v 13 “\wj Come in through the narrow¦3800 gate, because¦3802 there's a big gateway and a wide path¦3809 that leads away to destruction¦3814, and lots of people go that way.\wj*
\v 14 \wj The gateway leading¦3833 away to life¦3836 is narrow, and the path¦3831 has been kept narrow, and not many people find it¦3842.\wj*
\s1 Recognising the tree by the fruit
\rem /s1 The Tree and Its Fruit; A Tree and Its Fruit
\r (Luke 6:43-44)
\p
\v 15 “\wj Watch out for false¦3847 prophets¦3847 who come to you¦3851 in sheep's¦3854 clothing¦3853, but¦3856 inside¦3855 they're¦3857 swindling¦3859 wolves¦3858.\wj*
\v 16 \wj You \add people\add* will know who they¦3867 are if you observe their¦3863 fruit¦3862. Does anyone pick grapes¦3870 from thorn¦3869 bushes, or figs¦3875 from thistles¦3874?\wj*
\v 17 \wj Similarly, every¦3877 good tree produces good fruit, but the bad tree produces evil fruit.\wj*
\v 18 \wj A good tree can't produce bad fruit, and a bad tree can't produce good fruit.\wj*
\v 19 \x + \xo 7:19: \xt Mat 3:10; Luk 3:9.\x*\wj Every¦3906 tree¦3907 that doesn't produce¦3909 good¦3911 fruit¦3910 will be chopped down and¦3913 thrown¦3916 into the fire¦3915.\wj*
\v 20 \x + \xo 7:20: \xt Mat 12:33.\x*\wj So then, you'll know the false teachers by observing their¦3923 fruit¦3922.\wj*
\s1 Words need actions
\rem /s1 Concerning Self-Deception; I Never Knew You; True Disciples
\r (Luke 13:25-27)
\p
\v 21 “\wj Not everyone¦3927 who goes around calling me ‘master’ will enter the heavenly¦3938 kingdoms¦3936—only those who \+add actually\+add* do what my¦3948 father¦3947 who lives in the heavens wants.\wj*
\v 22 \wj Many people will complain on \+add judgement\+add* day¦3966 saying¦3961, ‘\+nd Master¦3967\+nd*, master, didn't¦3970 we prophesy¦3974 using your name, and exorcise demons¦3980 using your name, and do many miracles¦3988 using your name?’\wj*
\v 23 \x + \xo 7:23: \xt Psa 6:8.\x*\wj Then¦3991 I'll have to tell them, ‘I don't even know you. Go away from me, all of you whose behaviour is against \+add God's\+add* laws.’\wj*
\s1 The importance of foundations
\rem /s1 The Wise and Foolish Builders; The Two House Builders; Hearers and Doers; Building on a Solid Foundation
\r (Luke 6:47-49)
\p
\v 24 “\wj Therefore¦4007 anyone who hears these¦4013 messages¦4012 of mine and¦4014 puts them into practice, they¦4017 can be likened¦4017 to a sensible person who built¦4023 their house¦4027 on the rock¦4031.\wj*
\v 25 \wj When the rains started and the floods¦4040 came and the winds¦4044 blew and battered that house¦4051, it was stable because¦4057 its foundation was the rock¦4060.\wj*
\p
\v 26 “\wj But¦4061 anyone who hears these¦4069 messages¦4068 of mine and doesn't put them into practice, they can be likened¦4074 to a stupid person who built¦4078 their house¦4082 on the sand.\wj*
\v 27 \wj When the rains started and the floods¦4095 came and the winds¦4099 blew and battered that house¦4104, it collapsed with a loud crash.\wj*”
\s1 Yeshua's authority
\rem /s1 The Authority of Jesus
\p
\v 28 \x + \xo 7:28-29: \xt Mrk 1:22; Luk 4:32.\x*When \nd Yeshua¦4120\nd* had finished¦4118 sharing all these¦4123 messages¦4122, the crowds¦4127 were astonished¦4124 at his¦4131 teaching¦4130
\v 29 because¦4135 he taught¦4136 like someone who had authority¦4139, and not like their¦4146 \add regular\add* religious teachers¦4136.
\c 8
\s1 Yeshua heals a man with leprosy
\rem /s1 Jesus Heals a Man; Jesus Cleanses a Leper; Jesus Heals a Man with Leprosy; Miracles and teaching; The Man With Leprosy
\r (Mark 1:40-45; Luke 5:12-16)
\p
\v 1 When Yeshua came down from the hillside, a large crowd¦4160 followed¦4158 him,
\v 2 and then a man with leprosy approached¦4165 him and knelt down in front of him and asked, “\nd Master¦4170\nd*, if you're willing¦4172, you're able to get rid of this disease.”
\p
\v 3 “\wj I am willing¦4186,\wj*” said Yeshua as he stretched¦4177 out his¦4191 hand¦4179 \add and commanded\add*, “\wj Be clean.\wj*” The leprosy¦4193 disappeared immediately¦4189
\v 4 \x + \xo 8:4: \xt Lev 14:1-32.\x*and \nd Yeshua¦4199\nd* told him¦4197, “\wj Make sure that you don't tell anyone¦4201 \+add about this\+add* but you do need to go and show yourself¦4205 to the priest¦4208 and make the offering¦4210 required by Mosheh's law as a testimony¦4218 to \+add the authorities\+add*.\wj*”
\s1 Yeshua heals a Roman's slave
\rem /s1 The Faith of the Centurion; Jesus Heals a Centurion's Servant; Jesus Heals a Roman Officer's Servant; Faith of the Roman Officer
\r (Luke 7:1-10)
\p
\v 5 When Yeshua arrived in Capernaum¦4228, a \add Roman\add* army commander approached¦4229 him and begged him,
\v 6 saying¦4237, “\nd Master¦4238\nd*, I have a slave who's paralysed¦4246 and¦4236 had to kept in bed because he's being¦4248 badly tormented¦4248.”
\p
\v 7 “\wj I'll come¦4257 and heal him,\wj*” Yeshua answered.
\p
\v 8 “But¦4262 \nd master¦4268\nd*,” the commander replied, “I'm not worthy¦4271 that you¦4277 should come¦4277 to my house, but¦4278 just give the command and¦4283 my slave will be healed¦4284,
\v 9 because¦4289 I'm also a man¦4291 given a position under authority¦4294 with soldiers¦4299 under me, and I tell this one, ‘Come here,’ and he comes, and tell my¦4314 slave¦4313, ‘Do this,’ and he does it.
\p
\v 10 \nd Yeshua¦4322\nd* was amazed when he heard¦4319 that and said¦4325 to his followers¦4327 \add around him\add*, “\wj I can assure you that I haven't discovered faith¦4336 like this from any Israeli.\wj*
\v 11 \x + \xo 8:11: \xt Luk 13:29.\x*\wj I'm telling you¦4345 that many people from all over the world will come and join Abraham¦4356 and Isaac¦4358 and Yacob¦4360 at the table in the heavenly¦4365 kingdom¦4363,\wj*
\v 12 \x + \xo 8:12: \xt Mat 22:13; 25:30; Luk 13:28.\x*\wj but¦4367 the \+add ones who thought they were the true\+add* children will be thrown¦4372 out into the distant darkness¦4375 where there'll¦4378 be crying and¦4382 regrets.\wj*
\v 13 Then¦4387 he said¦4388 to the commander, “\wj Go then and it will happen according to your faith,\wj*” and his slave was healed¦4402 that very moment.
\s1 Yeshua heals the people
\rem /s1 Jesus Heals Many at Peter's House; Jesus Heals Many People
\r (Mark 1:29-34; Luke 4:38-41)
\p
\v 14 When \nd Yeshua¦4434\nd* came to Peter's house¦4437, he saw¦4439 Peter's mother-in-law¦4441 lying in bed with the fever¦4445.
\v 15 Yeshua touched¦4447 her hand¦4449 and the fever¦4455 left her. Then she¦4457 got up and looked after her guest.
\p
\v 16 In the evening¦4463, the people brought¦4466 many who were possessed¦4468 by evil spirits and Yeshua drove out the spirits with a command and healed¦4480 all of them that were sick¦4478.
\v 17 This fulfilled¦4482 what the prophet¦4488 Isayah¦4486 had written: ‘He took¦4495 our sickness¦4493 and¦4496 bore our diseases¦4498.’\x + \xo 8:17: \xt Isa 53:4.\x*
\s1 Some wanted to follow Yeshua
\rem /s1 The Cost of Following Jesus; The Would-Be Followers of Jesus
\r (Luke 9:57-62)
\p
\v 18 When \nd Yeshua¦4503\nd* saw the crowd¦4506 around¦4508 him, he told \add his apprentices\add* to take him across¦4514 to the other side \add of the lake\add*.
\v 19 One of the teachers of the law came up to Yeshua and told him¦4520, “Teacher¦4521, I'll follow¦4522 you wherever¦4524 you go.”
\p
\v 20 “\wj Foxes¦4534 have burrows¦4535,\wj*” said \nd Yeshua¦4532\nd*, “\wj and¦4537 birds¦4539 have their nests¦4542, but¦4544 humanity's child doesn't \+add even\+add* have a place to lay his head.\wj*”
\p
\v 21 Another one of his followers said¦4560 to him¦4561, “\add I'll follow you,\add* \nd Master¦4562\nd*, but first¦4565 let me wait until I can bury¦4568\f + \fr 8:21 \ft It's not certain from either the text or the context whether this person meant that their father had just died (less likely, perhaps, because they probably wouldn't have been there at all), or that they wanted to delay until their (presumably, elderly) father passed away before following Yeshua.\f* my¦4571 father.”
\p
\v 22 “\wj Follow after¦4579 me,\wj*” \nd Yeshua¦4574\nd* responded, “\wj and leave¦4581 the dead to bury¦4584 the dead by themselves¦4586.\wj*”
\s1 Yeshua commands the wind
\rem /s1 Jesus Calms a Storm; Jesus Calms the Storm; Jesus Stills the Storm
\r (Mark 4:35-41; Luke 8:22-25)
\p
\v 23 Then¦4588 Yeshua and his¦4598 apprentices¦4597 followed¦4594 him and got into the boat¦4593 \add and launched it\add*.
\v 24 Then¦4599 wow¦4600, a huge¦4602 storm¦4601 rose up on the lake¦4606 and the waves¦4614 started coming into the boat¦4609, but¦4616 Yeshua was asleep.
\v 25 They woke him¦4625 up and pleaded, “\nd Master¦4627\nd*, save¦4628 us, we're going to drown.”
\p
\v 26 “\wj What are you worried about,\wj*”, asked Yeshua, “\wj you who don't have much faith¦4637.\wj*” Then¦4631 he stood up and told the winds¦4643 and the water to stop, and the lake¦4647 became¦4649 very calm.
\p
\v 27 The people¦4654 were astonished and asked, “What kind of man¦4657 is this that the winds¦4665 and the lake¦4668 just do what he says?”
\s1 Yeshua banishes demons into a herd of pigs
\rem /s1 Jesus Heals Two Men with Demons; Jesus Heals the Gadarene Demoniacs; The Healing of Two Demon-possessed Men; Jesus Heals Two Demon-Possessed Men
\r (Mark 5:1-20; Luke 8:26-39)
\p
\v 28 And when Yeshua arrived at the country of the Gadarenes¦4686 on the other side \add of the lake\add*, he was met by two¦4690 very dangerous¦4696 demon-possessed¦4691 men who were coming¦4695 out of the cemetery. Because of them, some \add people\add* weren't able to travel on that road.
\v 29 Suddenly the two men yelled¦4709 out saying¦4711, “Son of \nd God¦4719\nd*, what's the connection between us and you? Have you come here to cause us pain before¦4726 the \add designated\add* time¦4727?”
\p
\v 30 Now there was a herd of many pigs grazing not far away from them,
\v 31 and the demons¦4742 begged Yeshua saying¦4745, “If you¦4747 do drive us out, send¦4749 us into the herd of pigs.”
\p
\v 32 And he said¦4760 to them, “Depart!” So¦4759 they came out and went¦4769 away into the pigs, and next thing all the herd rushed¦4780 down the bank into the lake¦4792 and drowned in the water¦4799.
\p
\v 33 Then¦4801 the men who had been grazing them took off, and when they got to the city¦4808 they reported¦4809 everything, including what had happened to the demon-possessed¦4815 men.
\v 34 Soon all the city¦4820 came¦4821 out to meet with \nd Yeshua¦4827\nd*, and when they found him they asked him to leave their¦4838 region¦4837.
\c 9
\s1 Yeshua forgives and heals a paralysed man
\rem /s1 Jesus Heals a Paralysed Man; Jesus Heals a Paralytic
\r (Mark 2:1-12; Luke 5:17-26)
\p
\v 1 So¦4839 Yeshua got into a boat¦4843 and¦4847 crossed¦4846 back over to his own city¦4853 \add of Capernaum\add*.
\rem /s1 Jesus Heals a Paralytic
\v 2 Some people there brought a paralysed¦4859 man to him lying on a stretcher. And when \nd Yeshua¦4866\nd* saw their¦4869 faith¦4868, he said¦4870 to the man, “Son, be encouraged. Your¦4879 sins¦4881 are forgiven¦4875.”
\p
\v 3 Immediately some of the law teachers¦4887 said¦4888 among¦4890 themselves¦4891, “This man¦4892 presumes to be God.”
\p
\v 4 But¦4894 \nd Yeshua¦4898\nd* knew their¦4901 thoughts¦4900 and said¦4902, “Why are you thinking evil¦4908 things in your¦4912 hearts¦4911?
\v 5 Do you think it's easier¦4916 to say, ‘Your¦4921 sins¦4924 are forgiven¦4920,’ or to say, ‘Stand up and walk¦4930’?
\v 6 But so that you will know that humanity's child has the authority¦4936 here on earth¦4947 to forgive¦4948 sins¦4949,” he said, “stand up, take¦4957 your stretcher, and go to your house¦4966.”
\p
\v 7 Then¦4968 the man stood up and went¦4970 off to his¦4974 house¦4973.
\v 8 The crowds¦4979 were struck with fear after seeing this, yet they¦4983 praised \nd God¦4985\nd* for giving such authority¦4988 to men.
\s1 Yeshua calls Matthew and they dine with ‘sinners’
\rem /s1 Jesus Calls Matthew; The Call of Matthew; The Calling of Matthew
\r (Mark 2:13-17; Luke 5:27-32)
\p
\v 9 And as \nd Yeshua¦4996\nd* was leaving there¦4997, he saw¦4998 a man¦4999 called¦5007 Matthew \add (also known as Levi)\add* sitting¦5000 in the tax¦5003 office¦5003. He said to Matthew, “Follow me.” And he got¦5014 up¦5014 and followed¦5015 him.
\p
\v 10 \x + \xo 9:10-11: \xt Luk 15:1-2.\x*Later when Yeshua was eating at \add Matthew's\add* house¦5026, many tax¦5031 collectors¦5031 and sinners¦5034 came in and sat at the table together with Yeshua and his¦5020 disciples.
\v 11 Some of the Pharisee¦5049 party¦5049 noticed this and said to his¦5054 disciples, “How come your¦5070 teacher¦5069 eats with tax¦5062 collectors¦5062 and sinners¦5065?”
\p
\v 12 But¦5073 Yeshua heard¦5075 this and said¦5076, “People who are well don't¦5078 need a doctor¦5083—only the ones with problems do.
\v 13 \x + \xo 9:13: a \xt Mat 12:7; \xo b \xt Hos 6:6.\x*So go and¦5097 find out the meaning of this: I like mercy not sacrifice¦5099. Because it's sinners¦5107 that I came¦5102 to call, not those \add considered\add* righteous¦5104.”
\s1 Yeshua is asked about fasting
\rem /s1 Jesus Questioned About Fasting; A Discussion about Fasting; The Question about Fasting
\r (Mark 2:18-22; Luke 5:33-39)
\p
\v 14 Then the disciples of Yohan¦5115 approached¦5111 Yeshua and said, “How come that we¦5119 and the Pharisees fast regularly, but your¦5129 disciples don't¦5130 fast?”
\p
\v 15 And \nd Yeshua¦5136\nd* replied to them, “Surely the groomsmen aren't¦5138 sad while the groom is with them? But¦5132 the time will come when the groom has to leave them and¦5167 then they¦5169 will fast.
\p
\v 16 No one patches old clothes with new material because¦5186 the patch will shrink and¦5193 the clothes would end up with a worse¦5194 hole.
\v 17 And they don't¦5206 put new wine into an old container, otherwise the container could split and be ruined and the wine would be lost. Rather they put new wine into a new container and both survive.”
\s1 Yeshua raises a dead girl and heals a woman from bleeding
\rem /s1 The Official's Daughter and the Woman Who Touched Jesus' Cloak; A Girl Restored to Life and a Woman Healed; A Dead Girl and a Sick Woman; Jesus Heals in Response to Faith
\r (Mark 5:21-43; Luke 8:40-56)
\p
\v 18 While Yeshua was speaking¦5245 to them, an official came and bowed to him saying¦5254, “My¦5258 daughter¦5257 has just passed away, but come¦5262 and put your¦5266 hand¦5265 on her and she¦5270 will revive.
\p
\v 19 So¦5271 \nd Yeshua¦5274\nd* and his¦5281 disciples got up and followed¦5276 him.
\p
\v 20 Just then a woman¦5284 who had been bleeding internally for twelve¦5287 years¦5288 came up behind¦5290 Yeshua and touched¦5291 the edge of his¦5296 robe
\v 21 because¦5298 she had told herself¦5300 that if she could just touch¦5303 his¦5307 robe, she would be healed¦5308.
\p
\v 22 \nd Yeshua¦5312\nd* turned¦5313 and saw her and said, “Be encouraged, daughter¦5320, your¦5324 faith¦5323 has healed you.” And the woman¦5330 was healed that very moment.
\p
\v 23 Now when \nd Yeshua¦5338\nd* went into the house¦5341 of the ruler¦5343, he saw the funeral musicians and the distressed¦5351 people
\v 24 and he said, “Go away. The girl¦5360 hasn't died¦5358—she's sleeping¦5362.” But¦5363 they ridiculed¦5364 him.
\v 25 However when the crowd¦5375 was moved out, he went in and took¦5378 her¦5383 hand¦5381, and the girl¦5387 got up.
\v 26 Then¦5388 the news¦5391 of this spread all around that region.
\s1 Yeshua heals two blind men
\rem /s1 Jesus Heals Two Blind Men; Jesus Heals the Blind and Mute
\p
\v 27 As \nd Yeshua¦5404\nd* left the ruler's home, two¦5408 blind¦5409 men¦5409 followed¦5406 him¦5407 and¦5412 called out, “Have mercy¦5414 on us, son of David¦5418.”
\p
\v 28 When he went into the house¦5427, the blind¦5434 men¦5434 went to him and \nd Yeshua¦5439\nd* said to them, “Do you believe¦5440 that I'm able to do this?”
\p They replied, “Yes, \nd master¦5452\nd*.”
\p
\v 29 Then he touched¦5454 their¦5458 eyes¦5457 saying¦5460, “Let it be done to you in line with your¦5465 faith¦5464.”
\v 30 Then¦5468 their¦5472 eyes¦5474 were healed and \nd Yeshua¦5481\nd* told them, “Don't let anyone¦5484 know about this.”
\p
\v 31 But after they¦5489 had departed, the men told the whole region about him¦5490.
\s1 Yeshua heals a man who couldn't talk
\rem /s1 Jesus Heals a Man Who Could Not Speak; Jesus Heals One Who Was Mute
\p
\v 32 As they¦5500 were leaving, some people brought¦5500 a man to Yeshua who was demon-possessed¦5504 and unable to talk.
\v 33 After the demon¦5508 was cast out, the man¦5511 was able to speak and the crowds¦5515 were amazed saying¦5516, “Never before has anything like this happened in Yisrael¦5524.”
\v 34 \x + \xo 9:34: \xt Mat 10:25; 12:24; Mrk 3:22; Luk 11:15.\x*But the Pharisees said, “He casts out demons with the help of the ruler¦5531 of the demons.”
\s1 The large harvest
\rem /s1 Jesus Has Pity for the People; The Workers Are Few; The Need for Workers; The Harvest Is Great, the Labourers Few
\p
\v 35 \x + \xo 9:35: \xt Mat 4:23; Mrk 1:39; Luk 4:44.\x*And \nd Yeshua¦5540\nd* went around¦5538 teaching¦5547 in the meeting¦5550 halls¦5550 in all the cities¦5542 and the villages¦5546 and announcing¦5553 the good¦5555 news about the kingdom¦5557, and healing¦5559 every kind of disease¦5561 and sickness¦5564.
\v 36 \x + \xo 9:36: \xt Num 27:17; 1Ki 22:17; 2Ch 18:16; Eze 34:5; Mrk 6:34.\x*When he saw the crowds¦5574, he felt for them because¦5580 they were tired and stressed like sheep¦5589 with no shepherd¦5592.
\v 37 \x + \xo 9:37-38: \xt Luk 10:2.\x*He said to his¦5597 disciples, “The harvest¦5600 is large, but there's not enough workers¦5604.
\v 38 So ask the owner of the harvest to send more workers¦5616 to help with it.”
\c 10
\s1 Yeshua commissions the twelve
\rem /s1 Jesus Sends Out the Twelve Apostles; The Twelve are commissioned
\r (Mark 3:13-19; Luke 6:12-16)
\p
\v 1 Then¦5621 calling¦5622 his¦5626 twelve¦5624 apprentices¦5625, he gave¦5627 them authority¦5629 over evil spirits¦5630 so they could drive them out, and they could heal every disease¦5640 and sickness¦5643.
\v 2 These are the names¦5649 of the twelve¦5646: Simon¦5653 (nicknamed Peter¦5656) and his brother Andrew¦5658, Yacob¦5663 and his brother Yohan¦5668 (the sons of Zebedee¦5666),
\v 3 Philip and Bartholomew¦5674, Thomas¦5675 and Matthew¦5677 the tax¦5679 collector¦5679, Yacob¦5680 (nicknamed Thaddeus¦5689, son of Alfaeus),
\v 4 Simon¦5691 (member¦5694 of the Caananites) and¦5696 Yudas¦5698 Iscariot¦5700 (who \add eventually\add* turned Yeshua in).
\s1 Yeshua sends out the twelve
\rem /s1 The Mission of the Twelve
\r (Mark 6:7-13; Luke 9:1-6)
\p
\v 5 \nd Yeshua¦5714\nd* sent¦5712 out these¦5708 twelve¦5710, instructing them, “\wj Don't go¦5723 onto the roads of non-Jews¦5721 or into the city¦5726 of Samaria¦5727,\wj*
\v 6 \wj but¦5732 rather¦5733 go to the lost sheep¦5736 who a descendants of Yisrael¦5740.\wj*
\v 7 \wj As you go, announce to the people that the heavenly¦5750 kingdom¦5748 is close.\wj*
\v 8 \wj Heal those who need it, bring the dead¦5755 back to life, get rid of leprosy, and drive evil spirits away. You all freely received¦5768, \+add so\+add* give¦5770 freely.\wj*
\v 9 \wj Don't accept any money for your¦5783 wallets,\wj*
\v 10 \x + \xo 10:10: \xt 1Cor 9:14; 1Tim 5:18.\x*\wj and don't take a backpack, or a change of clothes or footwear, or a staff¦5799, because¦5801 a worker¦5804 deserves to be fed.\wj*
\p
\v 11 “\wj Whatever city¦5815 or village¦5817 you arrive at, look around to discover who is godly, and stay with them until¦5830 you all leave.\wj*
\v 12 \wj When you enter a home, bless it¦5839,\wj*
\v 13 \wj and if the house¦5851 is worthy of it, let your peace come onto it, but if not, let your peace return¦5874 to you.\wj*
\v 14 \x + \xo 10:14: \xt Acts 13:51.\x*\wj If there's any that don't accept you or don't want to hear¦5884 your messages¦5887, shake¦5902 the dust off your feet¦5909 as you leave that house¦5895 or city¦5898 \+add as a sign that you all accept no responsibility for them\+add*.\wj*
\v 15 \x + \xo 10:15: a \xt Mat 11:24; \xo b \xt Gen 19:24-28.\x*\wj I can assure you that it will be more tolerable¦5914 for the towns of Sodom¦5917 and Gomorrah¦5920 on the day¦5924 of judgement¦5925 that it will be for those places.\wj*
\s1 The coming persecution
\rem /s1 Coming Persecutions
\r (Mark 13:9-13; Luke 21:12-17)
\p
\v 16 \x + \xo 10:16: \xt Luk 10:3.\x*“\wj Look¦5930 out, because I'm sending¦5932 you out like sheep¦5935 among the wolves¦5940, so you'll all need to be as shrewd¦5943 as snakes and¦5949 as innocent¦5951 as doves¦5954.\wj*
\v 17 \x + \xo 10:17-20: \xt Mrk 13:9-11; Luk 12:11-12; 21:12-15.\x*\wj But watch out because¦5962 there's people¦5959 that will turn you in to the councils¦5965 and then you'll be flogged¦5974 in their¦5973 meeting¦5971 halls¦5971.\wj*
\v 18 \wj You'll be stood before¦5977 governors¦5978 and even kings¦5982 on my account¦5988, but it'll be a testimony¦5991 to them and to the non-Jews¦5995.\wj*
\v 19 \wj However, whenever¦5996 they turn you in, you don't¦6002 need to worry¦6003 about what to say or how to say it, because¦6009 whatever you all need to say will be given¦6008 to you at the \+add right\+add* time,\wj*
\v 20 \wj because¦6020 you won't¦6019 be the ones speaking, but it'll be your¦6030 father's¦6029 \+nd spirit¦6027\+nd* speaking through you.\wj*
\p
\v 21 \x + \xo 10:21: \xt Mrk 13:12; Luk 21:16.\x*“\wj One sibling will turn in another to be executed, and a father¦6043 his child¦6044, and children¦6049 will be rebelling against¦6050 their parents¦6051 and having them put to death.\wj*
\v 22 \x + \xo 10:22: a \xt Mat 24:9; Mrk 13:13; Luk 21:17; \xo b \xt Mat 24:13; Mrk 13:13.\x*\wj You all will be hated¦6057 by everyone because¦6060 of my¦6063 name¦6062, but¦6065 the ones who endure¦6066 until the end¦6068, they are the ones who will be saved¦6070.\wj*
\v 23 \wj Whenever they persecute¦6073 you in one city, escape to the next city, because¦6098 I can assure you that you won't¦6103 get through all the cities¦6106 in Yisrael¦6108 before humanity's child comes.\wj*
\p
\v 24 \x + \xo 10:24: a \xt Luk 6:40; \xo b \xt Yhn 13:16; 15:20.\x*“\wj An apprentice¦6118 is not above their teacher¦6121, nor is a slave¦6124 above their master¦6127.\wj*
\v 25 \x + \xo 10:25: \xt Mat 9:34; 12:24; Mrk 3:22; Luk 11:15.\x*\wj The apprentice¦6131 is happy to \+add eventually\+add* become like their teacher¦6136, and the slave¦6140 to become like their master¦6143. If they accuse the home¦6148 owner¦6148 of being a devil, then that will apply to his¦6137 followers even more.\wj*
\s1 Who to fear
\rem /s1 Whom to Fear
\r (Luke 12:2-7)
\p
\v 26 \x + \xo 10:26: \xt Mrk 4:22; Luk 8:17.\x*“\wj Therefore¦6168 don't¦6167 be afraid¦6169 of them, because¦6172 nothing is covered¦6174 up that won't eventually be revealed¦6177, and¦6178 nothing is hidden¦6179 that won't be made known¦6182.\wj*
\v 27 \wj Anything that I tell you all in the darkness¦6188, speak¦6189 it out in the light¦6192, and what you hear¦6199 whispered, go and yell it out from up on the top porch.\wj*
\v 28 \wj Don't be afraid¦6210 of anyone who can kill¦6238 your body but who can't¦6207 touch your soul, but rather¦6228 work to please the one who can destroy¦6238 both soul and body in fire.\wj*
\v 29 \wj Aren't two¦6244 sparrows¦6245 sold for almost nothing? Yet not one of them falls to the ground¦6258 without your¦6262 father¦6261 being¦6248 involved.\wj*
\v 30 \wj For you¦6263 all, even hair¦6268 on your¦6263 head has been counted,\wj*
\v 31 \wj so don't¦6275 worry about things, because you¦6283 are more valuable than any sparrows¦6281.\wj*
\s1 Acknowledging the messiah
\rem /s1 Confessing and Rejecting Christ
\r (Luke 12:8-9)
\p
\v 32 “\wj Everyone who acknowledges in front of others that they're my followers, then I will also acknowledge them in front of my father¦6300 who is in the heavens¦6305,\wj*
\v 33 \x + \xo 10:33: \xt 2Tim 2:12.\x*\wj but¦6308 anyone who disowns me in front of others, then I will also disown¦6310 them in front of my¦6322 father¦6321 who is in the heavens¦6326.\wj*
\s1 Don't expect peace
\rem /s1 Not Peace, but a Sword
\r (Luke 12:51-53; 14:26-27)
\p
\v 34 “\wj Don't imagine that I came to bring peace to the earth¦6337. No, I came to bring war not peace,\wj*
\v 35 \x + \xo 10:35-36: \xt Mic 7:6.\x*\wj because¦6346 I came to divide¦6347 a son against his¦6354 father¦6353 and a daughter against her mother, and a daughter-in-law against her mother-in-law\wj*
\v 36 \wj and¦6367 person¦6370 to become an enemy of their own household¦6372.\wj*
\p
\v 37 “\wj Anyone who loves their father¦6376 or mother¦6378 more than they love me is not worthy of being mine, and¦6385 anyone who loves their son or daughter¦6390 more than they love me is not worthy of being mine.\wj*
\v 38 \x + \xo 10:38: \xt Mat 16:24; Mrk 8:34; Luk 9:23.\x*\wj Anyone who doesn't pick up their own execution¦6402 stake¦6402 \+add and¦6404 carry it\+add* as they follow¦6405 me, is not worthy¦6411 of being mine.\wj*
\v 39 \x + \xo 10:39: \xt Mat 16:25; Mrk 8:35; Luk 9:24; 17:33; Yhn 12:25.\x*\wj Anyone who has found¦6413 their life will lose it, and anyone who loses their life because of \+add following\+add* me, will find it.\wj*
\s1 Acceptance rewards
\rem /s1 Rewards
\r (Mark 9:41)
\p
\v 40 \x + \xo 10:40: a \xt Luk 10:16; Yhn 13:20; \xo b \xt Mrk 9:37; Luk 9:48.\x*\wj Anyone who accepts you¦6432 is accepting me, and¦6435 anyone who accepts me is accepting the one who sent¦6442 me \+add down here\+add*.\wj*
\v 41 \wj Anyone who accepts a prophet in the name of a prophet will receive the reward of a prophet, and anyone who accepts a godly person in the name of a godly person will receive the reward of a godly person.\wj*
\v 42 \wj Anyone¦6468 who as a follower \+add of me\+add* gives a cup of cool water¦6475 to one of these¦6472 little¦6471 ones to drink¦6467, I'm telling you¦6482 that that person certainly won't¦6484 lose their reward¦6489.\wj*
\c 11
\s1 Yeshua and Yohan-the-immerser
\rem /s1 Jesus and John the Baptist; The Messengers from John the Baptist
\r (Luke 7:18-35)
\p
\v 1 When \nd Yeshua¦6497\nd* had finished¦6495 giving those instructions to his¦6502 twelve¦6500 apprentices¦6501, he \add also\add* left there¦6504 and went to teach¦6506 and preach in the Jewish cities¦6511.
\rem /s1 Recognizing the Messiah; Messengers from John the Baptist
\p
\v 2 Then¦6514 Yohan¦6515, who was in prison¦6519, heard¦6516 about what the \nd messiah¦6524\nd* was doing, he sent¦6525 some of his¦6530 apprentices¦6529
\v 3 to ask Yeshua, “Are you¦6533 the promised one, or should we¦6540 be waiting¦6540 for someone else?”
\p
\v 4 “\wj \+add Well,\+add*\wj*” \nd Yeshua¦6545\nd* answered¦6542, “\wj go and tell Yohan¦6551 everything that you're hearing¦6553 and seeing¦6555:\wj*
\v 5 \x + \xo 11:5: a \xt Isa 35:5-6; \xo b \xt Isa 61:1.\x*\wj those who were blind¦6556 can see now, lame people are now walking¦6560, people will leprosy are ‘clean¦6562’, deaf people can now hear¦6565, dead¦6567 people have been brought back to life, and the good¦6571 message¦6571 is being preached¦6571 to the poor.\wj*
\v 6 \wj Anyone who's not embarrassed by me will be blessed¦6573.\wj*”
\rem /s1 Jesus Praises John the Baptist
\p
\v 7 As Yohan's apprentices left, Yeshua started talking¦6588 to the crowd¦6590 about Yohan: “\wj What was it that you¦6594 all went¦6594 out to the wilderness¦6598 to see¦6599? A reed being¦6604 blown around by the wind¦6603?\wj*\f + \fr 11:7 \ft We've left the original idiom here in the OET-RV as something to puzzle over, because no one now really knows what aspect of Yohan's behaviour or appearance that Yeshua was referring to here.\f*”
\v 8 \wj Yes, what did you¦6607 all go out to see¦6609? A man¦6610 wearing¦6620 fine clothes? People in palaces wear fine clothes.\wj*
\v 9 \wj So why did you go out \+add there\+add*? To see¦6635 a prophet? Yes, I'm telling you that \+add he is a prophet\+add*, and even more important¦6640 than the prophets.\wj*
\v 10 \x + \xo 11:10: \xt Mal 3:1.\x*\wj He is the one that was written¦6647 about: ‘See¦6648, I'm sending¦6650 out my¦6653 messenger¦6652 ahead of you and he'll prepare¦6658 your¦6656 path¦6660 before you.’\wj*
\v 11 \wj I can assure you¦6666 that no person who's ever been born is greater than Yohan-the-immerser. But even the least¦6681 important person in the heavenly¦6686 kingdom¦6684 is greater than him.\wj*
\v 12 \x + \xo 11:12-13: \xt Luk 16:16.\x*\wj From¦6695 the time of Yohan-the-immerser through to the present time, the heavenly¦6704 kingdom¦6702 has been opposed, and¦6706 the opposition is grabbing at it¦6711.\wj*
\v 13 \wj All the prophets and¦6716 the law prophesied before Yohan¦6720 came,\wj*
\v 14 \x + \xo 11:14: \xt Mal 4:5; Mat 17:10-13; Mrk 9:11-13.\x*\wj and now, if you're all willing¦6726 to believe it, he is Eliyah¦6730—the one who would come \+add ahead\+add*.\wj*
\v 15 \wj Anyone who is willing, let them strive to understand this.\wj*
\p
\v 16 “\wj So what should I liken¦6741 this generation¦6743 to? It's like young children¦6748 sitting¦6749 in the town centre who are calling¦6759 out to others¦6761\wj*
\v 17 \wj and saying¦6764, ‘We played lively music for you but you didn't dance¦6769. Then we played sad music, but you didn't mourn¦6775.’\wj*
\v 18 \wj Because¦6777 Yohan¦6778 came¦6776 and he wasn't eating¦6780 or drinking¦6782, and they¦6784 said, ‘He's possessed by a demon¦6785!’\wj*
\v 19 \wj Then humanity's child¦6814 came¦6787 and he was eating¦6792 and drinking¦6794, but¦6807 they said, ‘Look¦6797 at this fellow—he's a glutton¦6799 and a drunkard¦6801—a friend¦6803 of tax¦6802 collectors¦6802 and immoral people.’ But wisdom¦6810 is only recognised with hindsight.\wj*
\s1 Cities that rejected the messiah
\rem /s1 The Unbelieving Towns; Woe on Unrepentant Cities; Woes to Unrepentant Cities; Judgment for the Unbelievers
\r (Luke 10:13-15)
\p
\v 20 Then Yeshua began¦6817 deriding¦6820 the cities¦6822 that he had done most of his¦6831 miracles¦6830 in, because¦6832 they hadn't turned from their sins.
\v 21 \x + \xo 11:21: \xt Isa 23:1-18; Eze 26:1–28:26; Yoel 3:4-8; Amos 1:9-10; Zech 9:2-4.\x*“\wj Chorazin¦6837 you're doomed. Bethsaida¦6842 you're doomed. Because¦6843 if the miracles¦6853 that were done in you had been done in Tyre¦6847 and Tsidon, they would¦6859 have shown their turning from their sins by wearing coarse cloth and showering themselves with ashes¦6863.\wj*
\v 22 \wj However¦6866, I'm telling you all that it will be more tolerable¦6872 for the people of Tyre¦6869 and Tsidon on judgement¦6876 day¦6875 than it will be for you.\wj*
\v 23 \x + \xo 11:23: a \xt Isa 14:13-15; \xo b \xt Gen 19:24-28.\x*\wj Same with you, Capernaum¦6882. You won't¦6883 be lifted up to heaven¦6887 but you'll be sent down to hell, because if the miracles¦6902 which¦6903 were done in you had been done in Sodom¦6898, that city would¦6910 still be here today¦6914.\wj*
\v 24 \x + \xo 11:24: \xt Mat 10:15; Luk 10:12.\x*\wj However¦6915, I'm telling you all that it will be more tolerable¦6922 for the people of Sodom¦6921 on judgement¦6928 day¦6927 than it will be for you.\wj*”
\s1 Yeshua's load is light
\rem /s1 Rest for the Weary; Come to Me and Rest; Jesus Thanks His Father; Jesus' Prayer of Thanksgiving
\r (Luke 10:21-22)
\p
\v 25 At that time¦6936 \nd Yeshua¦6940\nd* said¦6941, “\wj I am acknowledging you, father¦6944, \+nd master¦6945\+nd* of the heaven¦6947 and earth¦6950, that you hid these¦6954 things from ‘wise’ and ‘intelligent¦6958’ people and revealed¦6960 them to the ‘naive’.\wj*
\v 26 \wj Yes father¦6965, because¦6966 that was your desire.\wj*
\p
\v 27 \x + \xo 11:27: a \xt Yhn 3:35; \xo b \xt Yhn 1:18; 10:15.\x*\wj My¦6979 father has given¦6975 control of everything over to me, but no one really knows the son except the father, and no one really knows the father except the son and anyone¦6994 who the son wants to tell about him.\wj*
\p
\v 28 \wj Come to me all of you who are tired and feel overloaded, and I'll help you relax.\wj*
\v 29 \x + \xo 11:29: \xt Jer 6:16.\x*\wj You all can take on my¦7025 workload and learn¦7029 from me, because¦7032 I'm gentle¦7033 and humble¦7037 and your¦7045 souls¦7044 will be able to relax\wj*
\v 30 \wj because¦7047 my¦7049 workload is easy, and¦7051 the load \+add on your shoulders\+add* is \+add just\+add* light¦7055.\wj*
\c 12
\s1 The discussion about rest days
\rem /s1 Lord of the Sabbath; The Question about the Sabbath; Opposition to Jesus; Plucking Grain on the Sabbath; Controversy about the Sabbath
\r (Mark 2:23-28; Luke 6:1-5)
\p
\v 1 \x + \xo 12:1: \xt Deu 23:25.\x*At that time, \nd Yeshua¦7063\nd* was going through¦7068 some fields of grain on a rest day, and his¦7075 apprentices¦7074 were hungry and began¦7078 to pluck¦7079 some heads¦7082 of grain and crunch them.
\v 2 But¦7087 some from the Pharisees¦7088 party¦7088 saw them and said¦7091, “Look¦7094, your¦7097 followers are harvesting when it's not permitted¦7101 to harvest on a rest day¦7104.”
\p
\v 3 \x + \xo 12:3-4: \xt 1Sam 21:1-6.\x*“\wj Haven't you¦7110 read about what David¦7113 did when him¦7120 and¦7117 his fighters were hungry?\wj*” Yeshua responded¦7107.
\v 4 \x + \xo 12:4: \xt Lev 24:9.\x*\wj He went¦7123 into God's tent and¦7129 they¦7136 ate¦7136 the Bread of the Presence which¦7138 none of them were allowed to eat¦7145—only the priests¦7153.\wj*
\v 5 \x + \xo 12:5: \xt Num 28:9-10.\x*\wj Or haven't you¦7157 understood that when the priests¦7168 work in the temple¦7171 on the rest day¦7173, it's against the law and¦7175 yet they're innocent¦7176?\wj*
\v 6 \wj But I'm telling you¦7181 that someone greater¦7185 than the temple¦7184 is here.\wj*
\v 7 \x + \xo 12:7: a \xt Mat 9:13; \xo b \xt Hos 6:6.\x*\wj But you all should have known¦7191 that what I want is mercy over sacrifices¦7199—you shouldn't¦7198 have convicted¦7202 the innocent¦7204\wj*
\v 8 \wj because¦7206 humanity's child is the \+nd master¦7205\+nd* over the rest day¦7210.\wj*
\s1 The man with the clawed fist
\rem /s1 The Man with a Withered Hand; The Man with a Paralysed Hand
\r (Mark 3:1-6; Luke 6:6-11)
\p
\v 9 After leaving that place, Yeshua went¦7220 into the Jewish¦7223 meeting¦7223 hall¦7223,
\v 10 and look, there was a man¦7227 there with a clawed fist. So¦7225 the people there asked¦7236 Yeshua if it¦7241 was permitted¦7241 to heal people on the rest days¦7243.
\p
\v 11 \x + \xo 12:11: \xt Luk 14:5.\x*“\wj Which of you,\wj*” Yeshua responded¦7252, “\wj if you owned a single sheep¦7266 and it fell into a pit on a rest day, wouldn't then grab hold of it and lift it out?\wj*
\v 12 \wj Now a human¦7290 is worth much more than a sheep¦7292, so then it¦7294 must be permissible¦7294 to do good¦7298 on a rest day.\wj*”
\v 13 Then¦7309 he said to the man, “\wj Stretch¦7304 out your¦7305 hand.\wj*”
\p The man stretched¦7310 his hand out and it was restored¦7312—now just as healthy¦7314 as the other¦7317 one,
\v 14 but¦7321 the Pharisees came out and sought legal advice because they¦7331 wanted to ruin Yeshua.
\s1 Yeshua was chosen by God
\rem /s1 Jesus, God's Chosen Servant
\p
\v 15 \nd Yeshua¦7334\nd* knew what they were trying to do, so he left that place. A lot of people followed¦7339 along after¦7340 him and he healed¦7344 them all
\v 16 but warned¦7354 them not to reveal who he¦7354 was
\v 17 in order¦7361 to fulfil¦7363 what the prophet¦7369 Isayah¦7367 had written:
\q1
\v 18 \x + \xo 12:18-21: \xt Isa 42:1-4 (LXX).\x*‘See¦7371 my servant¦7373 who I chose¦7377,
\q1 the one I dearly love and who my soul¦7388 takes pleasure¦7385 in.
\q1 I will place my \nd spirit¦7392\nd* on him
\q2 and he will bring justice¦7397 to the nations.
\q1
\v 19 He won't¦7402 be arguing or yelling out,
\q2 and no one on the roads¦7412 will hear¦7407 his¦7415 voice¦7414.
\q1
\v 20 He won't break¦7420 off a bruised¦7417 reed
\q2 and certainly won't extinguish¦7427 a smoldering¦7424 wick
\q1 before he sends justice¦7434 forward into victory¦7432.
\q1
\v 21 The other nations will put their hope in his¦7440 name¦7439 and authority.’
\s1 Yeshua accused of being the leader of demons
\rem /s1 Jesus and Beelzebub; Jesus and Beelzebul; Jesus and the Prince of Demons
\r (Mark 3:20-30; Luke 11:14-23)
\p
\v 22 Then a man possessed¦7448 by evil spirits was brought¦7445 to Yeshua. He was blind¦7450 and unable to speak, but Yeshua healed¦7456 him so that he could both speak and see.
\v 23 All the people were amazed¦7471 and¦7475 were saying¦7476, “Surely¦7477 this must be the \add promised\add* descendant of David¦7483?”
\p
\v 24 \x + \xo 12:24: \xt Mat 9:34; 10:25.\x*When the Pharisees' party¦7486 heard¦7487 about that, they said¦7488, “That man¦7489 is only driving¦7491 out demons because he's Beelzebul, the leader of the demons.”
\p
\v 25 But¦7505 Yeshua, knowing¦7504 their¦7510 thoughts¦7509, said¦7511, “\wj Every¦7513 kingdom¦7514 that's divided against itself is doomed, and any city¦7523 or household¦7525 that's divided against itself will self-destruct.\wj*
\v 26 \wj If Satan is driving¦7542 out Satan, then he's divided¦7545 against¦7543 himself¦7544 and how could his¦7551 kingdom¦7550 possibly be established¦7548?\wj*
\v 27 \wj And if I'm driving out demons¦7561 by Beelzebul, then by who are your¦7564 sons¦7563 driving them out?\wj*
\v 28 \wj But if I am driving¦7584 out demons¦7586 by God's \+nd spirit¦7581\+nd*, then that must mean that God's kingdom¦7593 has \+add already\+add* arrived among you¦7591 all.\wj*
\p
\v 29 “\wj How can someone go into the house¦7603 of a strong man and steal his goods¦7608 if they don't¦7613 tie him up first¦7614? Only then can his home be plundered¦7623.\wj*
\p
\v 30 \x + \xo 12:30: \xt Mrk 9:40.\x*“\wj Anyone who's not for me is against¦7630 me, and¦7633 anyone who isn't¦7626 helping me gather¦7636 others is scattering¦7639 them.\wj*
\v 31 \wj That's why I'm telling you that people¦7652 can be forgiven for all kinds of sin¦7646 and slander, except that slandering \+add God's\+add* \+nd spirit¦7656\+nd* won't¦7658 be forgiven.\wj*
\v 32 \x + \xo 12:32: \xt Luk 12:10.\x*\wj Anyone¦7672 who speaks out against humanity's child can be forgiven, but anyone who speaks out against the holy \+nd spirit¦7683\+nd* won't¦7686 be forgiven either in this age or in the coming¦7700 one.\wj*
\s1 A tree is recognised by its fruit
\rem /s1 A Tree and Its Fruit
\r (Luke 6:43-45)
\p
\v 33 \x + \xo 12:33: \xt Mat 7:20; Luk 6:44.\x*“\wj Either¦7701 make both the tree and its fruit good, or make them both bad, because¦7725 a tree is known¦7732 by its fruit.\wj*
\v 34 \x + \xo 12:34: a \xt Mat 3:7; 23:33; Luk 3:7; \xo b \xt Mat 15:18; Luk 6:45.\x*\wj You brood of snakes! You're evil¦7741 inside so why do you think you can say anything that's good¦7739 because¦7744 your mouths¦7750 speak out of what's plentiful in your hearts¦7748.\wj*
\v 35 \wj A good person produces good words out of their store of goodness, and an evil person produces evil words out of their store of evil.\wj*
\p
\v 36 “\wj But I'm telling you¦7777 that people¦7788 will have to give an account¦7794 on judgement¦7797 day¦7796 for every¦7779 worthless sentence that they've spoken,\wj*
\v 37 \wj because¦7799 you'll be either be convicted¦7810, or be declared guiltless, by the things that you \+add yourself\+add* have said.\wj*”
\s1 The religious leaders ask for a sign
\rem /s1 The Demand for a Miracle; The Sign of Jonah
\r (Mark 8:11-12; Luke 11:29-32)
\p
\v 38 \x + \xo 12:38: \xt Mat 16:1; Mrk 8:11; Luk 11:16.\x*Then some of the teachers¦7816 of the law and¦7817 some from the Pharisees' party¦7818 responded to him¦7813, “Teacher¦7820, we¦7821 want to see¦7825 a sign¦7824 from you¦7823.”
\p
\v 39 \x + \xo 12:39: \xt Mat 16:4; Mrk 8:12.\x*“\wj It's an evil and adulterous¦7834 generation that's looking¦7836 for¦7836 a sign,\wj*” answered¦7828 Yeshua, “\wj and no sign will be given¦7840 to it apart from the sign of the prophet¦7849 Yonah¦7847.\wj*
\v 40 \x + \xo 12:40: \xt Yonah 1:17.\x*\wj Because¦7852 just like Yonah was in the belly¦7857 of the huge fish for three days and three nights, in the same way humanity's child will be three days and three nights in the heart¦7874 of the earth¦7876.\wj*
\v 41 \x + \xo 12:41: \xt Yonah 3:5.\x*\wj The inhabitants of Nineveh will stand¦7884 up and condemn¦7894 this generation¦7891 on judgement¦7887 day, because¦7896 they turned from their sins when Yonah preached, and look, now there's one here who's greater¦7904 than Yonah.\wj*
\v 42 \x + \xo 12:42: \xt 1Ki 10:1-10; 2Ch 9:1-12.\x*\wj The queen¦7907 of the south¦7908 will get up and condemn¦7918 this generation¦7915 on judgement¦7912 day, because¦7920 she¦7921 travelled a great distance to hear¦7927 \+add King\+add* Solomon's wisdom¦7929, and look, now there's one here who's greater than Solomon.\wj*
\s1 The demon's revenge
\rem /s1 The Return of the Evil Spirit; The Return of the Unclean Spirit
\r (Luke 11:24-26)
\p
\v 43 “\wj Whenever an evil spirit¦7943 comes out of a person¦7947, it goes through arid lands looking¦7952 for¦7952 a place¦7951 to rest, and doesn't find any.\wj*
\v 44 \wj So¦7968 it says to itself, ‘I'll go back to the house¦7963 that I just left¦7967.’ Then¦7968 when it gets back, it finds that it's not only unoccupied¦7974, but it's been swept¦7976 and tidied up.\wj*
\v 45 \wj So it goes and find seven¦7985 other¦7986 spirits¦7987 more evil than itself and they all go to live there¦7994, so the later state¦7998 of that person¦8001 is worse¦8003 that it was at the beginning. So now, it'll be just like that for this evil generation¦8011.\wj*”
\s1 The mother and siblings of Yeshua
\rem /s1 The True Family of Jesus; Jesus' Mother and Brothers; The True Kindred of Jesus
\r (Mark 3:31-35; Luke 8:19-21)
\p
\v 46 While Yeshua was still¦8015 talking¦8019 to the crowd¦8021, his¦8028 mother¦8024 and siblings stood¦8029 outside¦8030, wanting to speak¦8033 to him.
\v 47 Someone told him¦8038, “Look¦8042, your mother¦8044 and your siblings are outside¦8050, waiting to speak¦8058 with you.”
\p
\v 48 “\wj Who's my mother¦8071 and¦8073 who are my siblings?\wj*” Yeshua answered¦8062 to that person.
\v 49 Then¦8080 extending his hand¦8083 around to his followers he said¦8090, “\wj See¦8091, these are my mother¦8093 and my siblings,\wj*
\v 50 \wj because¦8100 anyone who obeys my father¦8108 in the heavens¦8112 is my brother¦8115 and my sister¦8117 and my mother¦8119.\wj*”
\c 13
\s1 The parable about spreading seed
\rem /s1 Parables; Story of the Farmer Scattering Seed; The Parable of the Sower
\r (Mark 4:1-9; Luke 8:4-8)
\p
\v 1 That same day¦8124, \nd Yeshua¦8129\nd* went outside and sat by the lake¦8138.
\v 2 \x + \xo 13:2: \xt Luk 5:1-3.\x*A large crowd of people gathered¦8140 around him, so he got into a boat¦8149 and sat there while the crowd remained standing on the beach,
\v 3 where he told them many parables¦8166, saying¦8168, “\wj Listen¦8169, a farmer went¦8170 out to plant seed at that time¦8173 of the year.\wj*
\v 4 \wj As he was spreading the seed, some of it fell beside a path and the birds¦8193 come and ate that seed.\wj*
\v 5 \wj Some fell on stony ground where¦8204 there wasn't much soil, and it sprouted immediately¦8210 because¦8214 the thin layer of soil \+add was moist and warm\+add*,\wj*
\v 6 \wj but when the sun¦8222 rose high, it was scorched¦8226 and not having¦8232 any deep roots, it withered¦8234 up.\wj*
\v 7 \wj Some seed fell in a thistle patch, but the thistles grew over them and choked¦8249 them out.\wj*
\v 8 \wj However, some seed landed on the good¦8260 soil and it grew to bear a harvest—some a hundred¦8267 times more, some sixty¦8270 times, and some thirty¦8273 times.\wj*
\v 9 \wj Anyone who wants to hear¦8278 should¦8278 strive to understand this.\wj*”
\s1 Yeshua's use of parables
\rem /s1 The Purpose of the Parables
\r (Mark 4:10-12; Luke 8:9-10)
\p
\v 10 After this, his apprentices¦8283 came to him¦8287 and asked, “Why do you¦8292 speak¦8292 to the people in parables¦8291?”
\p
\v 11 “\wj You guys have been permitted to know¦8303 the mysteries¦8305 of the heavenly¦8309 kingdom¦8307,\wj*” replied Yeshua, “\wj but¦8311 not those¦8310 others.\wj*”
\v 12 \x + \xo 13:12: \xt Mat 25:29; Mrk 4:25; Luk 8:18; 19:26.\x*\wj Because¦8315 anyone who already has will be given¦8317 more and¦8319 they will end up with plenty, but¦8322 anyone who doesn't have, even what they have will be taken¦8328 away from them.\wj*
\v 13 \wj That's why I speak¦8337 to them in parables¦8334, because¦8338 when they look they don't see, and when they listen, they don't hear¦8346 or understand¦8354,\wj*
\v 14 \x + \xo 13:14-15: \xt Isa 6:9-10 (LXX).\x*\wj and so the prophecy¦8365 \+add written\+add* by Isayah¦8367 is being¦8361 fulfilled¦8361:\wj*
\q1 \wj ‘When¦8376 you listen you will hear¦8376 but you certainly won't understand¦8383,\wj*
\q1 \wj and when you look you will see but you certainly won't perceive¦8391 anything.\wj*
\q1
\v 15 \wj Because¦8393 these people's¦8397 hearts are insensitive and they can barely hear with their ears,\wj*
\q1 \wj and they shut their eyes so they can't see with them.\wj*
\q1 \wj Otherwise they might see with their eyes and hear with their ears,\wj*
\q1 \wj and understand¦8423 with their heart and then return¦8425 to me and then I would heal them.’\wj*
\p
\v 16 \x + \xo 13:16-17: \xt Luk 10:23-24.\x*“\wj But your eyes¦8435 are blessed¦8433 because they can see, and your ears¦8440 also, because they can hear¦8444,\wj*
\v 17 \wj because¦8446 I can assure you all that many prophets¦8451 and godly people wanted to see what you're seeing¦8457, but they didn't see, and they wanted to hear what you're all hearing¦8467, but they didn't hear it either.\wj*
\s1 The meaning/salvation of parable concerning the planting
\rem /s1 Jesus Explains the Parable of the Sower; The Parable of the Sower Explained
\r (Mark 4:13-20; Luke 8:11-15)
\p
\v 18 “\wj So¦8472 now listen¦8473 concerning the parable¦8475 about the person spreading seed.\wj*
\v 19 \wj Everyone¦8479 who hears the message¦8482 about the kingdom¦8484 and doesn't understand¦8488 it, the evil¦8491 one comes and snatches¦8493 what was sown in that person's heart¦8499. That's the seed that landed by the path.\wj*
\v 20 \wj The seed that landed on the rocky¦8513 ground, that's the person who hears the message¦8519 and¦8522 is immediately¦8523 happy to accept it¦8528,\wj*
\v 21 \wj but doesn't have any roots of their own so it's just fleeting—they stumble¦8548 as soon as there's any difficulties or persecution¦8542 because¦8543 of the message¦8545.\wj*
\v 22 \wj The seed the landed among¦8551 the thorns¦8553 is the person who hears the message, but the worries of the time and the seduction¦8571 of wealth chokes out the message and it becomes¦8580 unfruitful¦8579.\wj*
\v 23 \wj The seed that landed on the good¦8587 soil is the person who hears the message¦8595 and understands¦8599 it and goes on to bear fruit¦8604—some people producing¦8606 a hundred¦8609 times more, some sixty¦8612 times, and some thirty¦8615 times.\wj*”\f + \fr 13:23 \ft See http://scrollandscreen.com/biblestudyresources/Matthew%2013.1-23%20mgvh%20notes.pdf\f*
\s1 The parable about the bad wheat
\rem /s1 Story of the Wheat and Weeds; The Parable of the Weeds; The Parable of Weeds among the Wheat
\p
\v 24 Then Yeshua told them another¦8616 parable¦8617, saying¦8620, “\wj The heavenly¦8625 kingdom¦8623 is like a farmer who's planted good¦8629 seed in his¦8636 field¦8634.\wj*
\v 25 \wj But the while they were all sleeping¦8640, his enemy¦8646 came¦8643 and spread black-grained ‘wheat’ seeds around his wheat field and left again.\wj*
\v 26 \wj Then when the wheat grew and¦8662 produced¦8664 grains, the \+add poisonous\+add* ‘wheat’ could also be seen¦8666.\wj*
\v 27 \wj The farmer's slave¦8673 came and told him¦8678, ‘Master¦8679, wasn't it¦8691 \+em good¦8681\+em* wheat seed that you¦8683 planted? So¦8690 why is there so much false wheat?’\wj*
\v 28 \wj ‘An enemy¦8698 must have done this,’ the farmer replied. ‘So¦8712 should we¦8714 go and pull out the bad stuff,’ asked the slaves¦8704.\wj*
\v 29 \wj ‘No,’ said the farmer, ‘because pulling that out might also pull up some of the wheat¦8734 plants.\wj*
\v 30 \wj ‘Let them all grown¦8738 together, and then at harvest time¦8749 I can just tell the harvesters to pull the false wheat plants out first¦8756 and put then in bundles¦8763 to be incinerated, and then harvest the wheat to go into my¦8778 barn.’\wj* ”
\s1 The parable about the small mustard seed
\rem /s1 The Parables of the Mustard Seed and the Yeast; Illustration of the Mustard Seed; The Parable of the Mustard Seed
\r (Mark 4:30-32; Luke 13:18-19)
\p
\v 31 Another¦8779 one of his parables¦8780 went like this: “\wj The heavenly¦8790 kingdom¦8788 is like a mustard¦8792 seed that a man¦8795 planted in his field¦8799.\wj*
\v 32 \wj Even though it's a very small¦8802 seed, it grows larger than \+add most\+add* garden¦8815 plants¦8815 and becomes¦8818 such a large bush that birds¦8823 even come¦8821 and nest in its¦8832 branches¦8831.\wj*”
\s1 The parable about the yeast
\rem /s1 Illustration of the Yeast; The Parable of the Yeast
\r (Luke 13:20-21)
\p
\v 33 In another parable¦8834, Yeshua said, “\wj The heavenly¦8844 kingdom¦8842 is like yeast, which a woman¦8848 took and hid it in a month's worth of flour¦8852, and eventually all of it rose.\wj*”
\s1 The reason Yeshua used parables
\rem /s1 The Use of Parables; Jesus' Use of Parables
\r (Mark 4:33-34)
\p
\v 34 \nd Yeshua¦8863\nd* told all these¦8859 things to the crowds¦8867 in the form of parables, in fact he said nothing¦8871 that wasn't a parable,
\v 35 \x + \xo 13:35: \xt Psa 78:2.\x*so that that what had been \add written\add* by the prophet¦8883 would be fulfilled¦8877:
\q1 ‘I will be saying¦8884 things that have been hidden¦8892 since the creation of the world¦8895.’
\s1 Yeshua explains about the false wheat
\rem /s1 The Parable of the Weeds Explained; Jesus Explains the Parable of the Weeds; The Wheat and Weeds Explained
\p
\v 36 Then¦8907 Yeshua left the crowd¦8899 and went¦8901 into the house¦8904. His¦8914 apprentices¦8913 followed him in and asked him for the interpretation of the parable¦8920 about the poisonous black wheat in the field¦8924.
\p
\v 37 “\wj The farmer spreading the good¦8933 seed,\wj*” Yeshua answered¦8927, “\wj is humanity's child,\wj*
\v 38 \wj and the field¦8942 is the world¦8945 and the good¦8948 seeds are the heirs to the kingdom¦8955. The false wheat seeds are the disciples of the evil¦8964 one,\wj*
\v 39 \wj and the enemy¦8967 who planted them in the devil¦8974. The harvest¦8977 is at the end of this age, and the harvesters are \+add God's\+add* messengers¦8985.\wj*
\v 40 \wj Therefore¦8988 at the end of this age, the false wheat plants will be gathered¦8989 and¦8993 incinerated.\wj*
\v 41 \wj humanity's child will be sending¦9008 out his messengers¦9014 to remove all the temptations¦9024 out of his kingdom¦9020, and all those who don't obey \+add God's\+add* law,\wj*
\v 42 \wj and they¦9031 will throw¦9031 them into the incinerator, and there¦9039 will be crying and much anguish.\wj*
\v 43 \wj Then the godly people will be shining¦9052 \+add as bright as\+add* the sun¦9055 in their¦9061 father's¦9060 kingdom¦9058. Anyone who is interested to hear¦9066, let them listen.\wj*
\s1 The parable about the treasure in the field
\rem /s1 The Parables of the Hidden Treasure and the Pearl; The Parable of the Hidden Treasure; Three Parables; Illustration of the Hidden Treasure
\p
\v 44 “\wj The heavenly¦9075 kingdom¦9072 is like a field that had had treasure hidden¦9077 in it. When someone found¦9082 the treasure, they hid it again, and with great excitement went and sold everything they had so they could buy that field.\wj*
\s1 The parable about the valuable pearl
\rem /s1 Illustration of the Pearl Merchant; The Parable of the Pearl
\p
\v 45 “\wj Also the heavenly¦9109 kingdom¦9107 is like a trader wanting to buy beautiful¦9113 pearls¦9114,\wj*
\v 46 \wj and when they found¦9116 one outstanding pearl, they went and sold everything they had so they could buy that pearl.\wj*
\s1 The parable about the dragnet
\rem /s1 Illustration of the Fishing Net; The Parable of the Net
\p
\v 47 “\wj Also the heavenly¦9137 kingdom¦9135 is like a dragnet¦9138 that was thrown¦9139 into the lake¦9142 and¦9143 picked up everything¦9145 from under the water.\wj*
\v 48 \wj When it was full, they pulled¦9152 it up onto the beach and sat¦9160 and sorted the catch—throwing the good¦9164 catch into containers¦9168 and throwing out the bad¦9171 stuff.\wj*
\v 49 \wj It'll be just like that at the end of this age—\+add God's\+add* messengers¦9186 will be coming¦9184 out and¦9189 will separate evil¦9192 people from the godly people,\wj*
\v 50 \wj and they¦9198 will throw¦9198 the evil ones into the incinerator. There¦9206 will be crying and great anguish.\wj*
\rem /s1 New Truths and Old; Treasures New and Old
\p
\v 51 “\wj Did you all understand¦9219 all of that?\wj*
\p “Yes,” his apprentices answered.
\p
\v 52 Then¦9227 he said to them, “\wj Because¦9232 of this, every¦9234 teacher who's been trained¦9236 about the heavenly¦9244 kingdom¦9241 is like a person who's a home¦9249 owner¦9249 who gives presents of both new and old things of out their valuables.\wj*”
\s1 Those from Nazareth cannot accept the messiah
\rem /s1 Jesus Is Rejected at Nazareth; A Prophet Without Honour
\r (Mark 6:1-6; Luke 4:16-30)
\p
\v 53 After \nd Yeshua¦9265\nd* had finished¦9263 explaining the parables¦9267, he left that place
\rem /s1 The Rejection of Jesus at Nazareth
\v 54 and went to his hometown¦9276 \add of Nazareth\add* and taught¦9278 the people in the Jewish¦9282 meeting¦9282 hall¦9282. They were amazed¦9286 at his teaching¦9278, asking \add each other\add*, “Where did this fellow get his wisdom¦9297 and his ability to do miracles¦9301?
\v 55 Isn't he the son of Yosef, the carpenter¦9307? Don't we know his mother¦9312 Maria¦9315 and his brothers¦9319 Yacob¦9321 and Yosef and Simon¦9327 and Yudas¦9329?
\v 56 Aren't his¦9333 sisters¦9332 still here in town? So¦9340 where¦9339 did he get all these¦9342 abilities?”
\v 57 \x + \xo 13:57: \xt Yhn 4:44.\x*As a result, they didn't¦9355 have any respect for him.
\p But¦9345 \nd Yeshua¦9352\nd* said¦9353 to them, “\wj A prophet¦9357 is not dishonoured¦9358 except¦9359 in his own hometown¦9364 and among his own household¦9369.\wj*”
\v 58 So¦9371 he didn't¦9372 do many miracles¦9375 there¦9374 because¦9377 of their¦9382 unbelief¦9380.
\c 14
\s1 The beheading of Yohan-the-immerser
\rem /s1 The Death of John the Baptist; John the Baptist Beheaded
\r (Mark 6:14-29; Luke 9:7-9)
\p
\v 1 Around that time¦9389, \add King\add* Herod¦9391 the Tetrarch heard¦9390 the news¦9395 about \nd Yeshua¦9396\nd*
\v 2 and he said¦9398 to his¦9401 slaves, “This must be Yohan-the-immerser having come back from the dead¦9416 and so that's why he can do all these miracles¦9421!”
\p
\v 3 \x + \xo 14:3-4: \xt Luk 3:19-20.\x*Herod¦9427 said this because he had previously had Yohan¦9431 arrested and put in prison¦9438 because of Herodias¦9441, his¦9447 brother¦9446 Philip's¦9444 wife¦9443.
\v 4 Yohan¦9452 had been saying¦9448 that it was against God's law for Herod to take his brother's wife.
\v 5 Herod had been wanting¦9461 to have Yohan executed, but he was afraid¦9465 of the crowd¦9467 because¦9469 they considered Yohan to be a prophet¦9471.
\p
\v 6 However at Herod's¦9481 birthday¦9474 celebration¦9474, Herodias' daughter¦9484 had danced¦9482 in the middle of them all and¦9492 had pleased¦9493 Herod so much
\v 7 that he promised¦9499 with an oath to give¦9501 her anything that she requested¦9506.
\p
\v 8 The young woman was urged¦9509 on by her¦9513 mother¦9512 to tell Herod that she¦9517 wanted the head of Yohan-the-immerser on a plate.
\p
\v 9 The king¦9530 was upset, but because¦9531 of his oaths¦9534 in front of the other guests, he commanded¦9539 it to be so
\v 10 and sent¦9542 \add his soldiers\add* to behead¦9543 Yohan¦9545 in prison¦9548.
\v 11 So¦9549 then his¦9553 head was brought in on a plate and given¦9558 to the young woman who then took it to her¦9565 mother¦9564.
\v 12 \add Hearing the news,\add* Yohan's followers went \add to the prison\add* and collected his¦9570 body and buried¦9577 it. Then¦9566 they¦9582 went and told \nd Yeshua¦9584\nd*.
\s1 The feeding of 5,000 families
\rem /s1 Jesus Feeds the Five Thousand; Feeding the Five Thousand; More miracles and teaching
\r (Mark 6:30-44; Luke 9:10-17; Yhn 6:1-14)
\p
\v 13 When \nd Yeshua¦9589\nd* heard \add what had happened to Yohan\add*, he got a boat¦9593 to take him to a quiet¦9595 place¦9596 by himself¦9598, but the crowds¦9602 from the cities¦9609 heard about it, and followed¦9603 him around the shore of the lake on foot¦9606.
\v 14 So¦9610 when he got out of the boat, he saw¦9614 a large crowd¦9616 of people and he felt compassion¦9619 towards them, and he healed¦9626 the sick¦9629 people \add that they had brought\add*.
\p
\v 15 As evening¦9631 was approaching¦9634, his followers came up and asked, “This place¦9644 is quite isolated and it's already¦9648 late. Send the people back into the villages¦9660 so they¦9662 can buy themselves¦9663 something to eat.”
\p
\v 16 “\wj Oh, there's no need to send them away,\wj*” \nd Yeshua¦9667\nd* answered. “\wj you all give¦9674 them something¦9674 to eat¦9677.\wj*”
\p
\v 17 “We don't¦9683 have anything¦9684 here” they¦9679 responded, “except¦9687 for five¦9689 buns and¦9691 two¦9692 \add cooked\add* fish.”
\p
\v 18 “\wj Bring them here to me,\wj*” Yeshua instructed,
\v 19 then he told the crowds to sit down on the grass¦9717. He took the five buns and two fish and looking up to the sky, he blessed¦9732 \add God/the food/the people???\add*, broke¦9735 the buns and gave the pieces to his apprentices to distribute to the crowds.
\v 20 Everyone there ate¦9747 enough to be full, and then \add the apprentices\add* picked up twelve¦9757 baskets¦9758 of leftover¦9754 bread.
\v 21 There were about¦9766 five¦9767 thousand¦9767 families there.
\s1 Yeshua and Peter walk on the lake
\rem /s1 Jesus Walks on the Water
\r (Mark 6:45-52; Yhn 6:15-21)
\p
\v 22 Straight after that, Yeshua instructed his apprentices¦9780 to board¦9782 the boat¦9785 and to head back to the other side of the lake while he dismissed the crowds¦9796.
\v 23 He sent¦9798 them all back to their homes, then climbed up a hill by himself¦9806 to pray.
\v 24 By then the boat¦9816 was in the middle of the lake¦9826, but it was being¦9829 beaten by the waves¦9832 because¦9835 a strong wind¦9838 had come up.
\p
\v 25 In the early hours of the morning, Yeshua went¦9847 out to them on the lake¦9859, walking¦9854 on the surface.
\v 26 When his apprentices¦9863 saw him¦9866 coming over the lake¦9873, they¦9884 were worried thinking it was a ghost¦9878 and¦9880 yelling out in fear¦9883.
\p
\v 27 But \nd Yeshua¦9890\nd* answered them immediately¦9885 saying¦9894, “\wj Be brave, I'm here, don't¦9899 worry.\wj*”
\p
\v 28 “\nd Master¦9908\nd*,” called Peter¦9905, “if it's you, command¦9913 me to come¦9916 to you on the lake.”
\p
\v 29 “\wj Come!\wj*” he said¦9925. So¦9924 Peter¦9933 climbed \add over the back\add* of the boat¦9931 and started walking across the lake towards \nd Yeshua¦9944\nd*,
\v 30 but¦9946 when he looked \add around\add* at the wind¦9948, he lost his nerve and started sinking and yelled¦9956 out, “\nd Master¦9958\nd*, save¦9959 me!”
\v 31 Immediately \nd Yeshua¦9965\nd* stretched¦9966 out his¦9970 hand¦9968 and took¦9969 hold of Peter and said to him, “\wj Your faith¦9975 is weak because¦9976 why did you doubt¦9978?\wj*”
\p
\v 32 Then¦9979 as soon as the two of them climbed into the boat¦9985, the wind¦9988 died¦9986 down
\v 33 and everyone in the boat¦9993 knelt down in front of Yeshua saying¦9997, “You certainly must be God's son!”
\s1 The sick are healed just by touching Yeshua's clothes
\rem /s1 Jesus Heals the Sick in Gennesaret
\r (Mark 6:53-56)
\p
\v 34 So¦10004 then they¦10006 finished crossing¦10005 the lake and got out at Gennesaret¦10013.
\v 35 The people there recognised¦10016 Yeshua and sent¦10023 news to all the surrounding¦10027 region¦10027. So¦10015 the people brought¦10030 all their sick¦10034 relatives to him
\v 36 and begged him even to just let them touch¦10041 the edge of his¦10046 robe because everyone who did that was healed.
\c 15
\s1 Obeying God versus tradition
\rem /s1 The Tradition of the Elders; The Teaching of the Ancestors; Clean and Unclean; Jesus Teaches about Inner Purity
\r (Mark 7:1-13)
\p
\v 1 Then some from the Pharisees' party¦10063 and teachers¦10066 of the law from Yerushalem¦10062 arrived and asked \nd Yeshua¦10058\nd*,
\v 2 “Why do your¦10073 followers break¦10074 the traditions¦10076 handed down by our elders¦10078? They're not practicing the washing¦10081 hands¦10083 ceremony before eating¦10087.”
\p
\v 3 “\wj Well why also do you break¦10098 God's command¦10100 because¦10103 of your¦10106 tradition¦10105?\wj*” Yeshua responded¦10092.
\v 4 \x + \xo 15:4: a \xt Exo 20:12; Deu 5:16; \xo b \xt Exo 21:17; Lev 20:9.\x*“\wj \+nd God¦10109\+nd* told us to honour¦10113 our father and our mother, and also that anyone who speaks¦10123 evil about their father or mother deserves the death¦10127 penalty.\wj*
\v 5 \wj But you all say¦10136 that anyone who tells their father¦10138 or mother¦10141 that whatever \+add help\+add* they may have expected from you is now given as a gift¦10142,\wj*
\v 6 \wj then you say that they're not \+add actually\+add* dishonouring their parents. So¦10164 by saying that, you're overriding God's message¦10169 with your¦10176 own tradition¦10175.\wj*
\v 7 \wj You hypocrites! The prophet¦10179 Isayah¦10183 was right¦10178 about you¦10182 all when he wrote:\wj*\x + \xo 15:7-9: \xt Isa 29:13 (LXX).\x*
\q1
\v 8 \wj ‘These people¦10188 honour¦10197 me with their lips¦10195,\wj*
\q2 \wj But their hearts¦10200 are far away from me.\wj*
\q1
\v 9 \wj Their worship¦10210 of me is useless¦10208,\wj*
\q2 \wj They teach¦10212 human¦10215 ideas as if they're commands¦10214.’\wj* ”
\s1 True ‘dirtiness’
\rem /s1 Things That Defile; The Things That Make a Person Unclean
\r (Mark 7:14-23)
\p
\v 10 Then¦10216 Yeshua called¦10217 out to the crowd¦10219, “\wj Listen carefully so you can understand¦10224 this:\wj*
\v 11 \wj It's not what goes into your mouth that defiles you, but rather, it's what comes out of your mouth.\wj*”
\p
\v 12 His followers then came up to him and told him, “You know that the Pharisees were offended¦10266 by what you just said?”
\p
\v 13 “\wj Every¦10271 plant,\wj*” Yeshua answered¦10269, “\wj that wasn't planted by my¦10278 heavenly¦10280 father¦10277 will get pulled out.\wj*
\v 14 \x + \xo 15:14: \xt Luk 6:39.\x*\wj Just ignore them. They are blind guides¦10286, and¦10293 if blind people are leading the blind, both of them will stumble into a pit.\wj*”
\p
\v 15 But¦10305 Peter¦10307 asked him¦10309, “So¦10305 interpret the parable¦10314 for us.”
\p
\v 16 “\wj Can't you¦10322 all figure it out yet?\wj*” Yeshua replied.
\v 17 \wj Can't you¦10327 all see that everything¦10330 that goes into your mouth¦10336, goes down into your stomach¦10339 and¦10341 then eventually ends up in the toilet?\wj*
\v 18 \x + \xo 15:18: \xt Mat 12:34.\x*\wj But the things that come out of your mouth¦10351 are coming¦10355 from your mind¦10354 and¦10357 that's what defiles¦10359 a person¦10361.\wj*
\v 19 \wj Because¦10363 lust, murder¦10370, adultery¦10372, sexual¦10373 immorality¦10373, stealing, falsely¦10376 accusing and slander¦10377, these all come of the mind¦10365.\wj*
\v 20 \wj It's those things that defile a person, not eating without \+add ceremonially\+add* washing your hands¦10390.\wj*”
\s1 The non-Jewish woman with amazing faith
\rem /s1 The Canaanite Woman's Faith; The Faith of the Canaanite Woman; The Faith of a Gentile Woman
\r (Mark 7:24-30)
\p
\v 21 Then¦10397 \nd Yeshua¦10401\nd* left Galilee and went out to the districts¦10405 of Tyre¦10406 and Tsidon.
\v 22 Then¦10409, look, a woman¦10411 from that area and of Caananite ancestry came to hum and called out, “\nd Master¦10427\nd*, David's descendant, my¦10433 daughter¦10432 is suffering from demon¦10435 possession¦10435.”
\p
\v 23 But¦10442 Yeshua didn't¦10438 even answer¦10439 her. So¦10442 his¦10446 apprentices¦10445 came up and suggested, “Send her away because¦10453 she's still yelling out back there.”
\p
\v 24 Yeshua answered¦10460, “\wj I was only sent¦10463 to the lost sheep¦10468 that descended from Yisrael¦10473.\wj*”
\p
\v 25 But she¦10474 came and knelt down in front of him¦10479, begging, “\nd Master¦10481\nd*, help¦10482 me.”
\p
\v 26 “\wj It's not good¦10491,\wj*”, Yeshua responded¦10487, “\wj to take¦10492 the children's¦10496 food off them and¦10497 throw¦10498 it¦10498 out to the puppies.\wj*”
\p
\v 27 “True, \nd master¦10505\nd*,” she said¦10503, “but¦10502 even the puppies eat the little crumbs¦10515 that fall off their¦10527 masters' table¦10523.”
\p
\v 28 “\wj Oh, woman¦10535\wj*” \nd Yeshua¦10531\nd* answered¦10529, “\wj you have lots of faith¦10539, so what you asked for will become¦10540 reality.\wj*” And so her¦10548 daughter¦10547 was healed¦10545 that very hour¦10551.
\s1 Yeshua heals many different afflictions
\rem /s1 Jesus Cures Many People; Jesus Feeds the Four Thousand; Jesus Heals Many People
\p
\v 29 Then¦10553 \nd Yeshua¦10557\nd* left that place and after walking along¦10559 Lake Galilee¦10563, he climbed up a hill and sat down.
\v 30 Big crowds¦10574 came up to him, bringing those who were lame, maimed¦10585, blind¦10586, mute, and many others¦10589, and they laid them down in front of him and he healed¦10602 them.
\v 31 The crowds¦10609 marvelled¦10611, seeing people speaking¦10616 that had been mute, and maimed¦10618 people now healthy¦10619, and lame people walking¦10622 and the blind¦10625 now seeing, and they praised Yisrael's \nd God¦10631\nd*.
\s1 The feeding of 4,000 families
\rem /s1 Jesus Feeds Four Thousand; Feeding the Four Thousand
\r (Mark 8:1-10)
\p
\v 32 Then¦10634 \nd Yeshua¦10635\nd* called¦10636 his¦10640 apprentices¦10639 and told them, “\wj I feel sorry for this crowd¦10647 because¦10649 they've been out here with me for three¦10653 days¦10651 and haven't had anything¦10661 to eat, but I'm not happy to just send them away hungry¦10667 in case they collapse on the way home.\wj*”
\p
\v 33 “Out here in the wilderness¦10686,” replied his apprentices¦10680, “where¦10682 could we possibly get enough bread to feed a crowd¦10693 this size?”
\p
\v 34 “\wj How many buns do you¦10702 have?\wj*” asked \nd Yeshua¦10699\nd*.
\p “Seven¦10708,”, they¦10703 replied, “and¦10709 a few small¦10711 fish.”
\p
\v 35 Then¦10712 instructing the crowd¦10720 to sit¦10721 down on the ground¦10724,
\v 36 he took¦10727 the seven¦10729 buns and the fish, and gave thanks¦10736. Then he broke¦10737 them and gave the pieces to his apprentices to distribute to the crowds¦10750.
\v 37 Everyone ate¦10752 and when they were full, they collected seven¦10763 baskets¦10764 full of the leftover¦10759 food.
\v 38 There were about four¦10773 thousand¦10773 families there.
\p
\v 39 After sending the crowds¦10784 home, Yeshua got into the boat¦10790 and¦10791 they went¦10792 to the regions¦10796 of Magadan¦10798.
\c 16
\s1 Requesting a sign in the sky
\rem /s1 The Demand for a Miracle; Leaders Demand a Miraculous Sign; The Demand for a Sign
\r (Mark 8:11-13; Luke 12:54-56)
\p
\v 1 \x + \xo 16:1: \xt Mat 12:38; Luk 11:16.\x*Some from the Pharisee¦10804 party¦10804 and some from the Sadducee sect approached¦10802 Yeshua, and trying to tempt¦10807 him they asked¦10808 him to make a sign¦10812 in the sky¦10815 to show \add his power\add* to them.
\v 2 But in answer¦10820 he¦10818 said¦10821 to them,
\v 3 ◘
\v 4 \x + \xo 16:4: \xt Mat 12:39; Luk 11:29.\x*“\wj This is an evil and adulterous¦10863 generation¦10860 that's wanting a sign, and no sign will be given¦10871 to it except¦10873 for the sign of Yonah¦10877.\wj*” Then¦10880 he left them and went away.
\s1 The yeast of the Pharisees and Sadducees
\rem /s1 The Yeast of the Pharisees and Sadducees
\r (Mark 8:14-21)
\p
\v 5 Now Yeshua's apprentices¦10887 had crossed the lake, but they¦10892 forgot¦10892 to take¦10896 any yeast
\v 6 \x + \xo 16:6: \xt Luk 12:1.\x*and \nd Yeshua¦10900\nd* told them, “\wj Watch out for the yeast from the Pharisees and the Sadducees¦10912.\wj*”
\p
\v 7 This¦10921 caused a discussion among¦10917 them trying to figure out if he was scolding them for not bringing any bread.
\p
\v 8 But \nd Yeshua¦10927\nd* knew what they were saying, and asked them, “\wj You all with little¦10934 faith¦10934. Why are you discussing among¦10932 yourselves¦10933 about not having¦10938 bread?\wj*
\v 9 \x + \xo 16:9: \xt Mat 14:17-21.\x*\wj Haven't you understood¦10941 what's going on here yet? Don't you remember¦10944 that there were twelve baskets¦10955 of leftovers when five buns were used to feed 5,000 families?\wj*
\v 10 \x + \xo 16:10: \xt Mat 15:34-38.\x*\wj And then seven baskets¦10967 of leftovers when seven buns were used to feed 4,000 families?\wj*
\v 11 \wj How can you fail to understand¦10971 that I wasn't talking to you about bread? Watch out for the yeast from the Pharisees and Sadducees¦10990.\wj*
\p
\v 12 Then they understood¦10992 that he wasn't talking about yeast that's used to make bread, but about the teaching¦11011 of the Pharisee¦11013 party¦11013 and of the Sadducee sect.
\s1 Peter acknowledges Yeshua as God's son
\rem /s1 Jesus the Son of God; Peter's Confession of Christ; Peter's Declaration about Jesus
\r (Mark 8:27-30; Luke 9:18-21)
\p
\v 13 When \nd Yeshua¦11022\nd* arrived in the outskirts of Caesarea¦11026 Philippi¦11028, he asked his¦11032 apprentices¦11031, “\wj Who are people¦11039 saying that humanity's child \+em is\+em*?\wj*”
\p
\v 14 \x + \xo 16:14: \xt Mat 14:1-2; Mrk 6:14-15; Luk 9:7-8.\x*“Some say Yohan-the-immerser \add come back to life\add*,” they¦11047 answered, “but others say the \add promised prophet\add* Eliyah, and others, Jeremiah or one of the other prophets.”
\p
\v 15 “\wj But you yourselves,\wj*” he asked, “\wj Who do \+em you\+em* say I am?\wj*”
\p
\v 16 \x + \xo 16:16: \xt Yhn 6:68-69.\x*“You are the \add promised\add* \nd messiah¦11086\nd*,” Simon¦11079 Peter¦11080 answered¦11077, “the son of the living¦11093 \nd God¦11090\nd*.”
\p
\v 17 Then¦11097 \nd Yeshua¦11099\nd* answered¦11096, “\wj You are blessed¦11102, Simon¦11104 BarYonah, because¦11106 it¦11111 wasn't any person that revealed¦11111 that to you¦11112, but¦11113 rather, my¦11116 father¦11115 who is in the heavens¦11120.\wj*
\v 18 \wj And I can add that you are Peter¦11128 \+add (meaning ‘rock’)\+add* and I will build¦11137 my¦11138 assembly¦11140 on this rock and the gates¦11143 of hell won't¦11145 be able to hold it back.\wj*
\v 19 \x + \xo 16:19: \xt Mat 18:18; Yhn 20:23.\x*\wj I've give you the keys of the heavenly¦11158 kingdom¦11156, and whatever you restrain on the earth will be restrained in the heavens, and whatever you free on the earth, will be freed in the heavens.\wj*”
\p
\v 20 Then he instructed¦11188 his apprentices¦11191 not to tell anyone¦11194 that he is the \nd messiah¦11202\nd*.
\s1 Yeshua talks about future suffering and death
\rem /s1 Jesus Foretells His Death and Resurrection; Jesus Speaks about His Suffering and Death; Jesus Predicts His Death
\r (Mark 8:31–9:1; Luke 9:22-27)
\p
\v 21 From that time onwards, \nd Yeshua¦11208\nd* began¦11206 showing¦11210 his¦11214 apprentices¦11213 that he needed to go¦11222 to Yerushalem¦11221 and to suffer¦11225 at the hands of the elders¦11229 and chief¦11231 priests¦11231 and teachers¦11233 of the law there, before being executed and then coming back to life on the third¦11239 day¦11241.
\p
\v 22 But¦11245 Peter¦11249 took him aside¦11246 and started telling him off, saying¦11259, “Goodness gracious, \nd master¦11262\nd*, this certainly won't¦11264 happen to you.”
\p
\v 23 Yeshua turned¦11272 towards Peter¦11275 and said¦11273, “\wj Get behind¦11277 me, Satan¦11279. You're tempting¦11280 me because¦11286 you¦11288 not thinking¦11288 in a godly way, but¦11292 only in human¦11296 terms.\wj*”
\rem /s1 The Cross and Self-Denial
\p
\v 24 \x + \xo 16:24: \xt Mat 10:38; Luk 14:27.\x*Then \nd Yeshua¦11300\nd* told his¦11304 apprentices¦11303, “\wj If anyone¦11306 wants to be my follower, they need to suppress their own desires and be ready to sacrifice and to suffer, and then follow me.\wj*
\v 25 \x + \xo 16:25: \xt Mat 10:39; Luk 17:33; Yhn 12:25.\x*\wj Because¦11323 anyone who wants to save their life will lose it, but anyone who loses their life on my account¦11341, will be finding¦11343 it.\wj*
\v 26 \wj What help would it be to a person if they gain everything in the world¦11352, and yet lose their soul? Or \+add put another way\+add*, what could a person give in exchange¦11364 for their soul?\wj*
\v 27 \x + \xo 16:27: a \xt Mat 25:31; \xo b \xt Psa 62:12; Rom 2:6.\x*\wj Because¦11369 humanity's child is going¦11368 to return displaying the splendour of his father¦11379 and accompanied by his messengers¦11384, and then he'll reward each individual according¦11393 to their behaviour.\wj*
\v 28 \wj I can assure you¦11401 that some people standing here won't¦11412 experience death¦11414 until¦11415 they¦11417 first see¦11417 humanity's child coming¦11422 in his¦11426 kingdom¦11425.\wj*”
\c 17
\s1 Yeshua's face shines brightly
\rem /s1 The Transfiguration
\r (Mark 9:2-13; Luke 9:28-36)
\p
\v 1 After six¦11431 days¦11430, \nd Yeshua¦11434\nd* took Peter¦11436, and Yacob¦11439 and his¦11445 brother¦11444 Yohan¦11442, and they went up a high¦11452 hill by themselves¦11455,
\v 2 and Yeshua was changed in front of them so that his face¦11466 shone like the sun¦11470 and his clothes¦11473 became¦11475 as white¦11477 as the light¦11480.
\v 3 Then¦11482 look, Mosheh and Eliyah appeared¦11485 and they could see¦11483 them talking with Yeshua.
\v 4 Then¦11495 Peter¦11497 spoke up and said¦11498 to \nd Yeshua¦11500\nd*, “\nd Master¦11501\nd*, it's good¦11502 that we're here. If you want, I could make three¦11512 shelters here: one for you and one for Mosheh and one for Eliyah.”
\p
\v 5 \x + \xo 17:5: a \xt Gen 22:2; Psa 2:7; Isa 42:1; Mat 3:17; 12:18; Mrk 1:11; Luk 3:22; \xo b \xt Deu 18:15.\x*While he was still¦11526 speaking¦11528, a bright¦11531 cloud came over the top of them and wow¦11529, a voice¦11537 came out of the cloud saying¦11541, “This is my¦11546 dear son that I get great pleasure¦11551 from. Just listen to him.”
\p
\v 6 When the \add three\add* apprentices¦11560 heard¦11557 the voice, they¦11567 lay face¦11564 down and¦11566 were extremely scared.
\v 7 But¦11569 \nd Yeshua¦11573\nd* went across to them, and touching¦11576 them he said¦11579, “\wj Get up now and don't¦11583 be afraid,\wj*”
\v 8 and when they looked around, they didn't see anyone¦11591 other than \nd Yeshua¦11598\nd* himself¦11596.
\p
\v 9 As they started heading down the hill, \nd Yeshua¦11612\nd* instructed¦11609 them, “\wj Don't tell anyone¦11614 what you¦11615 saw until¦11618 after humanity's child comes back to life.\wj*”
\p
\v 10 \x + \xo 17:10: \xt Mal 4:5.\x*So¦11629 his¦11635 apprentices¦11634 asked¦11630 him, “Why do the religious¦11640 teachers¦11640 say that Eliyah has to come¦11646 \add before the messiah\add*?”
\p
\v 11 “\wj In a way, Eliyah is coming¦11657\wj*” he said¦11652, “\wj and he will restore¦11660 everything.\wj*
\v 12 \x + \xo 17:12: \xt Mat 11:14.\x*\wj But I'm also telling you that in another way, Eliyah already¦11668 came¦11669 and they didn't¦11671 recognise him, but they \+add mistreated\+add* him just however they wanted¦11679, and humanity's child will suffer¦11687 from their actions like that too.\wj*”
\p
\v 13 Then¦11696 the apprentices¦11693 realised that he was talking to them about Yohan-the-immerser.
\s1 Yeshua drives a demon out of a boy
\rem /s1 The Healing of a Boy With a Demon; Jesus Heals a Demon-Possessed Boy; Jesus Cures a Boy with a Demon; Jesus Heals a Boy with a Demon
\r (Mark 9:14-29; Luke 9:37-43a)
\p
\v 14 When they got back to the crowd¦11717, a man¦11720 approached¦11718 Yeshua and knelt down before¦11724 him
\v 15 saying¦11727, “\nd Master¦11728\nd*, show mercy¦11729 to my¦11730 son, because¦11734 he has seizures and isn't well, often falling¦11742 into the fire¦11745 or the water¦11751.
\v 16 I brought¦11753 him to your¦11757 apprentices¦11756, but they weren't able to heal¦11762 him.”
\p
\v 17 “\wj Oh you unbelieving¦11774 and depraved generation¦11773,\wj*” \nd Yeshua¦11769\nd* answered¦11765, “\wj how much longer will I have to be with you all? How much longer can I tolerate¦11785 you all? Bring your¦11786 son here to me.\wj*”
\v 18 Then¦11791 \nd Yeshua¦11795\nd* rebuked¦11792 the demon¦11801 and it¦11793 came¦11797 out of him¦11799, and the boy¦11805 was healed¦11803 that very hour¦11808.
\p
\v 19 Later the apprentices¦11813 went by themselves¦11817 to \nd Yeshua¦11815\nd* and asked him how come they hadn't been able to drive away the demon.
\p
\v 20 \x + \xo 17:20: \xt Mat 21:21; Mrk 11:23; 1Cor 13:2.\x*“\wj It's because your faith is so small¦11837,\wj*” he told them, “\wj because I can assure you that if your faith was a big as a mustard¦11851 seed, you'd be able to command a mountain¦11854 to move and it would move, and then there'd¦11860 be nothing¦11864 that you all couldn't do.\wj*”
\s1 Yeshua speaks again about his forthcoming death
\rem /s1 Jesus Again Predicts His Death; Jesus Speaks Again about His Death
\r (Mark 9:30-32; Luke 9:43b-45)
\p
\v 21 ◘
\rem /s1 Jesus Again Foretells His Death and Resurrection
\v 22 Another time when they were all together in Galilee¦11887, \nd Yeshua¦11891\nd* told them, “\wj Humanity's child is going¦11892 to be handed over to the people¦11900,\wj*
\v 23 \wj and they're going to kill him¦11904 and then he'll come back to life on the third¦11908 day¦11910.\wj*” \add Those listening\add* were very upset.
\s1 Paying the temple tax
\rem /s1 Payment of the Temple Tax; Jesus and the Temple Tax
\p
\v 24 \x + \xo 17:24: \xt Exo 30:13; 38:26.\x*Then¦11919 when they got to Capernaum¦11922, the tax-collectors collecting the poll tax approached¦11923 Peter¦11931 and¦11932 asked him, “Isn't your¦11939 teacher¦11938 going to pay the tax?”
\p
\v 25 “Yes, he will.” replied Peter.
\p Then¦11948 when he went inside the house¦11959, before he could say anything \nd Yeshua¦11963\nd* asked him, “\wj What do you think, Simon¦11968? Do earthly¦11972 kings¦11970 extract taxes from their¦11983 own children, or from strangers¦11987?\wj*”
\p
\v 26 “From strangers,” answered Peter¦11991.
\p “\wj So¦11998 surely¦12008 the children are exempt?\wj*”, \nd Yeshua¦12006\nd* responded¦11997,
\v 27 “\wj but¦12014 so that we don't¦12015 offend¦12016 them, go down to the lake¦12021 and throw¦12022 in a line. Pull out the first¦12028 fish that you hook, and when you open its¦12035 mouth¦12034, you'll find a coin that'll be enough to pay the tax for both of us.\wj*”
\c 18
\s1 Who is the greatest?
\rem /s1 True Greatness; Who Is the Greatest?; The Greatest in the Kingdom of Heaven; Teaching about the kingdom
\r (Mark 9:33-37; Luke 9:46-48; 17:1-2)
\p
\v 1 \x + \xo 18:1: \xt Luk 22:24.\x*Around that time his apprentices¦12054 approached¦12052 \nd Yeshua¦12056\nd* and asked him, “So who will be the greatest¦12060 in the heavenly¦12067 kingdom¦12065?”
\p
\v 2 Yeshua called¦12069 in a small¦12072 child and stood¦12073 the child in the middle of the room
\v 3 \x + \xo 18:3: \xt Mrk 10:15; Luk 18:17.\x*and said¦12080, “\wj I can assure you all that if you don't¦12085 turn and become¦12088 like a small¦12091 child¦12091, you all certainly won't¦12085 enter the heavenly¦12099 kingdom¦12097,\wj*
\v 4 \wj so anyone who humbles¦12103 themself like this small¦12108 child¦12108 is greater¦12113 in the heavenly¦12120 kingdom¦12117.\wj*
\v 5 \wj Anyone¦12126 who receives a small¦12127 child¦12127 like this in my¦12135 name¦12134, is receiving¦12137 me,\wj*
\rem /s1 Temptations to Sin
\rem /r (Mark 9.42-48; Luke 17.1,2)
\p
\v 6 “\wj But anyone¦12142 who causes one of these¦12145 small¦12144 ones who believe¦12147 in me to stumble¦12141, it¦12150 would have been better for that person if a heavy¦12155 stone¦12154 had been hung around¦12156 their neck and¦12162 if they'd been sunk in the deep lake¦12168.\wj*
\v 7 \wj The world¦12171 suffers due to temptations, because¦12172 it's necessary¦12175 for temptations to come¦12178, but it won't be good for the person¦12186 who brings the temptation.\wj*
\p
\v 8 \x + \xo 18:8: \xt Mat 5:30.\x*“\wj If your¦12197 hand¦12196 or foot¦12200 causes you to stumble¦12202, cut it off and throw¦12209 it away because it's better¦12212 for you to enter \+add eternal\+add* life¦12218 maimed¦12221 or lame than to be thrown into the eternal fire¦12236 with two hands¦12228 and feet¦12231.\wj*
\v 9 \x + \xo 18:9: \xt Mat 5:29.\x*\wj Also if your¦12246 eye causes you to stumble¦12247, pluck¦12249 it out and throw it away because it's better¦12255 for you to enter \+add eternal\+add* life with only one eye than to be thrown into the pit of fire with two eyes¦12265.\wj*
\s1 Finding the lost sheep
\rem /s1 The Parable of the Lost Sheep
\r (Luke 15:3-7)
\p
\v 10 “\wj Make sure that you all don't¦12274 despise¦12275 any of these¦12280 small¦12279 ones, because¦12286 I'm telling you all that their¦12291 messengers¦12290 in the heavens are always in front of my¦12303 father¦12302 who is in the heavens.\wj*
\rem /s1 Story of the Lost Sheep
\p
\v 11 ◘\f + \fr 18:11 \ft Some Greek manuscripts add in the text of Luke 19:10 here: because humanity's child came to look for those who are lost, and save them.\f*
\v 12 “\wj What do you think about this: a man¦12324 had a hundred¦12325 sheep and one of them strayed away. Won't he leave the ninety-nine¦12337 there in the hills and go and look for the sheep that was missing?\wj*
\v 13 \wj And if he happens to find it, I can assure you that he'll be happier about that one than about the ninety-nine¦12365 who never strayed¦12369 away.\wj*
\v 14 \wj In the same way, your¦12379 father¦12376 in the heavens¦12383 doesn't want \+add even\+add* one of these¦12390 small¦12389 ones to perish¦12385.\wj*
\s1 Confronting an offender
\rem /s1 Correcting a Fellow Believer; When Someone Sins; Reproving Another Who Sins; A Brother Who Sins Against You
\p
\v 15 \x + \xo 18:15: \xt Luk 17:3.\x*“\wj If a fellow believer sins, go where there's just the two of you and rebuke¦12402 that person privately. If they listen¦12412 to you, you have gained¦12413 \+add back\+add* a fellow believer.\wj*
\v 16 \x + \xo 18:16: \xt Deu 19:15.\x*\wj But if they don't¦12419 listen¦12420 to you, take¦12421 one or two others with you, so that there'll be two or three¦12437 witnesses¦12435 to verify the message¦12441.\wj*
\v 17 \wj Then¦12443 if that person still refuses to listen¦12444, tell the \+add whole\+add* assembly. If they \+add still\+add* refuse to hear from the assembly, treat them like a non-believer or a tax-collector.\wj*\f + \fr 18:17 \ft Some might read this as a command to shun the person, but perhaps it would be better read as ‘treat them as a lost person who needs to be saved’?\f*
\s1 Restricting and releasing
\rem /s1 Prohibiting and Permitting
\p
\v 18 \x + \xo 18:18: \xt Mat 16:19; Yhn 20:23.\x*“\wj I can assure you that whatever you restrain on the earth will be restrained in heaven, and what ever you set free on the earth will be set free in heaven.\wj*
\p
\v 19 “\wj Again¦12500, I can assure you that if two¦12508 of you on earth¦12518 agree¦12512 about anything they request¦12527 \+add in prayer\+add*, then my¦12534 father¦12533 who is in the heavens¦12537 will action it¦12528,\wj*
\v 20 \wj because¦12542 any place where¦12539 two¦12544 or three¦12546 people have gathered¦12547 together¦12547 in my name¦12551 and authority, I will be there¦12555 right among them.\wj*”
\s1 The importance of forgiveness
\rem /s1 Story of the Unforgiving Debtor; The Parable of the Unforgiving Servant; The Parable of the Unmerciful Servant; Forgiveness
\p
\v 21 \x + \xo 18:21-22: \xt Luk 17:3-4.\x*Then Peter¦12564 approached¦12561 Yeshua and asked, “\nd Master¦12567\nd*, how often¦12568 can someone sin against¦12571 me and I'll still have to forgive¦12579 them?”
\p
\v 22 \x + \xo 18:22: \xt Gen 4:24.\x*“\wj I won't¦12587 say seven times,\wj*” \nd Yeshua¦12586\nd* answered, “\wj but seventy times seven times!\wj*
\rem /s1 The Parable of the Unforgiving Servant
\p
\v 23 “\wj It's because of this that the heavenly¦12603 kingdom¦12601 can be likened¦12599 to a king¦12605 who wanted¦12607 to settle¦12608 accounts¦12608 with his¦12613 slaves¦12612.\wj*
\v 24 \wj So¦12615 when he began the process, a man was brought¦12618 in who owed him millions,\wj*
\v 25 \wj but¦12629 since he had no way of repaying it, the master¦12635 commanded¦12632 for him and his¦12630 wife¦12640 and children¦12645 and all their possessions to be sold to help pay off the debt.\wj*
\v 26 \wj Then that slave¦12658 dropped to the ground and prostrated¦12660 himself to the master, saying¦12662, ‘Master¦12663, give me a little more time and then I'll be able to repay it all to you¦12672.’\wj*
\v 27 \wj So¦12674 the master¦12676 felt sorry for that slave¦12678 and sent¦12680 him away and forgave¦12687 his loan.\wj*
\p
\v 28 “\wj But when the slave¦12692 got outside, he found¦12694 one of his fellow-slaves¦12697 who owed him a few thousand. He grabbed him and was strangling¦12708 him with his hands saying¦12709, ‘Give back what you owe!’\wj*
\v 29 \wj The fellow¦12719 slave dropped to the ground and begged him, ‘Give me a little more time and I'll repay you.’\wj*
\v 30 \wj But¦12739 the other wasn't willing¦12741, and he went and had the man thrown¦12746 into prison¦12749 until¦12750 he repaid what he owed.\wj*
\v 31 \wj The other slaves who had observed all this were very upset, so they went and informed the master¦12775 about what had happened.\wj*
\v 32 \wj So then the master¦12786 called¦12783 in \+add the slave that he had forgiven\+add* and told him, ‘You evil slave! I forgave¦12797 you all that obligation¦12795 because¦12799 you pleaded with me.\wj*
\v 33 \wj Wouldn't it have been reasonable for you also to have shown¦12816 mercy to your¦12810 fellow-slave¦12809 just like I was merciful to you?’\wj*
\v 34 \wj Now the master¦12821 who was now quite angry, handed him over to the torturers until¦12827 he could repay everything¦12830 that he owed.\wj*
\p
\v 35 “\wj So that's how my¦12840 heavenly¦12842 father¦12839 will treat you if you don't¦12847 genuinely forgive¦12848 others around you.\wj*”
\c 19
\s1 Yeshua answers about divorce
\rem /s1 Discussion about Divorce and Marriage; Teaching about Divorce; Jesus Teaches about Divorce; On the road to Jerusalem
\r (Mark 10:1-12)
\p
\v 1 When \nd Yeshua¦12867\nd* had finished¦12864 these¦12870 messages¦12869, he left Galilee¦12874 and went¦12876 to the Yudean regions¦12879 on the other side of the Yordan¦12885 River
\v 2 and large crowds¦12889 followed¦12887 him¦12888, and he¦12892 healed¦12892 them.
\p
\v 3 Some from the Pharisees' party¦12900 approached¦12896 him to test him by asking, “Is there any cause¦12916 for which a man can dismiss his¦12913 wife¦12912?”
\p
\v 4 \x + \xo 19:4: \xt Gen 1:27; 5:2.\x*“\wj Haven't you read,\wj*” he replied, “\wj that \+add God\+add* made them male and female¦12932 from the beginning¦12929?\wj*
\v 5 \x + \xo 19:5: \xt Gen 2:24.\x*\wj And then how he said¦12937, ‘A man¦12942 will leave his parents and be joined¦12951 together¦12951 with his wife¦12954, and then the two¦12959 of them will be a single body¦12961’?\wj*
\v 6 \wj So¦12972 then, they're no longer¦12964 two¦12966 but¦12967 are now one body¦12968, therefore don't¦12979 let any person separate¦12981 what \+nd God¦12974\+nd* has joined¦12975 together¦12975.\wj*”
\p
\v 7 \x + \xo 19:7: \xt Deu 24:1-4; Mat 5:31.\x*“So¦12985 why did Mosheh¦12987 allow us to give¦12989 her a letter of divorce¦12991 and then to send¦12993 her away?” they asked him¦12983.
\p
\v 8 “\wj It was because¦13004 of your hard hearts¦13006 that Mosheh allowed you to send¦13011 away your wife,\wj*” Yeshua answered, “\wj but it¦13019 wasn't like that at the beginning¦13016.\wj*
\v 9 \x + \xo 19:9: \xt Mat 5:32; 1Cor 7:10-11.\x*\wj Now I'm telling you¦13024 that anyone who sends away his¦13033 wife¦13031 because of sexual¦13039 immorality¦13039 and¦13041 then remarries, is \+add also\+add* causing adultery. Also the woman who was sent¦13052 away if she remarries, she causes adultery.\wj*
\p
\v 10 His followers made the point, “If that's the case for husband¦13070 and wife¦13074, it's better not to get married.”
\p
\v 11 “\wj Not everyone can accept¦13084 this,\wj*” Yeshua responded¦13080, “\wj but¦13088 only those¦13088 with a special gift.\wj*
\v 12 \wj Because¦13092 there are some men who are born from their mother's¦13097 womb without testicles, there are some who've been castrated by others, and there are some who castrate themselves¦13113 because¦13114 of the heavenly¦13118 kingdom¦13116. Anyone who is able to accept this can accept it.\wj*”
\s1 Yeshua blesses the children
\rem /s1 The Little Children and Jesus; Jesus Blesses Little Children; Jesus Blesses the Children
\r (Mark 10:13-16; Luke 18:15-17)
\p
\v 13 Then some small¦13128 children¦13128 were brought¦13126 to Yeshua hoping that he would place his hands¦13132 on them and pray for them, but the apprentices¦13139 scolded them.
\v 14 But \nd Yeshua¦13145\nd* intervened, “\wj Be patient with the children and don't¦13152 stop them from coming to me, because¦13161 it's ones like these that make up the heavenly¦13167 kingdom¦13165.\wj*”
\p
\v 15 Then¦13168 after placing his hands¦13172 on them, he¦13176 left that place.
\s1 Answering the rich man
\rem /s1 The Rich Young Man
\r (Mark 10:17-31; Luke 18:18-30)
\p
\v 16 And look, a man approached¦13181 Yeshua and asked him¦13184, “Teacher¦13186, what good¦13189 thing do I need to do in order¦13192 to have eternal¦13197 life¦13195?”
\p
\v 17 “\wj Why are you asking¦13205 me about¦13207 what's good?\wj*” Yeshua responded¦13201. “\wj \+add Only\+add* one is good. But¦13200 if you're¦13222 wanting¦13222 to enter into life¦13226, you should obey \+add God's\+add* commands¦13232.\wj*”
\p
\v 18 \x + \xo 19:18: a \xt Exo 20:13; Deu 5:17; \xo b \xt Exo 20:14; Deu 5:18; \xo c \xt Exo 20:15; Deu 5:19; \xo d \xt Exo 20:16; Deu 5:20.\x*“Which¦13235 ones?” he asked.
\p “\wj Don't murder¦13244,\wj*” \nd Yeshua¦13239\nd* answered, “\wj don't mess with another person's spouse, don't steal¦13249, don't lie in court,\wj*
\v 19 \x + \xo 19:19: a \xt Exo 20:12; Deu 5:16; \xo b \xt Lev 19:18.\x*\wj honour¦13252 your parents, and love your neighbour¦13262 like yourself¦13265.\wj*”
\p
\v 20 “I've kept¦13274 all of those,” the young¦13269 man¦13269 said, “so what else do I need to do?”
\p
\v 21 “\wj If you want to be perfect¦13288,\wj*” answered \nd Yeshua¦13285\nd*, “\wj go and sell what you own and give¦13297 to the poor, and then you'll have treasure¦13303 in the heavens¦13305. Then come¦13308 and follow¦13309 me.\wj*”
\p
\v 22 But when the young¦13314 man¦13314 heard¦13311 that, he went¦13318 away despondent because¦13321 he owned many properties¦13324.
\p
\v 23 So¦13327 \nd Yeshua¦13328\nd* said¦13329 to his¦13332 apprentices¦13331, “\wj I can assure you¦13335 that it's \+add more\+add* difficult¦13339 for a wealthy¦13338 person to enter the heavenly¦13345 kingdom¦13343.\wj*
\v 24 \wj In fact, it's easier¦13351 for a camel¦13353 to go through the eye¦13356 of a needle¦13359 than for a wealthy¦13363 person to enter God's kingdom¦13367.\wj*”
\p
\v 25 When his apprentices¦13374 heard¦13371 that, they were very surprised and asked, “Well, who can be saved¦13384 then?”
\p
\v 26 \nd Yeshua¦13388\nd* looked them in the eyes and answered, “\wj It's impossible¦13395 for humans¦13392, but¦13398 with \+nd God¦13400\+nd*, everything is possible¦13402.\wj*”
\p
\v 27 “Hey,” Peter¦13408 reacted, “we¦13412 left everything to follow¦13416 you¦13418, so what will happen to us?”
\p
\v 28 \x + \xo 19:28: a \xt Mat 25:31; \xo b \xt Luk 22:30.\x*“\wj I can assure you all,\wj*” \nd Yeshua¦13425\nd* responded¦13426. “\wj that after¦13436 \+add the world\+add* is remade and I sit down on his¦13449 splendid throne¦13447, all of you who followed¦13435 me will also sit on twelve thrones¦13457 ruling over the twelve tribes¦13461 of Yisrael¦13463.\wj*
\v 29 \wj And everyone¦13466 who left their houses¦13470, or brothers¦13472 or sisters¦13474, or father¦13476 or mother¦13478, or wife¦13480 or children¦13482, or farms¦13484 on account¦13487 of my¦13490 name¦13491 and commission, will be repaid a hundred¦13493 times over and will inherit¦13500 eternal¦13499 life¦13498.\wj*
\s1 The last will be first
\rem /s1 The Labourers in the Vineyard; The Workers in the Vineyard; The Parable of the Workers in the Vineyard; Story of the Vineyard Workers
\p
\v 30 \x + \xo 19:30: \xt Mat 20:16; Luk 13:30.\x*“\wj But many who are first will end up last, and¦13507 the last will be first\wj*
\c 20
\nb
\v 1 \wj because¦13514 the heavenly¦13519 kingdom¦13517 is like a landowner who came¦13523 out in the morning¦13525 to hire labourers to work in his¦13531 vineyard¦13530.\wj*
\v 2 \wj They all agreed¦13533 on the rate for the day¦13541 and then he sent¦13542 them off to work in his¦13547 vineyard¦13546.\wj*
\v 3 \wj Then¦13548 around 9am he noticed some others¦13558 standing idle in the marketplace¦13562,\wj*
\v 4 \wj and he told them, ‘You can go and work in the vineyard¦13573 and I'll pay you all a fair day's wage at the end.’\wj*
\v 5 \wj So¦13584 they went¦13585 off. Then¦13584 he came out around midday and again¦13586 at 3pm and did the same.\wj*
\v 6 \wj When he came out around 5pm and there were still people just standing around, he asked them, ‘Why have you been idly standing here all day¦13618?’\wj*
\v 7 \wj ‘Because¦13622 no one has hired¦13625 us,’ they said. So he also sent them off to work in the vineyard¦13633.\wj*
\p
\v 8 \x + \xo 20:8: \xt Lev 19:13; Deu 24:15.\x*“\wj In the evening¦13641, the landowner instructed his¦13651 manager¦13650, ‘Call the workers¦13654 and¦13655 give¦13656 them their wages, going from the last to start until the first¦13666.’\wj*
\v 9 \wj The ones who'd started late afternoon each received¦13676 the day's wage that the first workers had been promised,\wj*
\v 10 \wj so those first¦13683 ones expected they'd receive¦13689 more, but they all got the same day's wage.\wj*
\v 11 \wj When they¦13702 got theirs, the first workers started grumbling¦13702 about the landowner\wj*
\v 12 \wj and complained, ‘These¦13709 last ones only worked an hour¦13713, and yet you¦13721 paid them the same as us who worked the entire day¦13727 right through the scorching¦13730 heat!’\wj*
\v 13 \wj ‘Buddy,’ he¦13731 said¦13738 to one of them, ‘I'm not cheating you. Didn't you agree¦13745 to work for me for the daily wage?\wj*
\v 14 \wj Take what we agreed on and¦13750 go, but¦13754 I wanted to give¦13760 these last workers the same amount.\wj*
\v 15 \wj Or aren't¦13766 I permitted¦13768 to do what I want with my own \+add money\+add*? Or is your¦13782 eye¦13781 evil¦13783 just because¦13785 I am generous?’\wj*
\p
\v 16 \x + \xo 20:16: \xt Mat 19:30; Mrk 10:31; Luk 13:30.\x*“\wj So the last will be first like that, and¦13794 the first will be last.\wj*”
\s1 Yeshua tells a third time about his death
\rem /s1 Jesus Again Predicts His Death; A Third Time Jesus Foretells His Death and Resurrection; Jesus Speaks a Third Time about His Death
\r (Mark 10:32-34; Luke 18:31-34)
\p
\v 17 As \nd Yeshua¦13811\nd* \add started\add* on the walk to Yerushalem¦13813, he took¦13814 the twelve¦13816 apprentices¦13817 \add aside\add* by themselves¦13819 on the way¦13823, and told them,
\v 18 “\wj Listen¦13827, we're going¦13828 to Yerushalem¦13830 and humanity's child will be handed over to the chief¦13838 priests¦13838 and the religious¦13840 teachers¦13840, and they¦13842 will condemn¦13842 him¦13843 to death¦13846\wj*
\v 19 \wj and hand him over to the non-Jews¦13851 to be mocked and flogged and executed¦13858 on a stake¦13858, and then on the third¦13861 day¦13862 he will come back to life.\wj*”
\s1 Requesting the top seats
\rem /s1 A Mother's Request; The Request of the Mother of James and John; Jesus Teaches about Serving Others
\r (Mark 10:35-45)
\p
\v 20 Then Zebedee's¦13872 wife approached¦13866 Yeshua with her¦13876 two sons, Yacob and Yohan. She knelt in front of him, obviously wanting to ask for something¦13880.
\p
\v 21 “\wj What is it that you're wanting¦13889?\wj*” Yeshua asked.
\p “Promise that my¦13902 two¦13900 sons¦13901 will be able to sit¦13897 beside you in the kingdom¦13914,” she said¦13886, “one on the right¦13905 and one on the left.”
\p
\v 22 But \nd Yeshua¦13920\nd* answered¦13916, “\wj You all don't¦13922 realise what you're asking. Do you think you'll be able to bear the suffering that I will have to suffer?\wj*”
\p “Yes,” they replied, “we can.”
\p
\v 23 “\wj Well, you will indeed share the suffering with me,\wj*” Yeshua responded. “\wj But on the other¦13966 hand, sitting on my right¦13969 and my left is not my decision to make, because my father¦13986 will have prepared¦13983 those places.\wj*”
\p
\v 24 Now the other ten¦13991 who'd heard¦13989 all this, took offence at the two¦13997 brothers¦13998
\v 25 \x + \xo 20:25-26: \xt Luk 22:25-26.\x*but¦14000 \nd Yeshua¦14001\nd* called¦14002 them \add over\add* and¦14015 said¦14004, “\wj You all know that the rulers¦14009 of other nations practice total control over their people, as do other powerful people.\wj*
\v 26 \x + \xo 20:26-27: \xt Mat 23:11; Mrk 9:35; Luk 22:26.\x*\wj But among all of you, it shouldn't¦14020 be like that. Instead anyone who wants to become¦14036 great¦14035 should be your¦14041 servant¦14042,\wj*
\v 27 \wj and¦14043 anyone who wants to be first¦14052, should be your¦14056 slave¦14057,\wj*
\v 28 \wj in the same way that humanity's child didn't¦14063 come to be served¦14065, but¦14066 to serve¦14067 \+add others\+add* and¦14068 to give¦14069 his¦14072 life¦14071 as a ransom¦14073 for many people.\wj*”
\s1 Yeshua heals two blind men
\rem /s1 Jesus Heals Two Blind Men; Two Blind Men Receive Sight
\r (Mark 10:46-52; Luke 18:35-43)
\p
\v 29 When the all left Jericho, a large crowd¦14144 followed¦14141 after¦14143 him¦14143.
\v 30 Then¦14148, look, two¦14150 blind¦14151 men¦14151 heard¦14156 that \nd Yeshua¦14160\nd* was passing¦14161 by, so they¦14163 yelled¦14163 out, “Show mercy¦14166 to us, \nd master¦14169\nd*, David's descendant!”
\p
\v 31 The crowd¦14175 warned¦14176 them to be quiet, but¦14181 they \add just\add* yelled¦14186 out even louder, “\nd Master¦14189\nd*, David's descendant, show mercy¦14190 to us!”
\p
\v 32 At that point, \nd Yeshua¦14200\nd* stopped¦14198 and called¦14201 them over and asked, “\wj What is it that you're wanting¦14206 me to do for you?\wj*”
\p
\v 33 “\nd Master¦14212\nd*,” they said, “open our¦14221 eyes¦14219 \add so we can see\add*.”
\p
\v 34 \nd Yeshua¦14225\nd* felt compassionate¦14222 towards them and touched¦14226 their¦14231 eyes¦14230 \add with his fingers\add* and then straight away they were able to see, and they followed¦14240 after¦14241 him¦14241.
\c 21
\s1 The jubilant entrance of Yeshua into Yerushalem
\rem /s1 Jesus in the temple; The Triumphant Entry into Jerusalem; Jesus' Triumphal Entry into Jerusalem
\r (Mark 11:1-11; Luke 19:28-40; Yhn 12:12-19)
\p
\v 1 When they¦14244 were getting close to Yerushalem¦14246 and¦14247 arrived at Bethphage¦14251 on the Mount¦14256 of Olives¦14258, \nd Yeshua¦14261\nd* sent¦14262 two¦14263 of his apprentices¦14264 ahead,
\v 2 telling them, “\wj Go ahead to the next village¦14271 and in front¦14273 of you you'll see a donkey tied up and her colt near her. Untie the donkey and bring¦14287 them back here to me.\wj*
\v 3 \wj But¦14290 if anyone¦14293 says anything¦14296 to you, just tell them that the \+nd master¦14301\+nd* needs them, and they'll let you take them.\wj*”
\p
\v 4 “\wj All this is happening so that the message¦14320 that was \+add written\+add* by the prophet¦14324 will come to pass:\wj*
\q1
\v 5 \x + \xo 21:5: \xt Zech 9:9.\x*\wj ‘Tell the daughter¦14328 of Tsiyyon/Zion¦14329:\wj*
\q1 \wj “Look¦14330, your¦14334 king is coming¦14335,\wj*
\q1 \wj gentle¦14337 and riding a donkey,\wj*
\q1 \wj and on a colt, a donkey's offspring.” ’\wj* ”
\p
\v 6 So¦14348 the \add two\add* apprentices¦14350 left and¦14351 did what \nd Yeshua¦14359\nd* had instructed them.
\v 7 They brought¦14361 back the donkey¦14363 and the colt, and they put their¦14373 coats¦14374 on them and he sat¦14380 on them.
\v 8 Then¦14386 the huge¦14387 crowd¦14388 spread their coats¦14393 on the road, while others¦14397 cut branches¦14400 off trees¦14403 and spread them on the road.
\v 9 \x + \xo 21:9: \xt Psa 118:25-26.\x*The crowd that walked ahead of him¦14415 and¦14416 the crowd that followed¦14418 along behind all yelled out, “David's descendant, honoured saviour! Blessed one who comes in \nd Yahweh's¦14431\nd* name¦14430! Honoured saviour in the highest¦14435!”
\p
\v 10 As they entered Yerushalem¦14441, everyone in the city¦14445 was stunned, asking, “Who is this?”
\p
\v 11 The crowds¦14453 responded, “It's the prophet \nd Yeshua¦14461\nd*—the prophet from \nd Nazareth¦14464\nd* in the Galilee¦14466!”
\s1 Anger aroused in the temple
\rem /s1 Jesus Goes to the Temple; Jesus Cleanses the Temple; Jesus Clears the Temple; Jesus at the Temple
\r (Mark 11:15-19; Luke 19:45-48; Yhn 2:13-22)
\p
\v 12 Then¦14467 \nd Yeshua¦14470\nd* \add dismounted and\add* entered the temple. He drove out those who were buying¦14482 and selling in the temple, and overturned¦14491 the tables¦14488 of the moneychangers¦14490 and the seats¦14494 of those who were selling doves¦14498,
\v 13 \x + \xo 21:13: \xt Isa 56:7; Jer 7:11.\x*telling them, “\wj It was written¦14502 that my¦14505 house will be called¦14508 a house of prayer¦14507, but you all are making¦14513 it a hideout¦14514 of robbers¦14515.\wj*”
\p
\v 14 Those in the temple¦14527 who were blind¦14520 or lame approached¦14517 Yeshua and he healed¦14529 them.
\v 15 But the chief¦14534 priests¦14534 and religious¦14537 teachers¦14537, having¦14531 seen¦14531 him do miracles and heard the children¦14544 in the temple¦14549 yelling out ‘David's descendant, honoured saviour¦14552!’ became angry
\v 16 \x + \xo 21:16: \xt Psa 8:2 (LXX).\x*and \add accused\add* him, “Can't you hear¦14561 what they're saying?”
\p “\wj Yes, I can,\wj*” \nd Yeshua¦14567\nd* responded¦14558. “\wj Didn't you ever read \+add where it says\+add* ‘You caused praises¦14581 to come from the lips of infants¦14577 and babies’?\wj*”
\p
\v 17 Then¦14583 he left¦14586 the temple and Yerushalem and went¦14586 and stayed \add overnight\add* out at Bethany¦14591.
\s1 Yeshua kills the fig tree
\rem /s1 Jesus Curses the Fig Tree; The Fig Tree Withers
\r (Mark 11:12-14,20-24)
\p
\v 18 In the morning¦14597 as he headed back into the city¦14606, Yeshua was hungry.
\v 19 He saw a single fig tree near the road, but when he got close, it only had leaves¦14627 on it, so he spoke to it, “\wj You will never again bear fruit,\wj*” and immediately¦14645 the fig tree withered¦14644 up.
\p
\v 20 His followers who saw this happen were amazed and asked \add each other\add*, “How did that tree¦14658 instantly wither¦14656 up?”
\p
\v 21 \x + \xo 21:21: \xt Mat 17:20; 1Cor 13:2.\x*“\wj I can assure you all,\wj*” \nd Yeshua¦14662\nd* answered¦14659, “\wj if you have faith¦14670 and don't¦14672 doubt¦14673, not only could you do that to a fig¦14678 tree¦14678, you could tell this hill to move away and go into the sea¦14693, and it¦14694 would happen.\wj*
\v 22 \wj You'd be able to do everything—anything that you request¦14700 in prayer¦14703 and believe¦14704.\wj*”
\s1 The source of Yeshua's authority
\rem /s1 The Authority of Jesus Challenged; The Authority of Jesus Questioned; The Question about Jesus' Authority
\r (Mark 11:27-33; Luke 20:1-8)
\p
\v 23 When Yeshua went back into the temple¦14713 and started teaching¦14718 \add the people¦14725\add*, the chief¦14720 priests¦14720 and the Jewish elders¦14723 came and challenged him, “What authority do you have to do these¦14730 things?”
\p
\v 24 “\wj Well, I have one question for you first,\wj*” \nd Yeshua¦14743\nd* answered. “\wj If you answer it, then I'll tell you all about my authority¦14766 to do these¦14767 things.\wj*
\v 25 \wj So¦14796, where¦14773 did Yohan's¦14772 practice of immersion¦14770 come from?\wj*”
\p They discussed this among¦14785 themselves¦14786, saying, “If we say from heaven, he'll ask us why we didn't¦14797 believe¦14798 Yohan.
\v 26 But if we say¦14802 it was a human¦14804 idea, then the crowd¦14808 might revolt against us because¦14810 they consider Yohan¦14815 to be a prophet¦14812.”
\v 27 So¦14818 they answered, “We don't¦14824 know.”
\rem /s1 Story of the Two Sons; The Parable of the Two Sons
\p “\wj \+add Well then,\+add* nor will I tell you¦14835 about my authority¦14839 to do these¦14840 things,\wj*” \nd Yeshua¦14821\nd* answered.
\s1 The parable about obedience
\p
\v 28 “\wj But¦14853 what does it matter to you all, anyway? There was a man¦14846 who had two¦14852 children¦14851 and he went up to the first¦14857 one and instructed, ‘Son, go and work in my¦14869 vineyard¦14867 today¦14861.’\wj*
\v 29 \wj ‘I can't¦14878,’ he answered¦14872, but later¦14880 he regretted¦14882 what he'd said¦14873 and went¦14883 and did the work.\wj*
\v 30 \wj The father also approached¦14888 the other¦14891 child¦14891 with the same instruction. ‘I will, master¦14901’ this one answered¦14897, but he never went¦14909.\wj*
\v 31 \wj Which¦14910 of the two¦14913 did what the father¦14918 wanted?\wj*”
\p “The first¦14925 one,” the hearers answered.
\p “\wj I can assure you all,\wj*” \nd Yeshua¦14929\nd* continued, “\wj that tax¦14935 collectors¦14935 and prostitutes¦14938 will enter God's kingdom¦14943 ahead of you lot,\wj*
\v 32 \x + \xo 21:32: \xt Luk 3:12; 7:29-30.\x*\wj because¦14947 Yohan¦14948 came to you all \+add teaching\+add* the road to becoming right¦14954 with God, but you didn't believe \+add that he was sent by God\+add*. Yet the tax¦14961 collectors¦14961 and prostitutes¦14964 believed in him, and still, even when you saw that, you didn't later¦14973 regret¦14972 and \+add change your minds and\+add* believe.\wj*
\s1 The parable about the evil tenants
\rem /s1 The Parable of the Wicked Tenants; Story of the Evil Farmers; The Parable of the Tenants in the Vineyard
\r (Mark 12:1-12; Luke 20:9-19)
\p
\v 33 \x + \xo 21:33: \xt Isa 5:1-2.\x*“\wj Listen to another¦14978 parable¦14979: A landowner planted¦14986 a vineyard¦14987 and fenced¦14989 it, and he carved a wine-press¦14996 in it and built¦14998 a watchtower. Then he rented¦15002 it out to tenant¦15004 farmers¦15004 and moved away.\wj*
\v 34 \wj At harvest time, he sent¦15014 some of his slaves¦15016 to the tenant¦15020 farmers¦15020 to bring back his share of the harvest.\wj*
\v 35 \wj However, the tenants¦15030 grabbed his¦15033 slaves¦15032 and beat them. They killed¦15039 some and threw¦15042 rocks¦15042 at others.\wj*
\v 36 \wj So the owner sent¦15046 a larger group of slaves¦15048, but the tenants did the same things to them.\wj*
\p
\v 37 “\wj Next he sent¦15058 his son because he thought his son would have influence over them.\wj*
\v 38 \wj But when the tenant¦15072 farmers¦15072 saw the son, they thought, ‘Hey, this is the heir of the estate. If we kill¦15084 him, then the inheritance¦15090 will be ours.’\wj*
\v 39 \wj So¦15092 they grabbed the son, dragged him out of the vineyard¦15102, and killed¦15104 him there outside.\wj*
\p
\v 40 “\wj Now, when the owner of the vineyard¦15111 comes, what do you think he'll do to those¦15116 tenant¦15115 farmers¦15115?\wj*”
\p
\v 41 “He'll brutally destroy¦15121 those wicked tenants,” they answered, “then he'll rent the vineyard¦15126 out to other¦15129 tenant farmers¦15130 who will give him his share of the harvest.”
\p
\v 42 \x + \xo 21:42: \xt Psa 118:22-23.\x*Then \nd Yeshua¦15144\nd* said to them, “\wj Haven't you ever read in the scriptures¦15149:\wj*
\q1 \wj ‘The stone¦15150 which¦15151 the builders¦15154 rejected¦15152,\wj*
\q2 \wj this would become¦15156 the cornerstone¦15159.\wj*
\q1 \wj This one came from \+nd Yahweh¦15161\+nd*,\wj*
\q2 \wj and¦15165 it¦15166 was amazing to see.’\wj*
\p
\v 43 “\wj Because¦15172 of that, I'm telling you that God's kingdom¦15181 will be taken¦15177 away from all of you and be given¦15185 to a people¦15186 who will produce¦15187 a harvest.\wj*
\v 44 \wj And anyone who falls down onto this stone will be shattered¦15199, but anyone that this stone falls on will be \+add totally\+add* pulverised¦15205.\wj*”
\p
\v 45 When the chief¦15211 priests¦15211 and the Pharisees heard¦15208 those parables¦15216, they knew¦15218 that he was talking¦15222 about¦15220 them.
\v 46 They attempted to arrest him, but couldn't because¦15233 they knew that the crowds¦15231 believed him to be a prophet¦15237 \add from God\add*.
\c 22
\s1 The parable about the wedding reception
\rem /s1 Story of the Great Feast; The Parable of the Wedding Banquet; The Parable of the Wedding Feast
\r (Luke 14:15-24)
\p
\v 1 \nd Yeshua¦15243\nd*, still answering¦15241 them, told another parable¦15248:
\v 2 “\wj The heavenly¦15255 kingdom¦15253 is like a king¦15257 who prepared the wedding¦15260 reception for his¦15263 son\wj*
\v 3 \wj and he sent¦15265 out some of his¦15268 slaves¦15267 to remind those who'd been invited¦15271, but they didn't¦15276 want to come¦15278.\wj*
\v 4 \wj So he sent¦15280 out some other¦15281 slaves¦15282, instructing them, ‘Tell those who are invited¦15286: Listen¦15287, I've prepared¦15292 the dinner¦15289, including some of my¦15290 grain-fed¦15298 beef and everything's now ready¦15303. Come to the wedding¦15307 and celebrate.’\wj*
\v 5 \wj But they ignored the message and went their various ways—one went off to his field¦15319 \+add to work\+add* and another went into his business¦15327.\wj*
\v 6 \wj Still others grabbed the slaves¦15335 and mistreated¦15337 them, and even killed¦15339 them.\wj*
\p
\v 7 “\wj Now the king¦15346 was angry and sent¦15352 in his¦15357 soldiers to destroy¦15358 those¦15361 murderers¦15360 and to burn their¦15365 city¦15364.\wj*
\v 8 \wj Then he told his¦15371 slaves¦15370, ‘Well, the wedding¦15374 reception is ready¦15375 but those that were invited¦15379 aren't¦15380 worthy¦15382 to come.\wj*
\v 9 \wj So¦15384 spread out on the roads¦15390 and¦15391 invite¦15396 everywhere that you¦15395 find to come to the reception.’\wj*
\v 10 \wj So¦15400 those¦15405 slaves¦15403 went out onto the roads¦15408 and invited everyone they found¦15413—both evil¦15415 and good¦15418 people, and then the seats at the wedding¦15423 reception were all full.\wj*
\p
\v 11 “\wj But when the king¦15432 came into to meet the seated guests, he saw¦15436 a man¦15438 there¦15437 who wasn't dressed¦15441 in the proper clothes¦15442 for a wedding¦15443,\wj*
\v 12 \wj and¦15444 demanded, ‘Friend¦15447, how did you¦15450 get in here without the right clothes¦15454?’ But¦15457 the man had nothing to say.\wj*
\v 13 \x + \xo 22:13: \xt Mat 8:12; 25:30; Luk 13:28.\x*\wj So the king¦15462 told his¦15467 servants¦15465, ‘Tie up the man's hands¦15473 and feet¦15470 and throw¦15479 him outside into the darkness¦15483, and there'll be weeping¦15489 and much anguish \+add out there\+add*.’\wj*
\p
\v 14 \wj Because¦15496 many are invited, but¦15500 few are selected.\wj*”
\s1 The question about paying tax
\rem /s1 Paying Taxes to Caesar; The Question about Paying Taxes
\r (Mark 12:13-17; Luke 20:20-26)
\p
\v 15 Then the \add members of\add* the Pharisees went away and had a discussion to try to figure out how to trap him¦15510 into saying something wrong.
\v 16 Afterwards, they sent some of their¦15521 apprentices¦15520 along with some supporters¦15524 of Herod¦15524 and asked, “Teacher¦15527, we know that you are honest and that you teach¦15541 God's ways in all honesty irrespective of what people might say, because¦15549 you don't¦15543 care about¦15546 people's opinions.
\v 17 So¦15556 then, tell us what you¦15559 think: should we pay the poll tax¦15563 to Caesar¦15565 or not?”
\p
\v 18 But \nd Yeshua¦15571\nd* knew how wicked¦15574 they were and asked, “\wj Why are you testing¦15580 me, you hypocrites¦15581?\wj*
\v 19 \wj Show me the coin used to pay the poll tax¦15587.\wj*” So¦15589 they¦15588 brought¦15590 a coin to him¦15591.
\v 20 Then¦15595 he asked, “\wj Whose image¦15602 is this on the coin, and the inscription¦15606?\wj*”
\p
\v 21 “Caesar's,” they answered.
\p “\wj Then give Caesar's things to Caesar and God's things to God,\wj*” Yeshua responded.
\p
\v 22 When they heard¦15626 that, they were amazed, and left him¦15630 and went¦15631 away.
\s1 The question about marriage in heaven
\rem /s1 The Question about Rising from Death; Discussion about Resurrection; The Question about the Resurrection; Marriage at the Resurrection
\r (Mark 12:18-27; Luke 20:27-40)
\p
\v 23 \x + \xo 22:23: \xt Acts 23:8.\x*On that day¦15637 some from the Sadducee sect (who claim there's no resurrection¦15645) approached¦15638 Yeshua and¦15646 asked¦15647,
\v 24 \x + \xo 22:24: \xt Deu 25:5.\x*“Teacher¦15650, Mosheh wrote that if a married man dies childless, his brother should marry¦15660 the widow and so raise up children for his deceased brother.
\v 25 Well, there were seven¦15678 brothers¦15679 amongst¦15676 up, and the first¦15682 one got married and then died¦15685 childless. So¦15675 his¦15693 brother¦15695 married the widow.
\v 26 The same happened for the second¦15700 brother, and¦15701 the third¦15703, all the way to the seventh¦15706.
\v 27 Finally the woman¦15713 died¦15710.
\v 28 Now then, in the resurrection¦15717, which¦15719 of the brothers will she¦15723 be the wife¦15724 of, because¦15726 they were all married to her¦15728?”
\p
\v 29 “\wj You've got it wrong,\wj*” \nd Yeshua¦15733\nd* answered¦15730, “\wj because you don't¦15737 understand either the scriptures¦15740 or God's power¦15743,\wj*
\v 30 \wj because in the resurrection¦15749, there'll be no marrying¦15751 or getting engaged, because they'll be like the messengers¦15758 in heaven¦15763.\wj*
\v 31 \wj But as for the resurrection¦15768 of the dead¦15770, isn't¦15771 it \+add written in the scriptures\+add* that \+nd God¦15778\+nd* said,\wj*
\v 32 \x + \xo 22:32: \xt Exo 3:6.\x*\wj ‘\+em I am\+em* Abraham's god and Isaac's god and Yacob's¦15792 god.’? So \nd God¦15783\nd* is not the god of the dead, but of the living¦15800.\wj*”
\p
\v 33 When the crowds¦15804 heard¦15802 his answer, they¦15805 were amazed¦15805 at his teaching¦15808.
\s1 The most important command
\rem /s1 The Most Important Commandment; The Great Commandment; The Greatest Commandment
\r (Mark 12:28-34; Luke 10:25-28)
\p
\v 34 But when the Pharisees party¦15812 heard¦15813 that Yeshua had silenced¦15815 the Sadducees¦15817, they decided to work together¦15818,
\v 35 so a lawyer¦15828 among them tested him¦15830 by asking,
\v 36 “Teacher¦15833, which¦15834 is the most important command¦15835 from Mosheh?”
\p
\v 37 \x + \xo 22:37: \xt Deu 6:5.\x*“\wj You should love your \+nd God¦15851 Yahweh¦15849\+nd* with all your heart¦15856 and your soul¦15862 and your mind¦15856.\wj*
\v 38 \wj That's the first¦15878 and most important command¦15879.\wj*
\v 39 \x + \xo 22:39: \xt Lev 19:18.\x*\wj The next is similar¦15882 to it¦15885: You should love your¦15889 neighbour¦15888 like yourself¦15891.\wj*
\v 40 \x + \xo 22:35-40: \xt Luk 10:25-28.\x*\wj Everything from the Torah and¦15901 \+add the writings of\+add* the prophets¦15903 just follows on from those two¦15895 commands¦15896.\wj*”
\s1 The question about the messiah
\rem /s1 Whose Son Is the Messiah? Whose Son Is the Christ; The Question about the Messiah; The Question about David's Son
\r (Mark 12:35-37; Luke 20:41-44)
\p
\v 41 Since all from the Pharisees' party¦15908 were gathered¦15905 together¦15905, \nd Yeshua¦15912\nd* asked¦15909 them a question,
\v 42 “\wj How do you \+add interpret the scriptures\+add* about the \+nd messiah¦15919\+nd*? Who will he be a descendant of?\wj*”
\p “A descendant of \add King\add* David¦15926,” they answered.
\p
\v 43 “\wj Then how could David¦15931,\wj*” he continued, “\wj under the \+add inspiration of God's\+add* \+nd spirit¦15933\+nd*, call him¦15937 ‘\+nd master¦15935\+nd*’ when he said,\wj*
\q1
\v 44 \x + \xo 22:44: \xt Psa 110:1.\x*\wj ‘\nd Yahweh¦15943\nd* said to my master:\wj*
\q1 \wj “Sit there on my right¦15949\wj*
\q1 \wj until¦15951 I conquer your¦15956 enemies¦15955.”\wj*
\m
\v 45 \wj So¦15963 if David¦15964 is calling¦15967 him ‘\+nd master¦15969\+nd*’, how could he be his¦15972 descendant?\wj*”
\p
\v 46 No one was able to answer¦15978 his question, and after that day¦15988 they didn't dare ask¦15989 him anything else.
\c 23
\s1 Yeshua's warnings about show and status
\rem /s1 Jesus Denounces Scribes and Pharisees; Jesus Warns the Religious Leaders; Jesus Warns against the Teachers of the Law and the Pharisees; Seven Woes
\r (Mark 12:38-39; Luke 11:43,46; 20:45-46)
\p
\v 1 Then \nd Yeshua¦15995\nd* spoke¦15996 to the crowds¦15998 and¦15999 to his¦16002 followers,
\v 2 “\wj The religious¦16011 teachers¦16011 and¦16012 the Pharisees party¦16014 claim the authority of Mosheh.\wj*
\v 3 \wj Because of that, do everything they tell you to do and \+add obey all the commands\+add* they tell you to obey. However, don't¦16034 follow what they \+em do\+em*, because¦16037 they're \+add only\+add* good at telling and not at doing.\wj*
\v 4 \wj They package up heavy¦16046 and unbearable¦16049 loads and place them across the shoulders¦16054 of the people¦16056, while they themselves won't¦16063 even more their¦16062 little fingers¦16061.\wj*
\v 5 \x + \xo 23:5: a \xt Mat 6:1; \xo b \xt Deu 6:8; \xo c \xt Num 15:38.\x*\wj Everything that they do do, is \+add only\+add* done to be a public display in front of the people¦16077, so they have big prayer boxes and fancy robes.\wj*
\v 6 \wj They love the best place¦16095 at dinners and¦16099 the best seats¦16101 in the meeting¦16104 halls¦16104\wj*
\v 7 \wj and being¦16112 greeted¦16107 in the marketplaces¦16110 and to be addressed as ‘My¦16116 great¦16116 one’.\wj*
\v 8 \wj But don't¦16120 let anyone¦16123 call you ‘My great¦16122 one’, because¦16124 you only have one leader and you are all brothers¦16136 and sisters¦16136,\wj*
\v 9 \wj and don't¦16140 let anyone¦16147 call you ‘Father’ on earth¦16146, because¦16148 you all only have one heavenly¦16158 father.\wj*
\v 10 \wj Don't let anyone¦16171 call you their mentor, because¦16163 you all have only one teacher and that's the \+nd messiah¦16175\+nd*.\wj*
\v 11 \x + \xo 23:11: \xt Mat 20:26-27; Mrk 9:35; 10:43-44; Luk 22:26.\x*\wj The most important person will be everyone's servant¦16183\wj*
\v 12 \x + \xo 23:12: \xt Luk 14:11; 18:14.\x*\wj and anyone who praises themself will be humbled, and anyone who humbles themself will be praised.\wj*
\s1 Yeshua reveals the hypocrisy of those who are religious
\rem /s1 Jesus Condemns Their Hypocrisy
\r (Mark 12:40; Luke 11:39-42,44,52; 20:47)
\p
\v 13 “\wj You religious¦16197 teachers¦16197 and Pharisees are hypocrites¦16200 and will have a bad end because¦16211 you're \+add actually\+add* keeping people¦16209 away from the heavenly¦16206 kingdom¦16204—you don't enter yourselves and nor do you allow¦16217 others to enter.\wj*
\p
\v 14 ◘
\v 15 “\wj You religious¦16245 teachers¦16245 and Pharisees are hypocrites¦16248 and will have a bad end because you'd travel all the way around¦16250 the world to make one convert¦16260, and then you'd make him¦16265 twice¦16268 the son of hell that you are yourselves.\wj*
\p
\v 16 “\wj You blind¦16274 guides¦16272 will have a bad end. You say that if anyone makes an oath on the temple it's worthless, but¦16286 if they make an oath on the gold¦16291 in the temple then they have to honour it.\wj*
\v 17 \wj You are both stupid and blind¦16297, because¦16300 which is greater¦16301: the gold, or the temple¦16308 which makes the gold valuable?\wj*
\v 18 \wj And you say that anyone who makes an oath on the altar it's worthless, but anyone who makes an oath on the gift¦16330 on the altar has to honour it.\wj*
\v 19 \wj You are both stupid and blind¦16337, because¦16339 which is greater¦16340: the gift, or the altar¦16346 which makes the gift valuable?\wj*
\v 20 \wj Anyone who makes an oath on the altar, is bound by both the altar and the things on it.\wj*
\v 21 \wj Anyone who makes an oath on the temple, is bound by both the temple and \+add God\+add* who lives in it.\wj*
\v 22 \x + \xo 23:22: \xt Isa 66:1; Mat 5:34.\x*\wj And anyone who makes an oath on heaven¦16387, is bound by both God's throne¦16391 and¦16394 the one who's sitting¦16397 on it¦16399.\wj*
\p
\v 23 \x + \xo 23:23: \xt Lev 27:30.\x*“\wj You religious¦16402 teachers¦16402 and Pharisees are hypocrites¦16405 and will have a bad end because you give a tenth of your herbs but¦16433 you ignore the weightier parts of \+add God's\+add* commands like justice¦16423 and mercy¦16427 and faith¦16431. \+em Those\+em* are the things that should have been observed and not left out.\wj*
\v 24 \wj You blind guides¦16440! You try to strain¦16443 out a gnat and¦16448 \add end up\add* swallowing¦16451 a camel¦16449.\wj*
\p
\v 25 “\wj You religious¦16454 teachers¦16454 and Pharisees are hypocrites¦16457 and will have a bad end because you scrub the outside¦16462 of \+add your\+add* cups and bowls but the inside¦16468 is \+add still\+add* full of greed and selfishness.\wj*
\v 26 \wj You blind Pharisees. First you \+add should\+add* clean the inside¦16481 of \+add your\+add* cup and dish so that the outside¦16493 would also become¦16488 clean.\wj*
\p
\v 27 \x + \xo 23:27: \xt Acts 23:3.\x*“\wj You religious¦16499 teachers¦16499 and Pharisees are hypocrites¦16502 and will have a bad end because you are like whitewashed¦16507 tombs¦16506. On the outside they might look nice, but the inside¦16517 is full of the bones¦16521 of the dead¦16522 and all kinds of impurities¦16525,\wj*
\v 28 \wj so even though the people¦16533 might think you're godly on the outside, actually your insides¦16535 are full of hypocrisy¦16540 and lawlessness¦16542.\wj*
\s1 Punishment for mistreating prophets
\rem /s1 Jesus Predicts Their Punishment
\r (Luke 11:47-51)
\p
\v 29 “\wj You religious¦16545 teachers¦16545 and Pharisees are hypocrites¦16548 and will have a bad end because you \+add re\+add*build the prophets' tombs and adorn¦16556 the tombs of godly people,\wj*
\v 30 \wj and you¦16562 tell yourselves, ‘If we'd lived back in those days¦16569, we wouldn't¦16574 have had any part in killing the prophets¦16584.’\wj*
\v 31 \wj By saying that, you're admitting to yourselves¦16587 that you're the descendants of the ones who killed the prophets¦16594—\wj*
\v 32 \wj actually you're just the same as your¦16603 ancestors¦16602.\wj*
\v 33 \x + \xo 23:33: \xt Mat 3:7; 12:34; Luk 3:7.\x*\wj Bunch of snakes, brood¦16605 of vipers¦16606, how \+add do you think that\+add* you'll escape¦16608 the judgement¦16611 of hell?\wj*
\v 34 \wj Because¦16614 of that, listen, I'm \+add now\+add* sending¦16618 out \+add more\+add* prophets¦16622 and wise \+add preachers\+add* and teachers¦16626 to you all. You'll kill off some of them and have others executed¦16632 on stakes¦16632. You'll flog some of them in your¦16641 meeting¦16640 halls¦16640, and you'll persecute¦16643 others from city to city,\wj*
\v 35 \x + \xo 23:35: a \xt Gen 4:8; \xo b \xt 2Ch 24:20-21.\x*\wj so that \+add the judgement for\+add* all the deaths of godly people around the world will fall on you all. This includes the blood of the innocent Abel¦16663 all the way \+add through the centuries\+add* to the blood of Zekaryah (son of Berekiah) who you all murdered¦16673 between¦16674 the temple¦16676 and the altar¦16679.\wj*
\v 36 \wj Yes, I can assure you¦16682 that all these¦16687 things will happen to this generation¦16690.\wj*
\s1 Yeshua's concern for Yerushalem
\rem /s1 The Lament over Jerusalem; Jesus Grieves over Jerusalem; Jesus' Love for Jerusalem
\r (Luke 13:34-35)
\p
\v 37 “\wj Yerushalem, Yerushalem, the \+add city¦16694\+add* that murders the prophets¦16698 and throws¦16701 rocks¦16701 to kill those who are sent¦16704 to her. How often¦16708 I wanted¦16709 to gather¦16711 your¦16716 inhabitants like a \+add mother\+add* hen gathers her chicks¦16724 under¦16727 her wings¦16729, but you didn't¦16731 want that.\wj*
\v 38 \x + \xo 23:38: \xt Jer 22:5.\x*\wj So listen, now your¦16738 \+add temple\+add* will be left uninhabited,\wj*
\v 39 \x + \xo 23:39: \xt Psa 118:26.\x*\wj because¦16741 I'm telling you that you certainly won't¦16745 see¦16747 me again until¦16750 you can say¦16752, ‘The person coming¦16755 in the name¦16757 of \+nd Yahweh¦16759\+nd* has been blessed¦16753.’\wj* ”
\c 24
\s1 Yeshua foretells the destruction of the temple
\rem /s1 Warnings about the end; Jesus Speaks of the Destruction of the Temple; The Destruction of the Temple Foretold; Signs of the End of the Age; Jesus Foretells the Future
\r (Mark 13:1-2; Luke 21:5-6)
\p
\v 1 As \nd Yeshua¦16763\nd* exited the temple, he approached¦16771 his¦16774 followers and asked them to show him around the buildings¦16778,
\v 2 “\wj You can see all of this,\wj*” he said, “\wj but I can assure you that it'll be torn down so thoroughly that one stone won't¦16787 be left on top of another.\wj*”
\s1 Future calamities and persecution
\rem /s1 Troubles and Persecutions; Signs of the End of the Age
\r (Mark 13:3-13; Luke 21:7-19)
\p
\v 3 When Yeshua was sitting¦16807 on the Mount¦16812 of Olive¦16814, his apprentices¦16821 came up to him by themselves¦16824, asking, “Tell us when all those things will happen and what the signs will be of your coming¦16839 and of the end of this age?”
\p
\v 4 “\wj Watch out in case others mislead¦16856 you¦16855,\wj*” \nd Yeshua¦16849\nd* answered¦16847,
\v 5 “\wj because¦16858 many will come claiming to be me and saying¦16865 that they're the \+nd messiah¦16870\+nd* and misleading¦16873 many.\wj*
\v 6 \wj You will hear¦16877 about wars and¦16879 reports¦16880 about wars \+add further away\+add*. Don't be alarmed¦16884, but¦16889 keep watching¦16882 because¦16886 these things need to happen, although that's not yet the end¦16893\wj*
\v 7 \wj because¦16895 \add ≈people groups will turn against each other\add* and country \add ≡rise\add* against country, plus there'll be famines¦16905 and earthquakes¦16912.\wj*
\v 8 \wj But all of those things are just like the beginning¦16920 of labour pains¦16922.\wj*
\rem /s1 Persecutions Foretold
\p
\v 9 \x + \xo 24:9: \xt Mat 10:22.\x*“\wj Then¦16933 they'll turn \+add my¦16943 followers\+add* in for persecution, and¦16929 some will be killed.\wj*
\v 10 \wj Many \+add of my followers\+add* will be caused to stumble¦16946 and they'll turn each other in and hate each other.\wj*
\v 11 \wj Also, many false¦16958 prophets¦16958 will appear and¦16962 they will mislead¦16964 many,\wj*
\v 12 \wj and as a result, lawlessness¦16973 will increase and the love¦16976 of many people will cool off\wj*
\v 13 \x + \xo 24:13: \xt Mat 10:22.\x*\wj but¦16980 anyone who lasts until the end¦16983 will be saved¦16985.\wj*
\v 14 \wj This good¦16990 message¦16990 about \+add God's\+add* kingdom¦16993 will be proclaimed¦16987 right around the world¦17000 as a testimony¦17003 to all the nations¦17006, and¦17007 then the end¦17011 will come.\wj*
\s1 Desecration and false teachers
\rem /s1 The Desolating Sacrilege; The Awful Horror
\r (Mark 13:14-23; Luke 21:20-24)
\p
\v 15 \x + \xo 24:15: \xt Dan 9:27; 11:31; 12:11.\x*“\wj So¦17013 whenever¦17012 you¦17015 all see¦17015 the irreverent object that the prophet¦17027 Daniel¦17024 wrote about being placed in the holy place¦17030 (anyone reading¦17033 this should¦17035 try to understand¦17035 it),\wj*
\v 16 \wj those in Yudea¦17040 should¦17041 flee to the hills,\wj*
\v 17 \x + \xo 24:17-18: \xt Luk 17:31.\x*\wj anyone outside on the \+add flat\+add* roof shouldn't¦17051 go back inside to get things out of the house¦17060,\wj*
\v 18 \wj and¦17062 anyone in the field¦17066 shouldn't¦17067 go back \+add to the house\+add* to get their coat¦17073.\wj*
\v 19 \wj It will be very difficult for pregnant women and breast-feeding mothers in those¦17087 days¦17089,\wj*
\v 20 \wj but¦17091 pray that your¦17098 escape won't¦17093 be in winter¦17099 or on a rest day¦17102.\wj*
\v 21 \x + \xo 24:21: \xt Dan 12:1; Rev 7:14.\x*\wj This will be followed by incredible troubles like nothing that has been observed in this world¦17115 from creation¦17114 until¦17116 the present time¦17117, and which won't¦17110 happen like that again—\wj*
\v 22 \wj in fact if those days weren't shortened, nobody would¦17132 survive, however because¦17136 of the chosen¦17139, those days will be shortened.\wj*
\p
\v 23 “\wj Then if anyone¦17147 says, ‘Look¦17150, here's the \+nd messiah¦17153\+nd*’ or ‘Here he is’, don't¦17157 believe¦17158 it,\wj*
\v 24 \wj because¦17161 false messiahs¦17163 and false prophets¦17165 will emerge, and they¦17167 will do amazing miracles that would mislead¦17173 even the chosen¦17180 if possible¦17177.\wj*
\v 25 \wj Listen¦17181, I'm telling you¦17183 all before it happens.\wj*
\p
\v 26 \x + \xo 24:26-27: \xt Luk 17:23-24.\x*“\wj So¦17185 if they tell you all, ‘Look¦17188, he's out in the wilderness¦17191,’ don't go out there, or if they say¦17186, ‘He's here in these private¦17198 rooms¦17198,’ don't believe¦17200 it¦17200,\wj*
\v 27 \wj because¦17202 when humanity's child comes, it'll be like how the lightening¦17204 goes right across the sky from one side to the other.\wj*
\p
\v 28 \x + \xo 24:28: \xt Luk 17:37.\x*“\wj Wherever¦17223 there's¦17231 something dead, that's where the vultures¦17234 will gather¦17232.\wj*
\s1 The miraculous appearance of the messiah
\rem /s1 The Coming of the Son of Man
\r (Mark 13:24-27; Luke 21:25-28)
\p
\v 29 \x + \xo 24:29: a \xt Isa 13:10; Yoel 2:10,31; 3:15; Rev 6:12; \xo b \xt Isa 13:10; Eze 32:7; Yoel 2:10; 3:15; \xo c \xt Isa 34:4; Rev 6:13.\x*“\wj But immediately¦17235 after¦17237 the troubles of that time, the sun¦17244 will go dark and the moon¦17248 won't¦17249 give its¦17253 light. The stars¦17256 will fall from the sky¦17261 and the powers¦17264 of the heavens¦17266 will be shaken¦17267.\wj*
\v 30 \x + \xo 24:30: \xt Dan 7:13; Zech 12:10-14; Rev 1:7.\x*\wj And then a miracle will appear in the sky as humanity's child arrives. All the peoples of the earth¦17290 will be upset and they'll see humanity's child arriving on the clouds¦17300 in the sky with power¦17304 and great¦17308 splendour.\wj*
\v 31 \wj There'll be a trumpet¦17316 blast as he sends out his messengers¦17313 to bring together¦17321 all his chosen¦17324 people from every part of the earth—from one \+add pole\+add* to the other.\wj*
\s1 Watch the fig tree
\rem /s1 The Lesson of the Fig Tree
\r (Mark 13:28-31; Luke 21:29-33)
\p
\v 32 “\wj So¦17353 learn¦17356 the parable¦17358 about the fig¦17355 tree¦17355: whenever¦17359 its¦17364 branches¦17363 green up and¦17367 leaves¦17369 start to sprout¦17370 out, you¦17372 know that summer¦17379 is coming.\wj*
\v 33 \wj In the same way, whenever¦17383 you see¦17384 all those things happening, you'll know then that \+add the end of this age\+add* is very close.\wj*
\v 34 \wj I can assure you¦17397 that that generation¦17403 won't¦17400 pass¦17401 away until¦17405 all of those things happen.\wj*
\v 35 \wj The sky and the earth¦17415 will pass away, but my¦17421 messages¦17420 will certainly \+em not\+em* pass away.\wj*
\s1 The day of his return isn't known
\rem /s1 The Day and Hour Unknown; No One Knows the Day and Hour; The Necessity for Watchfulness
\r (Mark 13:32-37; Luke 17:26-30,34-36)
\p
\v 36 “\wj No one knows the \+add exact\+add* day¦17428 or time—not even the messengers¦17437 in the heavens¦17439 or the son—only the father¦17446 knows it.\wj*
\v 37 \x + \xo 24:37: \xt Gen 6:5-8.\x*\wj The coming¦17460 of humanity's child will be just like it was in Noah's time.\wj*
\v 38 \wj In the days¦17471 leading up to the flood¦17476, people were eating¦17477 and drinking¦17479, and marrying¦17481 and getting engaged—right until¦17487 the very day¦17490 that Noah¦17492 entered the barge.\wj*
\v 39 \x + \xo 24:39: \xt Gen 7:6-24.\x*\wj They didn't¦17497 realise that anything was coming until¦17500 the flood¦17504 came¦17502 and took everything away. It'll be just like that at the coming of humanity's child.\wj*
\v 40 \wj Two people will be working out on the farm—one will be taken¦17527 and¦17528 one left behind.\wj*
\v 41 \wj Two people will be grinding grain—one will be taken¦17539 and¦17540 one left behind.\wj*
\v 42 \wj So¦17553 be watching¦17552, because¦17554 none of you know exactly when your¦17562 \+nd master¦17561\+nd* will return.\wj*
\v 43 \x + \xo 24:43-44: \xt Luk 12:39-40.\x*\wj But you do know that if the home-owner knew when the thief would come, he would be there watching¦17575 and not allow¦17584 the thief to break into the house¦17589.\wj*
\v 44 \wj Because¦17592 of that, you all should also be ready¦17597 because¦17598 otherwise you wouldn't realise that humanity's child is coming¦17608 at that time.\wj*
\s1 The watchful servant and the slacker
\rem /s1 The Faithful or the Unfaithful Slave; The Faithful or the Unfaithful Servant
\r (Luke 12:41-48)
\p
\v 45 “\wj As a result, \+add we'll see\+add* who the faithful¦17614 and¦17616 watchful slave¦17615 is—the one who the master¦17622 appointed¦17619 to run all the affairs of his¦17629 household¦17627.\wj*
\v 46 \wj That slave¦17641 will be rewarded if the master¦17646 finds him working faithful when he arrives \+add suddenly\+add*.\wj*
\v 47 \wj I can assure you that he'll appoint¦17661 the slave to supervise everything that he possesses¦17659.\wj*
\v 48 \wj But if the evil¦17667 slave¦17668 says to himself, ‘Ah, the master¦17678 won't be back for a long time yet,’\wj*
\v 49 \wj and starts beating his¦17687 fellow¦17685 slaves, and spends time eating¦17688 and drinking¦17693 with drunkards¦17697,\wj*
\v 50 \wj then his master¦17701 will arrive when he's not expecting¦17709 it\wj*
\v 51 \wj and will torture him and place him in with the hypocrites¦17726 where there'll¦17728 be crying and great anguish.\wj*
\c 25
\s1 The parable about not being prepared
\rem /s1 The Parable of the Ten Young Women; Story of the Ten Bridesmaids; The Parable of the Ten Bridesmaids; The Parable of the Ten Virgins
\p
\v 1 \x + \xo 25:1: \xt Luk 12:35.\x*“\wj The heavenly¦17743 kingdom¦17741 can also be likened¦17738 to ten young women \+add in a wedding party\+add* who took their¦17751 lamps¦17749 and went¦17752 off to meet the groom.\wj*
\v 2 \wj Five of them were harebrained and five were sensible.\wj*
\v 3 \wj The less clever ones took¦17787 their¦17785 lamps¦17783 but didn't¦17786 take any oil for them,\wj*
\v 4 \wj whereas the sensible ones had oil in containers¦17802 along with the lamps¦17806.\wj*
\v 5 \wj When the groom was held up, they started nodding¦17813 off and¦17815 napping.\wj*
\p
\v 6 “\wj But in the middle¦17817 of the night¦17819 there was a shout, ‘Look¦17823, the groom's on his way. Come out and meet him.’\wj*
\v 7 \wj So all the young women got up and¦17840 trimmed¦17841 \+add the wicks on\+add* their lamps¦17843,\wj*
\v 8 \wj and the less sensible ones asked the others, ‘Here, give us some of your¦17859 oil because¦17860 our¦17863 lamps¦17862 are starting to splutter.’\wj*
\v 9 \wj But the sensible ones answered¦17866, ‘We don't¦17873 have enough for everyone. You need to go to the stall and buy some for your lamps.’\wj*
\v 10 \wj However, while they were still away buying \+add oil\+add*, the groom appeared and those who were ready¦17901 went¦17896 in with him¦17905 to the wedding¦17908 and the door¦17912 was shut.\wj*
\p
\v 11 \x + \xo 25:11-12: \xt Luk 13:25.\x*“\wj Later the other¦17919 young women arrived and called out, ‘Master¦17922, master¦17923, let us in.’\wj*
\v 12 \wj But he¦17926 answered¦17928, ‘I can assure you all that I don't¦17933 know you.’\wj*
\p
\v 13 “\wj So¦17937 then, be watchful¦17936 because¦17938 you¦17940 all don't know the day¦17942 or the time.\wj*
\s1 The parable about using what you're given
\rem /s1 The Parable of the Three Servants; The Parable of the Talents; Story of the Three Servants
\r (Luke 19:11-27)
\p
\v 14 \x + \xo 25:14-30: \xt Luk 19:11-27.\x*“\wj It's like a man¦17955 who was leaving on a trip. He called¦17957 his slaves¦17960 and¦17961 shared his savings among them \+add for them to manage\+add*.\wj*
\v 15 \wj He gave¦17971 five¦17972 bags of silver\f + \fr 25:15 \ft Probably silver coins, or possibly gold, and perhaps each bag weighing up to 24kg, although these details aren't vital to the story. (See https://wpmu2.azurewebsites.net/nlt/2024/02/01/word-studies-in-the-new-living-translation-τάλαντον-talanton.)\f* to one, two¦17976 bags to another, and one to the other, each according¦17982 to his ability¦17985, and then he departed.\wj*
\v 16 \wj In his absence, the one with five bags of silver used it for trading and gained¦18001 five more bags.\wj*
\v 17 \wj Similar, the one with two bags gained¦18018 two more bags.\wj*
\v 18 \wj But the one who received¦18026 the one bag, he went off and dug a hole in the ground¦18033 and hid his¦18041 master's¦18040 silver¦18038.\wj*
\p
\v 19 “\wj Eventually the master¦18050 of those¦18053 slaves¦18052 returned, and he \+add called them in\+add* to settle¦18055 up their accounts¦18055.\wj*
\v 20 \wj The slave who'd received¦18067 five bags of silver approached¦18061, also bringing the other¦18069 five bags, and said, ‘Master¦18073, you entrusted me with five bags, and look, I gained¦18082 another¦18079 five.’\wj*
\v 21 \wj ‘Well done, good and faithful slave¦18094,’ said the master. ‘You were faithful over a few things, so I'll put you in charge of a lot more things. Come and join your¦18112 master in celebrating.’\wj*
\v 22 \wj The slave who'd received two bags approached¦18113 and said, ‘Master¦18122, you entrusted me with two bags of silver. Look¦18127, I gained¦18133 another¦18129 two.’\wj*
\v 23 \wj ‘Well done, good and faithful slave¦18143,’ said the master. ‘You were faithful over a few things, so I'll put you in charge of a lot more things. Come and join your¦18162 master in celebrating.’\wj*
\v 24 \wj Then¦18164 the slave with one bag of silver¦18170 also approached¦18163 and said¦18172, ‘Master¦18173, I knew¦18174 that you'd are hard man¦18179, harvesting where you didn't plant, and gathering¦18187 where you didn't spread seed.\wj*
\v 25 \wj So because I was afraid¦18194, I went and hid your¦18209 silver¦18200 in the ground¦18204. So look, here's all of it back.’\wj*
\v 26 \wj ‘You evil and lazy slave¦18218,’ his¦18214 master¦18213 answered¦18210. ‘You know that I harvest where I didn't plant and gather¦18233 where I didn't spread seed\wj*
\v 27 \wj so you¦18238 should have at least invested my¦18246 silver¦18244 with the bankers¦18248 and¦18249 then I could have gotten it¦18237 back with some interest¦18259.\wj*
\v 28 \wj Therefore¦18261 take the bag of silver off him and give it to the one with ten bags\wj*
\v 29 \x + \xo 25:29: \xt Mat 13:12; Mrk 4:25; Luk 8:18.\x*\wj because¦18275 everyone¦18277 who has will be given¦18278 \+add more\+add* and¦18279 will have plenty, but¦18284 anyone who doesn't have, even what they do have will be taken¦18291 away from them.\wj*
\v 30 \x + \xo 25:30: \xt Mat 8:12; 22:13; Luk 13:28.\x*\wj So¦18294 throw¦18298 that useless¦18296 slave¦18297 out into the darkness¦18304 where there'll be crying and¦18311 great anguish.\wj*
\s1 Separating sheep and goats
\rem /s1 The Sheep and the Goats; The Judgment of the Nations; The Final Judgment
\p
\v 31 \x + \xo 25:31: a \xt Mat 16:27; \xo b \xt Mat 19:28.\x*“\wj But when humanity's child comes in his glory and all the messengers¦18331 with him, then he'll sit down on his splendid throne¦18337\wj*
\v 32 \wj and¦18350 all the nations¦18347 will be gathered¦18341 together¦18341 in front of him¦18344. He'll separate them all from each other, just like a shepherd¦18358 separates the sheep¦18361 from the goats¦18365.\wj*
\v 33 \wj Then¦18366 the sheep¦18370 will be standing¦18367 on his right¦18372, and the goats¦18376 on his left\wj*
\v 34 \wj and the king¦18383 will say to the \+add sheep\+add* on his¦18387 right¦18386, ‘Come all of you who've been blessed¦18390 by my¦18393 father¦18392. Now you'll inherit¦18394 the kingdom¦18399 that has been prepared¦18397 for you since the creation of the world¦18402\wj*
\v 35 \wj because¦18404 I was hungry and you gave me something to eat¦18408, I was thirsty¦18410 and you gave me something to drink¦18412, I was a stranger¦18415 and you accommodated me,\wj*
\v 36 \wj I was naked¦18420 and you gave me clothes¦18422, I was sick and you visited¦18426 me, I was in prison¦18429 and you came¦18432 to \+add see\+add* me.’\wj*
\v 37 \wj Then those godly people will ask, ‘\+nd Master¦18443\+nd*, when did we ever see you hungry and we fed you, or thirsty¦18452 and we gave¦18454 you a drink¦18454?\wj*
\v 38 \wj And when did we see you as a stranger¦18461 and accommodate you, or naked¦18466 and we clothed¦18468 you?\wj*
\v 39 \wj And when did we see you in prison¦18478, and we came¦18480 to \+add see\+add* you?’\wj*
\v 40 \wj Then¦18484 the king¦18487 will answer¦18485 them, ‘I can assure you that whenever you did it to one of the least¦18504 of these¦18499 my¦18502 brothers¦18501 and¦18501 sisters¦18501, then you did it to me.’\wj*
\p
\v 41 “\wj Then the king will also speak to the ones on his left, ‘Get away from me you who are cursed¦18519. You'll go into the eternal¦18524 fire¦18522 which¦18525 was prepared¦18527 for the devil¦18533 and¦18534 his messengers¦18536.\wj*
\v 42 \wj Because¦18539 I was hungry and you didn't give me anything to eat¦18544, I was thirsty¦18546 and you didn't give me anything to drink¦18549,\wj*
\v 43 \wj I was a stranger¦18551 and you didn't offer me shelter, I was naked¦18558 and you didn't give me any clothes¦18562, and I was sick¦18564 and in prison¦18567 and you never visited¦18570 me.’\wj*
\v 44 \wj Then they'll also respond, ‘\+nd Master¦18579\+nd*, when did we ever see you hungry or thirsty¦18585, or a stranger¦18587 or naked¦18589, or sick¦18591 or in prison¦18595 and we didn't¦18597 help you?’\wj*
\v 45 \wj ‘I can assure you,’ the king answered¦18602, ‘that whenever you failed to help even one of the least¦18615 of these¦18613 others, you failed to serve me.’\wj*
\v 46 \x + \xo 25:46: \xt Dan 12:2.\x*\wj Then¦18619 this \+add group\+add* will be sent off to eternal punishment¦18623, but¦18626 the guiltless ones \+add will receive\+add* eternal life¦18629.\wj*”
\c 26
\s1 The plan to kill Yeshua
\rem /s1 The trial and crucifixion of Jesus; The Plot Against Jesus; The Plot to Kill Jesus
\r (Mark 14:1-2; Luke 22:1-2; Yhn 11:45-53)
\p
\v 1 After \nd Yeshua¦18638\nd* had completed his teaching, he told his apprentices¦18649,
\v 2 \x + \xo 26:2: \xt Exo 12:1-27.\x*“\wj The passover¦18658 celebration is in two¦18654 more days¦18655, and¦18660 humanity's child will be handed over to be executed¦18668 on a stake¦18668.\wj*”
\p
\v 3 At that time, the chief priests¦18672 and¦18677 the local elders¦18679 were gathered¦18670 together¦18670 in the courtyard¦18684 of Caiaphas¦18689, the chief priest¦18686,
\v 4 and they plotted¦18692 together¦18692 to devise a way to arrest \nd Yeshua¦18696\nd* so they could execute him.
\v 5 However, they¦18702 decided not to do it during the celebrations so it wouldn't cause a big public disturbance.
\s1 Yeshua is anointed with lotion
\rem /s1 Jesus Is Anointed at Bethany; The Anointing at Bethany
\r (Mark 14:3-9; Yhn 12:1-8)
\p
\v 6 Meanwhile \nd Yeshua¦18718\nd* arrived in Bethany¦18721 at the house¦18723 of Simon¦18724 who \add had previously\add* had leprosy¦18727.
\v 7 \x + \xo 26:7: \xt Luk 7:37-38.\x*A woman¦18730 \add inside the house\add* came up to him carrying a \add carved\add* alabaster¦18732 flask¦18732 of very expensive lotion, which she poured¦18739 over his¦18745 head as he was seated,
\v 8 but¦18749 some of his followers were upset when they saw this, and complained, “Why all this waste?
\v 9 That could have been sold and¦18768 raised a lot of money to give to the poor.”
\p
\v 10 But \nd Yeshua¦18775\nd* knew what they were saying and responded¦18776, “\wj Why are you¦18780 all causing problems for this woman, because¦18784 she¦18786 did something beautiful¦18785 for me.\wj*
\v 11 \x + \xo 26:11: \xt Deu 15:11.\x*\wj You'll always have the poor with you, but you won't¦18798 always have me \+add around\+add*.\wj*
\v 12 \wj This woman¦18804 put this lotion on my¦18811 body¦18810 in a sense as a burial \+add spice\+add*.\wj*
\v 13 \wj I can assure you¦18821 all that wherever¦18822 the good¦18827 message¦18827 \+add about me\+add* is retold anywhere in the world¦18832, this woman¦18837 and what she did will also be mentioned as a memorial¦18839 to her¦18840.\wj*”
\s1 Yudas agrees to turn in Yeshua
\rem /s1 Judas Agrees to Betray Jesus
\r (Mark 14:10-11; Luke 22:3-6)
\p
\v 14 Then one of the twelve¦18845 named Yudas¦18849 Iscariot¦18850 went to the chief¦18854 priests¦18854
\v 15 \x + \xo 26:15: \xt Zech 11:12.\x*and asked, How much are you willing¦18860 to pay me if I hand him over to you all?” They offered thirty¦18877 silver¦18878 coins¦18878
\v 16 so from then on, he was looking¦18885 for¦18885 an opportunity¦18886 to hand him over.
\s1 Yeshua gets ready to celebrate Passover
\rem /s1 The Lord's Supper; The Last Supper; The Passover with the Disciples; Jesus Eats the Passover Meal with His Disciples
\r (Mark 14:12-21; Luke 22:7-13,21-23; Yhn 13:21-30)
\p
\v 17 On the first¦18893 day¦18893 of the \it Flat Bread Celebration\it*, the \nd Yeshua's¦18901\nd* apprentices¦18898 approached¦18896 him and asked, “Where¦18904 do you want us to prepare¦18907 the passover¦18912 meal for you?”
\p
\v 18 “\wj Go into the city¦18919 to so-and-so,\wj*” answered Yeshua, “\wj and tell him¦18925 that the teacher¦18927 said¦18915, ‘My¦18931 time¦18930 is getting close, but I'll celebrate the passover¦18940 meal with you¦18935, along with my¦18931 apprentices¦18944.’\wj* ”
\p
\v 19 So¦18946 the apprentices¦18950 did as \nd Yeshua¦18955\nd* had instructed them, and¦18956 then they¦18957 prepared¦18957 the passover¦18959 meal.
\p
\v 20 That evening¦18960 as Yeshua was sitting¦18963 with the twelve¦18966,
\v 21 he¦18971 said¦18971 to them while they were still eating¦18969, “\wj I can assure you that one of you is going to turn me in.\wj*”
\p
\v 22 They were very upset and one by one they¦18985 asked him¦18987, “Surely¦18991 it won't¦18991 be me, \nd master¦18994\nd*?”
\p
\v 23 \x + \xo 26:23: \xt Psa 41:9.\x*“\wj It's the one who dipped¦19000 his \+add bread\+add* into the bowl at the same time as I did,\wj*” Yeshua answered¦18997. “\wj He's the one who's going to turn me in.\wj*
\v 24 \wj It's true that humanity's child is going¦19026 \+add to suffer\+add* what has already been written¦19028 about¦19029, but on the other¦19033 hand, the end won't¦19050 be good for the man who turns him in, in fact it would have been better¦19046 for him if he'd never been born.\wj*”
\p
\v 25 “Surely¦19064 it won't¦19064 be me, honoured \add teacher\add*?” asked Yudas¦19059, the one who would hand him in.\f + \fr 26:25 \ft https://www.billmounce.com/monday-with-mounce/Yeshua%E2%80%99-possible-play-judas%E2%80%99-words\f*
\p “\wj You said it,\wj*” he replied.
\s1 Yeshua shares the bread and the wine
\rem /s1 The Institution of the Lord's Supper
\r (Mark 14:22-26; Luke 22:14-20; 1 Cor. 11:23-25)
\p
\v 26 Then¦19076 during the meal, \nd Yeshua¦19081\nd* took some bread¦19084 and blessed¦19086 \add it\add*, then he broke¦19089 it into pieces and gave¦19093 it to his apprentices¦19095, saying, “\wj Take this and eat¦19101 it—it's my¦19107 body¦19106.\wj*”
\p
\v 27 Then¦19108 he took a cup \add of wine\add* and after giving thanks¦19113, he shared it with them saying¦19116, “\wj Everyone drink¦19117 some,\wj*
\v 28 \x + \xo 26:28: a \xt Exo 24:8; \xo b \xt Jer 31:31-34.\x*\wj because¦19122 this is my¦19126 blood of the agreement which is \+add about to\+add* be poured¦19135 out for the forgiveness¦19138 of the sins of many people.\wj*
\v 29 \wj I can assure you all that I certainly won't¦19145 drink this \+add passover\+add* wine again until¦19155 I'm able to drink it together with you all in my¦19172 father's¦19171 kingdom¦19169.\wj*”
\p
\v 30 Then¦19173 they¦19175 sang some songs before heading out of the city to the Mount¦19178 of Olives¦19180.
\s1 Yeshua predicts Peter's denials
\rem /s1 Jesus Predicts Peter's Denial; Peter's Denial Foretold
\r (Mark 14:27-31; Luke 22:31-34; Yhn 13:36-38)
\p
\v 31 \x + \xo 26:31: \xt Zech 13:7.\x*Then \nd Yeshua¦19185\nd* told them, “\wj All of you¦19187 will flounder tonight concerning me, because¦19197 it's been written¦19196, ‘I'll strike¦19198 the shepherd¦19200 and¦19201 the flock¦19207 will be scattered¦19203.’\wj*
\v 32 \x + \xo 26:32: \xt Mat 28:16.\x*\wj But after¦19208 I come back to life, I'll go to Galilee¦19217 ahead of you¦19214 all.\wj*”
\p
\v 33 “Even if all the others flounder,” answered¦19218 Peter¦19221, “I won't.”
\p
\v 34 “\wj I can assure you,\wj*” responded \nd Yeshua¦19239\nd*, “\wj that you'll disown me three¦19252 times tonight before¦19248 the rooster¦19250 crows \+add in the morning\+add*.\wj*”
\p
\v 35 “Even if I have to die¦19267 with you,” said Peter¦19261, “I'd certainly never disown you,” and all the other apprentices¦19278 said likewise¦19273.
\s1 Yeshua prays at Gethsemane
\rem /s1 Jesus Prays in Gethsemane
\r (Mark 14:32-42; Luke 22:39-46)
\p
\v 36 Then they went together to a property¦19290 named Gethsemane¦19292 where he told his apprentices¦19296 to sit down while he went on a little further to pray.
\v 37 He took Peter¦19311, Yacob, and Yohan with him, and then he was struck by feelings of sorrow¦19318 and distress¦19320
\v 38 and told them, “\wj My¦19330 soul¦19329 is deathly¦19332 sad. Stay here and look out for me.\wj*”
\p
\v 39 He went on a little¦19344 further, and¦19350 knelt with his¦19348 face¦19347 to the ground, saying¦19351, “\wj My¦19353 father¦19352, if it's possible¦19355, let me avoid this suffering. However¦19364, it's not what I want because I want to do what \+em you¦19371\+em* want.\wj*”
\p
\v 40 Then¦19372 he went back to the apprentices¦19376, but found them napping and said to Peter¦19386, “\wj Weren't you even able to stay awake for an hour¦19393 for me?\wj*
\v 41 \wj Stay alert and pray so that you¦19405 all don't¦19403 fall into temptation¦19407. Your spirits¦19410 are eager¦19411, but your endurance is lacking.\wj*”
\p
\v 42 Then he went off a second¦19418 time and prayed¦19420, “\wj My¦19425 father¦19424, if this can't¦19427 be done any other way than me having¦19419 to suffer, then I'll submit to your¦19443 will.\wj*”
\v 43 Returning again¦19446, he found¦19448 the apprentices sleeping¦19451 because¦19453 they were very tired.
\p
\v 44 So¦19458 he left them there and went back a third¦19467 time¦19467, praying in the same¦19469 way.
\v 45 Then he went back to his apprentices¦19480 and told them, “\wj You're all sleeping¦19485 to get some rest? But look, it's time now, and humanity's child is about to be handed over to sinners¦19503.\wj*
\v 46 \wj Get up—we¦19505 need to move. The one about to turn me in is coming.\wj*”
\s1 Yeshua is arrested
\rem /s1 The Betrayal and Arrest of Jesus; The Arrest of Jesus; Jesus Is Arrested
\r (Mark 14:43-50; Luke 22:47-53; Yhn 18:3-12)
\p
\v 47 While he was still¦19513 speaking¦19516, Yudas¦19518, one of the twelve¦19521, came¦19522 and he was accompanied by a large crowd¦19526 from the chief¦19534 priests¦19534 and local elders¦19536, and they were carrying swords¦19529 and clubs¦19531.
\v 48 The one who was turning him in had prearranged a sign¦19545 that he would kiss¦19550 the one that they should arrest.
\p
\v 49 He walked straight up to \nd Yeshua¦19560\nd* and said¦19562, “Greetings¦19564, my honoured teacher,” and he kissed¦19567 him.
\p
\v 50 “\wj Friend¦19577,\wj*” Yeshua asked, “\wj why have you come?\wj*”
\p Then¦19570 they came up to Yeshua, and grabbed and arrested¦19585 him.
\v 51 But¦19594 wow¦19595, one of \nd Yeshua's¦19601\nd* group put out a hand¦19604 \add to stop them\add*, then drew his sword¦19607 and struck¦19610 at the chief¦19615 priest's¦19615 slave¦19613, cutting off his ear¦19620.
\v 52 “\wj Put your¦19631 sword back in its¦19635 sheath,\wj*” \nd Yeshua¦19626\nd* said, “\wj because¦19637 those who fight with the sword, die by the sword.\wj*
\v 53 \wj Don't you realise that I could just ask my¦19658 father¦19657 and he would place over a dozen divisions of heavenly soldiers here in front of me,\wj*
\v 54 \wj however then the scriptures¦19679 that tell what will happen wouldn't get fulfilled¦19676.\wj*”
\p
\v 55 \x + \xo 26:55: \xt Luk 19:47; 21:37.\x*Then turning to the crowds¦19694, \nd Yeshua¦19691\nd* said¦19689, “\wj So you all came¦19699 out with swords¦19702 and clubs¦19704 as if you were arresting a thief?\wj*
\v 56 \wj I was sitting, teaching every day in the temple but¦19725 you didn't arrest me there.\wj*”
\s1 Yeshua is interrogated by the Jewish leaders
\rem /s1 Jesus before the Council; Jesus before the High Priest; Before the Sanhedrin
\r (Mark 14:53-65; Luke 22:54-55,63-71; Yhn 18:13-14,19-24)
\p
\v 57 Then¦19743 the ones who had arrested \nd Yeshua¦19746\nd* led him away to Caiaphas¦19751 the chief¦19753 priest¦19753, where¦19754 the religious¦19756 teachers¦19756 and¦19757 the \add local\add* elders¦19759 had gathered¦19760 together¦19760.
\v 58 Peter¦19763 followed¦19764 along from a distance, and went inside¦19775 to the chief¦19772 priest's¦19772 courtyard¦19770, where he sat with the attendants¦19779 and waited to see¦19780 what would happen.
\v 59 The chief¦19785 priests¦19785 and¦19789 the whole¦19792 council¦19791 tried to find people who would bring false¦19794 accusations against¦19795 \nd Yeshua¦19797\nd* so they¦19800 could sentence him¦19799 to death¦19800,
\v 60 but¦19803 even though many people wanted to try, they¦19805 couldn't find anyone suitable. Eventually, two¦19825 others came up
\v 61 \x + \xo 26:61: \xt Yhn 2:19.\x*and said¦19830, “We heard this man¦19832 say, ‘I'm able to demolish God's temple¦19840 and rebuild it in three¦19845 days¦19846.’ ”
\p
\v 62 So¦19850 the chief¦19853 priest¦19853 stood¦19851 and asked Yeshua, “Don't you have any respond to what these¦19859 men¦19859 are accusing you of?”
\v 63 But¦19867 \nd Yeshua¦19865\nd* stayed silent¦19866, so then the chief¦19871 priest¦19871 asked him¦19873, “I order you by the living¦19881 God to tell us if you're¦19886 the \nd messiah¦19889\nd*, the son of God.”
\p
\v 64 \x + \xo 26:64: \xt Dan 7:13.\x*“\wj You said¦19901 it¦19901,\wj*” \nd Yeshua¦19899\nd* responded¦19901. “\wj However¦19902, I can tell you all that from now on, you'll see humanity's child sitting¦19913 beside God in the position of power¦19917 and coming¦19919 in the clouds¦19922 in the sky¦19924.\wj*”
\p
\v 65 \x + \xo 26:65-66: \xt Lev 24:16.\x*Then the chief¦19927 priest¦19927 tore his¦19931 robes¦19930 and said, “He belittled \add God\add*. Why would we¦19943 need more witnesses¦19945 after that? See¦19946 here, you¦19948 all heard¦19948 him¦19931 slander¦19938 \add God\add*.
\v 66 What do you¦19953 all think now?
\p “He should get the death¦19964 penalty,” they¦19961 answered¦19957.
\p
\v 67 \x + \xo 26:67: \xt Isa 50:6.\x*Then they spat in Yeshua's face¦19970 and they beat him and slapped¦19978 him
\v 68 saying¦19980, “Prophesy¦19981 to us, \nd messiah¦19983\nd*. Who was it that just slapped you¦19988?”
\s1 Peter disowns Yeshua
\rem /s1 Peter Disowns Jesus; Peter's Denial of Jesus; Peter Denies Jesus
\r (Mark 14:66-72; Luke 22:56-62; Yhn 18:15-18,25-27)
\p
\v 69 Meanwhile Peter¦19991 was sitting¦19993 outside¦19994 in the courtyard¦19997 when a servant¦20002 girl¦20002 went up to him¦20000 and¦19998 said, “You were one of the ones with \nd Yeshua¦20008\nd* from Galilee¦20011.”
\p
\v 70 But Peter disowned¦20014 Yeshua in front of them all saying, “I've got no idea what you're¦20023 talking¦20019 about.”
\v 71 Then¦20028 he went out the gate¦20033, but someone else saw¦20034 him and she told the others, “This man¦20044 was with \nd Yeshua¦20047\nd* from \nd Nazareth¦20049\nd*.”
\p
\v 72 Again, Peter disowned¦20052 Yeshua with an oath, “I don't¦20057 even know the guy.”
\p
\v 73 A little¦20062 while later, another person stood¦20066 up and went to Peter¦20069, “You must be one of them because¦20077 we can tell by your¦20083 accent.”
\p
\v 74 Peter began¦20089 to curse and¦20092 promise, “I don't¦20095 know that man¦20098.” Just then the rooster¦20102 crowed¦20103
\v 75 and then Peter¦20107 remembered that \nd Yeshua¦20111\nd* had said¦20112 that he would deny him three¦20120 times before the rooster¦20118 crowed. He left the courtyard and went away and bawled in shame.
\c 27
\s1 Yeshua is taken to Pilate
\rem /s1 Judas Hangs Himself; Jesus Brought before Pilate; Jesus Is Taken to Pilate
\r (Mark 15:1; Luke 23:1-2; Yhn 18:28-32)
\p
\v 1 By now it was early morning¦20129, and all the chief¦20138 priests¦20138 and local elders¦20141 discussed and agreed on their plans to have \nd Yeshua¦20146\nd* put to death¦20149
\v 2 then they tied \add his arms\add* and led him away to be handed over to Pilate¦20160, the \add Roman\add* governor¦20162.
\s1 Yudas' regret and suicide
\rem /s1 The Death of Judas; The Suicide of Judas
\r (Acts 1:18-19)
\p
\v 3 \x + \xo 27:3-8: \xt Acts 1:18-19.\x*When Yudas¦20165, (the one who had turned him in) saw that he was being sentenced to death, he regretted¦20172 his actions and returned¦20175 the payment to the chief¦20181 priests¦20181 and elders¦20184
\v 4 saying¦20185, “I've sinned¦20186 and turned in an innocent¦20190 man.”
\p “What's¦20196 that got to do with us?” they¦20191 asked. “You sort out \add your own problems\add*.”
\p
\v 5 Then¦20202 Yudas threw the money down on the temple¦20211 \add floor\add* and went off and hanged¦20216 himself¦20216.
\p
\v 6 The chief¦20219 priests¦20219 took the money and decided, “We can't¦20225 legally deposit the money to the temple¦20232 treasury¦20232 because¦20234 it's blood¦20236 money.”
\v 7 They got advice and decided to buy the potter's¦20247 field¦20245 \add that was for sale\add* to make it a cemetery for people from out of town,
\v 8 so that place got called¦20253 ‘The field of blood¦20258’ until today¦20261.
\p
\v 9 \x + \xo 27:9-10: \xt Zech 11:12-13.\x*And so the message¦20265 which had been \add written\add* by the prophet¦20270 Jeremiah was fulfilled¦20264, ‘They took¦20273 the thirty¦20275 silver¦20276 coins¦20276, the price of the one who was sold, the price set by the Israelis,
\v 10 and¦20286 they¦20287 gave¦20287 the coins for the potter's¦20295 field¦20293, as \nd Yahweh¦20299\nd* directed¦20297 me.’
\s1 Yeshua faces Pilate
\rem /s1 Jesus Before Pilate; Jesus' Trial before Pilate; Pilate Questions Jesus
\r (Mark 15:2-5; Luke 23:3-5; Yhn 18:33-38)
\p
\v 11 Meanwhile Yeshua was stood¦20304 in front of the governor and the governor asked¦20309 him, “Are you the king¦20317 of the Jews¦20319?”
\p “\wj You said it¦20326,\wj*”, responded Yeshua,
\v 12 but when he chief¦20334 priests¦20334 and the elders¦20337 brought their accusations¦20330 against him, he didn't say anything.
\p
\v 13 Then Pilate¦20344 asked him¦20342, “Can't you hear¦20346 all the evidence against¦20350 you that they're listing?”
\p
\v 14 But¦20353 he didn't¦20354 respond, not even a single word, and this greatly surprised the governor¦20364.
\s1 The guiltless Yeshua is sentenced to death
\rem /s1 Jesus Is Sentenced to Death; Barabbas or Jesus?
\r (Mark 15:6-15; Luke 23:13-25; Yhn 18:39–19:16)
\p
\v 15 It was the time of the Passover celebrations, and a tradition had been established that the governor¦20372 would release one prisoner¦20378 to the people—whoever they¦20380 chose.
\v 16 At that time, there was a well-known prisoner¦20387 named Barabbas¦20392,
\v 17 so when all the people had gathered¦20393, Pilate¦20400 shouted down to them, “Who would you all like me to release: Barabbas¦20408 or \nd Yeshua¦20410\nd* who's also being¦20412 called¦20412 the \nd messiah¦20413\nd*?”
\v 18 He \add said this\add* because he¦20414 knew that Yeshua had been arrested because of the jealousy \add of the Jewish leaders\add*.
\p
\v 19 But while Pilate was still making his judgement, his wife¦20431 sent¦20427 a note to him, saying¦20433, “Don't touch that guiltless man¦20438 because¦20441 I was very distressed by a dream¦20445 I had about him.”
\p
\v 20 Meanwhile the chief¦20450 priests¦20450 and the elders¦20453 persuaded¦20454 the crowds¦20456 to request¦20458 that Barabbas¦20460 be released and that \nd Yeshua¦20463\nd* should be sentenced,
\v 21 so when the governor¦20468 asked them, “Which¦20471 of these two¦20475 men should I release?” they¦20478 called back, “Barabbas¦20483.”
\p
\v 22 “So¦20489 what should I do to \nd Yeshua¦20492\nd* who's called¦20494 the \nd messiah¦20495\nd*?” Pilate¦20487 asked.
\p “Execute him¦20499 on a stake¦20499!” they all responded.
\p
\v 23 “But what crime has he done?” demanded Pilate.
\rem /s1 Pilate Hands Jesus over to Be Crucified
\p But they just kept yelling loudly, “Execute him on a stake¦20518.”
\p
\v 24 \x + \xo 27:24: \xt Deu 21:6-9.\x*When Pilate¦20522 saw that it was going nowhere other than to turn into a riot, got \add a bowl of\add* water¦20531 and washed¦20532 his hands¦20534 \add up there\add* in front¦20536 of the crowd¦20538, announcing, “I'm innocent¦20540 of the blood¦20545 of this man who has done nothing¦20524 wrong. It's your responsibility now.”
\p
\v 25 “\add The responsibility for\add* his¦20562 blood¦20561 will be on us and¦20565 on our¦20569 children¦20568,” the people¦20558 shouted back.
\p
\v 26 Then Pilate commanded that Barabbas¦20574 be released. He commanded that \nd Yeshua¦20577\nd* be flogged¦20578 and then he handed him over to be executed¦20583.
\s1 ‘King’ Yeshua is mocked by the soldiers
\rem /s1 The Soldiers Make Fun of Jesus; The Soldiers Mock Jesus
\r (Mark 15:16-20; Yhn 19:2-3)
\p
\v 27 The governor's soldiers took \nd Yeshua¦20593\nd* to \add the courtyard of\add* his residence¦20596 and called together¦20597 all the soldiers in the unit.
\v 28 Then¦20604 they stripped¦20605 Yeshua and placed a \add royal\add* scarlet¦20615 robe¦20613 around¦20616 him.
\v 29 They twisted¦20619 together¦20619 a crown¦20620 made of \add strips of\add* thorns¦20622 and plonked it¦20625 on his¦20631 head and made him hold a reed as a staff¦20633. Then they knelt down in front of him and mocked¦20646 him, saying¦20649, “Greetings¦20650, \add ≈your majesty,\add* King of the Jews¦20655.”
\v 30 They spat on him then snatched the reed away and used it to whack him on the head.
\v 31 When they'd finished mocking him, they took the robe¦20677 off him and dressed¦20679 him in his¦20683 own clothes¦20682 again before they led him away to the place¦20688 where he'd be executed¦20689.
\s1 Yeshua and robbers placed on stakes
\rem /s1 The Crucifixion of Jesus; Jesus Is Crucified
\r (Mark 15:21-32; Luke 23:26-43; Yhn 19:17-27)
\p
\v 32 When they got out \add onto the street\add*, they grabbed a man¦20693 who turned out to be Simon¦20699 from Cyrene¦20694, and they forced him¦20706 to carry¦20703 the stake¦20705.
\v 33 When they arrived at the place called Golgotha¦20714 (which¦20715 means ‘Place of the skull¦20720’),
\v 34 \x + \xo 27:34: \xt Psa 69:21.\x*they gave Yeshua some wine mixed¦20732 with something bitter, but when he tasted¦20734 it, he didn't¦20735 want to drink any.
\p
\v 35 \x + \xo 27:35: \xt Psa 22:18.\x*Then¦20741 they executed¦20740 him on the stake¦20740 and divided¦20743 his¦20747 clothes¦20746 out by throwing¦20748 dice
\v 36 as they¦20772 sat there¦20774 guarding¦20772 him¦20773.
\v 37 They put a sign above his¦20780 head that said, ‘This is \nd Yeshua¦20787\nd*, the king¦20789 of the Jews¦20791.’
\v 38 Two robbers¦20797 were also executed¦20793 on stakes¦20793—one on his right¦20800 and¦20801 one on his left.\f + \fr 27:38 \ft https://www.billmounce.com/monday-with-mounce/when-then-then-mt-27-38\f*
\p
\v 39 \x + \xo 27:39: \xt Psa 22:7; 109:25.\x*Many of the people passing¦20807 by bad-mouthed him¦20809, shaking¦20810 their¦20816 heads¦20814
\v 40 \x + \xo 27:40: \xt Mat 26:61; Yhn 2:19.\x*and saying¦20818, “Ha, you reckoned you could demolish the temple¦20823 and rebuild it¦20828 in three¦20826 days¦20827 so save¦20829 yourself¦20830 now—if you're¦20833 \add really\add* God's son, just step down off that stake¦20841.”
\p
\v 41 Similarly¦20842, the chief¦20846 priests¦20846 and the religious¦20850 teachers¦20850 and the elders¦20854 mocked him saying¦20858,
\v 42 “Ha, he saved¦20861 others¦20860 but he can't¦20863 even save¦20865 himself¦20862. If he's Yisrael's king¦20867, let him come¦20870 down now from the stake¦20874 and then we'll believe¦20876 in him.
\v 43 \x + \xo 27:43: \xt Psa 22:8.\x*He put his trust¦20883 in God, so let God rescue¦20889 him now if he wants him, because¦20896 he did claim to be God's son.”
\p
\v 44 Even the robbers¦20908 who were being executed¦20911 beside him derided¦20914 him.
\s1 Yeshua calls out and then dies
\rem /s1 The Death of Jesus
\r (Mark 15:33-41; Luke 23:44-49; Yhn 19:28-30)
\p
\v 45 Around noon, the whole country became¦20922 dark for three hours
\v 46 \x + \xo 27:46: \xt Psa 22:1.\x*and then around 3pm, \nd Yeshua¦20941\nd* shouted¦20938 with a loud¦20943 voice¦20942, “My¦20956 god, my¦20956 god, why have you¦20962 abandoned¦20962 me?”
\p
\v 47 Some of the people standing there¦20966 heard¦20969 him and thought that he was calling¦20973 Eliyah\f + \fr 27:47 \ft The original words for ‘My god’ sound a bit similar to the word for ‘Eliyah’.\f*
\v 48 \x + \xo 27:48: \xt Psa 69:21.\x*One of them ran and got a sponge¦20983 and dipped it in wine vinegar¦20986, and then wrapped it around a reed and held it up to his mouth to drink¦20991 from.
\p
\v 49 But the others were saying¦20996, “Just leave him and we'll see¦21001 whether¦21002 Eliyah comes to save¦21007 him.”
\p
\v 50 Then¦21025 \nd Yeshua¦21026\nd* made a loud¦21031 cry and sent¦21032 his spirit¦21034 away.
\p
\v 51 \x + \xo 27:51: \xt Exo 26:31-33.\x*Then¦21035, wow¦21036, the curtain¦21038 inside the temple¦21040 was torn apart from the top to the bottom¦21049, and there was an earthquake¦21054 and splitting of rocks¦21059.
\v 52 Some tombs¦21064 came open and many bodies¦21070 of godly people came alive again
\v 53 and leaving the tombs¦21080 after¦21081 his¦21084 resurrection¦21083, they¦21086 went¦21086 into God's city¦21090 where many people saw them.
\p
\v 54 The \add Roman\add* officer and his soldiers who were guarding¦21103 \nd Yeshua¦21105\nd* were very frightened when they felt the earthquake¦21108 and saw what happened, and said, “This man really was a son of \nd God¦21122\nd*!”
\p
\v 55 \x + \xo 27:55-56: \xt Luk 8:2-3.\x*There were many women¦21130 watching all this from a distance—they were those who from Galilee¦21141 who had followed¦21136 \nd Yeshua¦21138\nd* and looked \nd after¦21138\nd* him¦21144,
\v 56 including Maria from Magdala¦21152, Maria the mother of Yacob and Yosef, and Zebedee's¦21173 wife—the mother of Yacob and Yohan.
\s1 Yeshua's body is placed in a tomb
\rem /s1 The Burial of Jesus
\r (Mark 15:42-47; Luke 23:50-56; Yhn 19:38-42)
\p
\v 57 As it moved into evening¦21174, a wealthy¦21179 man¦21178 named Yosef¦21185 from Arimathea¦21181 came¦21177—he'd also been one of \nd Yeshua's¦21192\nd* apprentices¦21190.
\v 58 He went to Pilate and requested¦21200 \nd Yeshua's¦21204\nd* body¦21202, and Pilate commanded¦21208 the soldiers to release it¦21208.
\v 59 Yosef¦21219 took the body¦21217 and wrapped¦21220 it¦21221 in clean¦21224, linen¦21223 cloth¦21223
\v 60 and put it in his¦21231 own tomb which¦21233 had been newly carved into the rock¦21238. Then he rolled¦21240 a big stone¦21241 into the door¦21247 of the tomb and left it.
\v 61 Maria from Magdala¦21257 and¦21258 the other¦21260 Maria sat there¦21253 in front¦21265 of the tomb¦21267.
\s1 Guards are assigned to the tomb
\rem /s1 The Guard at the Tomb
\p
\v 62 The next day was the day after¦21273 the Passover preparation¦21275 day and the chief¦21278 priests¦21278 and the Pharisees went together¦21276 to Pilate¦21283
\v 63 \x + \xo 27:63: \xt Mat 16:21; 17:23; 20:19; Mrk 8:31; 9:31; 10:33-34; Luk 9:22; 18:31-33.\x*and told him, “Master¦21285, we were reminded¦21286 that that deceiver¦21291 when he was still¦21293 alive said¦21292 that he would come back to life after¦21296 three¦21297 days¦21298
\v 64 so you should command¦21300 that the tomb¦21304 be secured¦21302 until¦21305 the third¦21307 day¦21308 in case someone steals¦21316 his body and then tells the people¦21323 that he has come¦21311 alive again—that would be a worse¦21333 deception¦21332 than his initial \add teachings\add*.”
\p
\v 65 “Well you all guard¦21345 it,” answered Pilate¦21342, “and keep it secure¦21347 as you say.”
\p
\v 66 So¦21352 they¦21351 went and secured¦21354 the tomb¦21356 by sealing it and placing guards¦21363 there.
\c 28
\s1 The women encounter the messenger and then meet Yeshua
\rem /s1 The Resurrection of Jesus
\r (Mark 16:1-10; Luke 24:1-12; Yhn 20:1-10)
\p
\v 1 After the days¦21367 of rest during the first¦21371 light of Sunday morning, Maria from Magdala¦21377 and¦21378 the other¦21380 Maria went¦21373 out to visit the tomb¦21385.
\v 2 Then¦21386, wow¦21387, there was a massive earthquake¦21388 because¦21392 one of \nd Yahweh's¦21393\nd* messengers¦21391 had come¦21394 down from heaven¦21398 and approached¦21400 the tomb. He had rolled¦21401 away the stone¦21403 and was now sitting¦21408 on it¦21410.
\v 3 He looked as if you were watching lightning¦21419 and¦21420 his¦21417 clothes¦21422 were extremely white¦21424.
\v 4 The guards¦21436 \add at the tomb\add* shook with fear¦21432 when they saw him¦21433 and¦21437 then they fainted.
\p
\v 5 Then¦21444 the messenger¦21446 spoke to the women¦21449, “Don't be scared because¦21455 I know that both of you are looking¦21460 for¦21460 \nd Yeshua¦21457\nd* who was executed¦21459 on a stake¦21459.
\v 6 He isn't¦21461 here, because¦21465 he came back to life just like he said¦21467 he would. Go inside and see¦21469 the place¦21471 where¦21472 his \add body\add* was lying¦21473
\v 7 and then leave straight away and go and tell his¦21482 followers that he has come alive again and will go ahead of you all to Galilee¦21494. You'll see¦21489 him when you get there¦21495. Listen¦21498, I've told you now.”
\p
\v 8 So¦21502 they¦21514 went off quickly¦21505 with a mixture of fear¦21510 and incredible happiness, and ran¦21514 \add back\add* to tell Yeshua's followers.
\p
\v 9 Then¦21526, wow¦21528, \nd Yeshua¦21530\nd* met them \add on the path\add* and greeted them. The two women¦21536 went close \add and knelt down\add* and took¦21539 hold of his¦21540 feet¦21542 and lowered their heads.
\v 10 Then \nd Yeshua¦21551\nd* spoke again, “\wj Don't be scared. Go now and tell my¦21558 brothers¦21557 so they'll go¦21561 up to Galilee¦21564 and then they'll see me there¦21567.\wj*”
\s1 The guards are paid to lie
\rem /s1 The Report of the Guard; The Guards' Report
\p
\v 11 After they'd left, some of the guards¦21577 \add from the tomb\add* went into the city¦21581 and told the chief¦21586 priests¦21586 everything that had happened,
\v 12 so they met together¦21592 with the elders¦21595 and after some discussion, they gave¦21605 a generous amount to the soldiers¦21607
\v 13 and told them, “Tell everyone that his followers came in the dark and stole¦21617 his body when you had fallen asleep¦21620.
\v 14 If the governor¦21629 hears about it, we'll butter him up so that you¦21634 won't need to be afraid \add of getting punished\add*.”
\p
\v 15 So¦21639 they took the money and did what they had been asked.
\s1 Yeshua commissions his apprentices as missionaries
\rem /s1 Jesus Appears to His Disciples; The Great Commission; The Commissioning of the Disciples
\r (Mark 16:14-18; Luke 24:36-49; Yhn 20:19-23; Acts 1:6-8)
\p
\v 16 \x + \xo 28:16: \xt Mat 26:32; Mrk 14:28.\x*The eleven¦21662 apprentices¦21663 travelled up to Galilee¦21667 to the hill that \nd Yeshua¦21675\nd* had \add previously\add* told them to go to,
\v 17 and when they saw him there, they immediately bowed down to the ground, even though their minds weren't sure \add that it was really him\add*.
\v 18 Then¦21684 \nd Yeshua¦21687\nd* came closer and told them, “\wj I have been given¦21691 authority¦21694 over both heavenly¦21697 and earthly¦21702 affairs\wj*
\v 19 \x + \xo 28:19: \xt Acts 1:8.\x*\wj so I want you to leave here and go and train¦21707 followers¦21707 in every country, immersing¦21711 them \+add in water\+add* with the authority of the father¦21718 and the son and the holy \+nd spirit¦21725\+nd*.\wj*
\v 20 \wj Then¦21733 teach¦21726 them to do everything just like I instructed¦21731 all of you. And listen, I will be with you all every day right through until¦21743 the end of \+add this\+add* age.\wj*”<|MERGE_RESOLUTION|>--- conflicted
+++ resolved
@@ -1,8 +1,4 @@
-<<<<<<< HEAD
-\id MAT - Open English Translation—Readers' Version (OET-RV) v0.3.69
-=======
 \id MAT - Open English Translation—Readers' Version (OET-RV) v0.4.00
->>>>>>> accd3107
 \usfm 3.0
 \ide UTF-8
 \rem ESFM v0.6 MAT
@@ -253,17 +249,10 @@
 \s1 Mosheh's law won't be broken
 \rem /s1 The Law and the Prophets; The Fulfillment of the Law; Teaching about the Law
 \p
-<<<<<<< HEAD
 \v 17 “\wj Don't imagine that I came to criticise the prophets¦2114 or \+add Mosheh's\+add* instructions. I didn't¦2105 come to oppose \+add the scriptures\+add*, but to fulfil¦2119 them,\wj*
-\v 18 \x + \xo 5:18: \xt Luk 16:17.\x*\wj because¦2121 I can assure you¦2123 all that until heaven¦2128 and¦2129 earth¦2131 reach their end, not one letter or mark will be taken away from the instructions until everything is fulfilled.\wj*
-\v 19 \wj Therefore¦2150 anyone who breaks¦2151 even a minor command¦2155, and teaches others to do the same, will be seen as one of the least in the kingdom of the heavens, but anyone who practices¦2174 and teaches the instructions will be considered outstanding in the kingdom.\wj*
-\v 20 \wj Let me tell all of you, unless you're more godly than the religious teachers¦2199 and the Pharisees, there's no way that you'll get to enter the kingdom¦2207 of the heavens¦2209.\wj*
-=======
-\v 17 “\wj Don't imagine that I came to criticise the prophets¦2114 or \+add Mosheh's\+add* law. I didn't¦2105 come to oppose \+add the scriptures\+add*, but to fulfil¦2119 them,\wj*
-\v 18 \x + \xo 5:18: \xt Luk 16:17.\x*\wj because¦2121 I can assure you¦2123 all that until heaven¦2128 and¦2129 earth¦2131 reach their end, not one letter or mark will be taken away from the law until everything is fulfilled.\wj*
-\v 19 \wj Therefore¦2150 anyone who breaks¦2151 even a minor command¦2155, and teaches others to do the same, will be seen as one of the least in the heavenly¦2170 kingdom, but anyone who practices¦2174 and teaches the law will be considered outstanding in the kingdom.\wj*
-\v 20 \wj Let me tell all of you, unless you're more godly than the teachers¦2199 of the law and the Pharisees, there's no way that you'll get to enter the heavenly¦2209 kingdom¦2207.\wj*
->>>>>>> accd3107
+\v 18 \x + \xo 5:18: \xt Luk 16:17.\x*\wj because¦2121 I can assure you¦2123 all that until heaven¦2128 and¦2129 earth¦2131 reach their end, not one letter or mark will be taken away from those instructions until everything is fulfilled.\wj*
+\v 19 \wj Therefore¦2150 anyone who breaks¦2151 even a minor command¦2155, and teaches others to do the same, will be seen as one of the least in the heavenly¦2170 kingdom, but anyone who practices¦2174 and teaches those instructions will be considered outstanding in the kingdom.\wj*
+\v 20 \wj Let me tell all of you, unless you're more godly than the religious teachers¦2199 and the Pharisees, there's no way that you'll get to enter the heavenly¦2209 kingdom¦2207.\wj*
 \s1 Teaching about murder and anger
 \rem /s1 Murder; Teaching about Anger; Concerning Anger
 \p
@@ -411,11 +400,7 @@
 \v 11 \wj So¦3747 if evil¦3749 people know how to give good gifts¦3752 to their children¦3756, how much more will your¦3757 father¦3761 in the heavens¦3766 give good things to those who ask him?\wj*
 \rem /s1 The Golden Rule
 \p
-<<<<<<< HEAD
 \v 12 \x + \xo 7:12: \xt Luk 6:31.\x*“\wj So¦3773 in every area, whatever you'd like others to do for you, that's how you \add people\add* should be treating them. That's \add what Mosheh's\add* instructions and the prophets' \add writings were about\add*.\wj*
-=======
-\v 12 \x + \xo 7:12: \xt Luk 6:31.\x*“\wj So¦3773 in every area, whatever you'd like others to do for you, that's how you \add people¦3782\add* should be treating them. That's \add what Mosheh's\add* instructions and the prophets¦3795 \add writings were about\add*.\wj*
->>>>>>> accd3107
 \s1 The wide and narrow gates
 \rem /s1 The Narrow and Wide Gates; The Narrow Gate
 \r (Luke 13:24)
